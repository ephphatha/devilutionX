--- conflicted
+++ resolved
@@ -1,34 +1,17 @@
-language: cpp
-
-os:
-  - osx
-  
-addons:
-<<<<<<< HEAD
-  homebrew:
-    packages:
-    - sdl2_mixer
-    - sdl2_ttf
-    - libsodium
-=======
-  apt:
-    packages:
-      - mingw-w64
-  homebrew:
-    packages:
-      - mingw-w64
-
-env:
-  - MAKE_BUILD=make
-  - MAKE_BUILD=debug
-
-before_script:
-  - touch storm.dll
-  - touch diabloui.dll
->>>>>>> 0caafdf4
-
-script:
-  - mkdir build
-  - cd build
-  - cmake ..
-  - make -j$(sysctl -n hw.physicalcpu)
+language: cpp
+
+os:
+  - osx
+
+addons:
+  homebrew:
+    packages:
+    - sdl2_mixer
+    - sdl2_ttf
+    - libsodium
+
+script:
+  - mkdir build
+  - cd build
+  - cmake ..
+  - make -j$(sysctl -n hw.physicalcpu)