/**
 * @file mpqapi.cpp
 *
 * Implementation of functions for creating and editing MPQ files.
 */
#include <cerrno>
#include <cinttypes>
#include <cstdint>
#include <cstring>
#include <fstream>
#include <memory>
#include <type_traits>

#include "all.h"
#include "../SourceS/file_util.h"
#include "../3rdParty/Storm/Source/storm.h"

DEVILUTION_BEGIN_NAMESPACE

// Amiga cannot seekp beyond EOF.
// See https://github.com/bebbo/libnix/issues/30
#ifndef __AMIGA__
#define CAN_SEEKP_BEYOND_EOF
#endif

<<<<<<< HEAD
namespace {

// Validates that a Type is of a particular size and that its alignment is <= the size of the type.
// Done with templates so that error messages include actual size.
template <std::size_t A, std::size_t B>
struct assert_eq : std::true_type {
	static_assert(A == B, "");
};
template <std::size_t A, std::size_t B>
struct assert_lte : std::true_type {
	static_assert(A <= B, "");
};
template <typename T, std::size_t S>
struct check_size : assert_eq<sizeof(T), S>, assert_lte<alignof(T), sizeof(T)> {
};

// Check sizes and alignments of the structs that we decrypt and encrypt.
// The decryption algorithm treats them as a stream of 32-bit uints, so the
// sizes must be exact as there cannot be any padding.
static_assert(check_size<_HASHENTRY, 4 * 4>::value, "");
static_assert(check_size<_BLOCKENTRY, 4 * 4>::value, "");

const char *DirToString(std::ios::seekdir dir)
{
	switch (dir) {
	case std::ios::beg:
		return "std::ios::beg";
	case std::ios::end:
		return "std::ios::end";
	case std::ios::cur:
		return "std::ios::cur";
	default:
		return "invalid";
	}
}

std::string OpenModeToString(std::ios::openmode mode)
{
	std::string result;
	if ((mode & std::ios::app) != 0)
		result.append("std::ios::app | ");
	if ((mode & std::ios::ate) != 0)
		result.append("std::ios::ate | ");
	if ((mode & std::ios::binary) != 0)
		result.append("std::ios::binary | ");
	if ((mode & std::ios::in) != 0)
		result.append("std::ios::in | ");
	if ((mode & std::ios::out) != 0)
		result.append("std::ios::out | ");
	if ((mode & std::ios::trunc) != 0)
		result.append("std::ios::trunc | ");
	if (!result.empty())
		result.resize(result.size() - 3);
	return result;
}

struct FStreamWrapper {
public:
	bool Open(const char *path, std::ios::openmode mode)
	{
		s_.reset(new std::fstream(path, mode));
		return CheckError("new std::fstream(\"%s\", %s)", path, OpenModeToString(mode).c_str());
	}

	void Close()
	{
		s_ = NULL;
	}

	bool IsOpen() const
	{
		return s_ != NULL;
	}

	bool seekg(std::streampos pos)
	{
		s_->seekg(pos);
		return CheckError("seekg(%" PRIuMAX ")", static_cast<std::uintmax_t>(pos));
	}

	bool seekg(std::streamoff pos, std::ios::seekdir dir)
	{
		s_->seekg(pos, dir);
		return CheckError("seekg(%" PRIdMAX ", %s)", static_cast<std::intmax_t>(pos), DirToString(dir));
	}

	bool seekp(std::streampos pos)
	{
		s_->seekp(pos);
		return CheckError("seekp(%" PRIuMAX ")", static_cast<std::uintmax_t>(pos));
	}

	bool seekp(std::streamoff pos, std::ios::seekdir dir)
	{
		s_->seekp(pos, dir);
		return CheckError("seekp(%" PRIdMAX ", %s)", static_cast<std::intmax_t>(pos), DirToString(dir));
	}

	bool tellg(std::streampos *result)
	{
		*result = s_->tellg();
		return CheckError("tellg() = %" PRIuMAX, static_cast<std::uintmax_t>(*result));
	}

	bool tellp(std::streampos *result)
	{
		*result = s_->tellp();
		return CheckError("tellp() = %" PRIuMAX, static_cast<std::uintmax_t>(*result));
	}

	bool write(const char *data, std::streamsize size)
	{
		s_->write(data, size);
		return CheckError("write(data, %" PRIuMAX ")", static_cast<std::uintmax_t>(size));
	}

	bool read(char *out, std::streamsize size)
	{
		s_->read(out, size);
		return CheckError("read(out, %" PRIuMAX ")", static_cast<std::uintmax_t>(size));
	}

private:
	template <typename... PrintFArgs>
	bool CheckError(const char *fmt, PrintFArgs... args)
	{
		if (s_->fail()) {
			std::string fmt_with_error = fmt;
			fmt_with_error.append(": failed with \"%s\"");
			const char *error_message = std::strerror(errno);
			if (error_message == NULL)
				error_message = "";
			SDL_Log(fmt_with_error.c_str(), args..., error_message);
#ifdef _DEBUG
		} else {
			SDL_Log(fmt, args...);
#endif
		}
		return !s_->fail();
=======
static void mpqapi_xor_buf(char *pbData)
{
	DWORD mask;
	char *pbCurrentData;
	int i;

	mask = 0xF0761AB;
	pbCurrentData = pbData;

	for (i = 0; i < 8; i++) {
		*pbCurrentData ^= mask;
		pbCurrentData++;
		mask = _rotl(mask, 1);
>>>>>>> f2f4de8e
	}

<<<<<<< HEAD
	std::unique_ptr<std::fstream> s_;
};

constexpr std::size_t kBlockEntrySize = 0x8000;
constexpr std::size_t kHashEntrySize = 0x8000;
constexpr std::ios::off_type kMpqBlockEntryOffset = sizeof(_FILEHEADER);
constexpr std::ios::off_type kMpqHashEntryOffset = kMpqBlockEntryOffset + kBlockEntrySize;

struct Archive {
	FStreamWrapper stream;
	std::string name;
	std::uintmax_t size;
	bool modified;
	bool exists;

#ifndef CAN_SEEKP_BEYOND_EOF
	std::streampos stream_begin;
=======
static BOOL mpqapi_reg_load_modification_time(char *dst, int size)
{
	char *pszDst;
	char *pbData;
	DWORD nbytes_read;

	pszDst = dst;
	memset(dst, 0, size);
#ifdef SPAWN
	if (!SRegLoadData(APP_NAME, "Audio Playback ", 0, (BYTE *)pszDst, size, &nbytes_read)) {
#else
	if (!SRegLoadData(APP_NAME, "Video Player ", 0, (BYTE *)pszDst, size, &nbytes_read)) {
>>>>>>> f2f4de8e
#endif

	_HASHENTRY *sgpHashTbl;
	_BLOCKENTRY *sgpBlockTbl;

	bool Open(const char *name)
	{
		Close();
#ifdef _DEBUG
		SDL_Log("Opening %s", name);
#endif
		exists = FileExists(name);
		std::ios::openmode mode = std::ios::in | std::ios::out | std::ios::binary;
		if (exists) {
			if (GetFileSize(name, &size) == 0) {
				SDL_Log("GetFileSize(\"%s\") failed with \"%s\"", name, std::strerror(errno));
				return false;
#ifdef _DEBUG
			} else {
				SDL_Log("GetFileSize(\"%s\") = %" PRIuMAX, name, size);
#endif
			}
		} else {
			mode |= std::ios::trunc;
		}
		if (!stream.Open(name, mode)) {
			stream.Close();
			return false;
		}
		modified = !exists;

		this->name = name;
		return true;
	}

	bool Close(bool clear_tables = true)
	{
		if (!stream.IsOpen())
			return true;
#ifdef _DEBUG
		SDL_Log("Closing %s", name.c_str());
#endif

		bool result = true;
		if (modified && !(stream.seekp(0, std::ios::beg) && WriteHeaderAndTables()))
			result = false;
		stream.Close();
		if (modified && result && size != 0) {
#ifdef _DEBUG
			SDL_Log("ResizeFile(\"%s\", %" PRIuMAX ")", name.c_str(), size);
#endif
			result = ResizeFile(name.c_str(), size);
		}
		name.clear();
		if (clear_tables) {
			delete[] sgpHashTbl;
			sgpHashTbl = NULL;
			delete[] sgpBlockTbl;
			sgpBlockTbl = NULL;
		}
		return result;
	}

	bool WriteHeaderAndTables()
	{
		return WriteHeader() && WriteBlockTable() && WriteHashTable();
	}

	~Archive()
	{
		Close();
	}

<<<<<<< HEAD
private:
	bool WriteHeader()
	{
		_FILEHEADER fhdr;

		memset(&fhdr, 0, sizeof(fhdr));
		fhdr.signature = SDL_SwapLE32('\x1AQPM');
		fhdr.headersize = SDL_SwapLE32(32);
		fhdr.filesize = SDL_SwapLE32(static_cast<uint32_t>(size));
		fhdr.version = SDL_SwapLE16(0);
		fhdr.sectorsizeid = SDL_SwapLE16(3);
		fhdr.hashoffset = SDL_SwapLE32(static_cast<uint32_t>(kMpqHashEntryOffset));
		fhdr.blockoffset = SDL_SwapLE32(static_cast<uint32_t>(kMpqBlockEntryOffset));
		fhdr.hashcount = SDL_SwapLE32(2048);
		fhdr.blockcount = SDL_SwapLE32(2048);

		if (!stream.write(reinterpret_cast<const char *>(&fhdr), sizeof(fhdr)))
			return false;
		return true;
	}
=======
static BOOLEAN mpqapi_reg_store_modification_time(char *pbData, DWORD dwLen)
{
	char *pbCurrentData, *pbDataToXor;
	DWORD i;

	pbCurrentData = pbData;
	if (dwLen >= 8) {
		i = dwLen >> 3;
		do {
			pbDataToXor = pbCurrentData;
			pbCurrentData += 8;
			mpqapi_xor_buf(pbDataToXor);
			i--;
		} while (i);
	}

#ifdef SPAWN
	return SRegSaveData(APP_NAME, "Audio Playback ", 0, (BYTE *)pbData, dwLen);
#else
	return SRegSaveData(APP_NAME, "Video Player ", 0, (BYTE *)pbData, dwLen);
#endif
}

BOOL mpqapi_set_hidden(const char *pszArchive, BOOL hidden)
{
	DWORD dwFileAttributes;
	DWORD dwFileAttributesToSet;

	dwFileAttributes = GetFileAttributes(pszArchive);
	if (dwFileAttributes == INVALID_FILE_ATTRIBUTES)
		return GetLastError() == ERROR_FILE_NOT_FOUND;
	dwFileAttributesToSet = hidden ? FILE_ATTRIBUTE_SYSTEM | FILE_ATTRIBUTE_HIDDEN : 0;
	if (dwFileAttributes == dwFileAttributesToSet)
		return TRUE;
	else
		return SetFileAttributes(pszArchive, dwFileAttributesToSet);
}
>>>>>>> f2f4de8e

	bool WriteBlockTable()
	{
		Encrypt((DWORD *)sgpBlockTbl, kBlockEntrySize, Hash("(block table)", 3));
		const bool success = stream.write(reinterpret_cast<const char *>(sgpBlockTbl), kBlockEntrySize);
		Decrypt((DWORD *)sgpBlockTbl, kBlockEntrySize, Hash("(block table)", 3));
		return success;
	}

	bool WriteHashTable()
	{
		Encrypt((DWORD *)sgpHashTbl, kHashEntrySize, Hash("(hash table)", 3));
		const bool success = stream.write(reinterpret_cast<const char *>(sgpHashTbl), kHashEntrySize);
		Decrypt((DWORD *)sgpHashTbl, kHashEntrySize, Hash("(hash table)", 3));
		return success;
	}
};

Archive cur_archive;

void ByteSwapHdr(_FILEHEADER *hdr)
{
	hdr->signature = SDL_SwapLE32(hdr->signature);
	hdr->headersize = SDL_SwapLE32(hdr->headersize);
	hdr->filesize = SDL_SwapLE32(hdr->filesize);
	hdr->version = SDL_SwapLE16(hdr->version);
	hdr->sectorsizeid = SDL_SwapLE16(hdr->sectorsizeid);
	hdr->hashoffset = SDL_SwapLE32(hdr->hashoffset);
	hdr->blockoffset = SDL_SwapLE32(hdr->blockoffset);
	hdr->hashcount = SDL_SwapLE32(hdr->hashcount);
	hdr->blockcount = SDL_SwapLE32(hdr->blockcount);
}

<<<<<<< HEAD
void InitDefaultMpqHeader(Archive *archive, _FILEHEADER *hdr)
{
	std::memset(hdr, 0, sizeof(*hdr));
	hdr->signature = '\x1AQPM';
	hdr->headersize = 32;
	hdr->sectorsizeid = 3;
	hdr->version = 0;
	archive->size = kMpqHashEntryOffset + kHashEntrySize;
	archive->modified = true;
}

bool IsValidMPQHeader(const Archive &archive, _FILEHEADER *hdr)
{
	return hdr->signature == '\x1AQPM'
	    && hdr->headersize == 32
	    && hdr->version <= 0
	    && hdr->sectorsizeid == 3
	    && hdr->filesize == archive.size
	    && hdr->hashoffset == kMpqHashEntryOffset
	    && hdr->blockoffset == sizeof(_FILEHEADER)
	    && hdr->hashcount == 2048
	    && hdr->blockcount == 2048;
}

bool ReadMPQHeader(Archive *archive, _FILEHEADER *hdr)
{
	const bool has_hdr = archive->size >= sizeof(*hdr);
	if (has_hdr) {
		if (!archive->stream.read(reinterpret_cast<char *>(hdr), sizeof(*hdr)))
			return false;
		ByteSwapHdr(hdr);
	}
	if (!has_hdr || !IsValidMPQHeader(*archive, hdr)) {
		InitDefaultMpqHeader(archive, hdr);
	}
	return true;
}

} // namespace

void mpqapi_remove_hash_entry(const char *pszName)
=======
static void mpqapi_store_modified_time(const char *pszArchive, DWORD dwChar)
{
	HANDLE handle;
	struct _WIN32_FIND_DATAA FindFileData;
	char dst[160];

	if (gbMaxPlayers != 1) {
		mpqapi_reg_load_modification_time(dst, 160);
		handle = FindFirstFile(pszArchive, &FindFileData);
		if (handle != INVALID_HANDLE_VALUE) {
			FindClose(handle);
			*((FILETIME *)(dst) + dwChar * 2 + 1) = FindFileData.ftLastWriteTime;
			mpqapi_reg_store_modification_time(dst, 160);
		}
	}
}

void mpqapi_store_creation_time(const char *pszArchive, DWORD dwChar)
{
	HANDLE handle;
	struct _WIN32_FIND_DATAA FindFileData;
	char dst[160];

	if (gbMaxPlayers != 1) {
		mpqapi_reg_load_modification_time(dst, 160);
		handle = FindFirstFile(pszArchive, &FindFileData);
		if (handle != INVALID_HANDLE_VALUE) {
			FindClose(handle);
			*((FILETIME *)(dst) + dwChar * 2) = FindFileData.ftCreationTime;
			mpqapi_reg_store_modification_time(dst, 160);
		}
	}
}

static _BLOCKENTRY *mpqapi_new_block(int *block_index)
>>>>>>> f2f4de8e
{
	_BLOCKENTRY *blockEntry;
	DWORD i;

<<<<<<< HEAD
	hIdx = FetchHandle(pszName);
	if (hIdx != -1) {
		pHashTbl = &cur_archive.sgpHashTbl[hIdx];
		blockEntry = &cur_archive.sgpBlockTbl[pHashTbl->block];
		pHashTbl->block = -2;
		block_offset = blockEntry->offset;
		block_size = blockEntry->sizealloc;
		memset(blockEntry, 0, sizeof(*blockEntry));
		mpqapi_alloc_block(block_offset, block_size);
		cur_archive.modified = true;
=======
	blockEntry = sgpBlockTbl;

	i = 0;
	while (blockEntry->offset || blockEntry->sizealloc || blockEntry->flags || blockEntry->sizefile) {
		i++;
		blockEntry++;
		if (i >= 2048) {
			app_fatal("Out of free block entries");
			return NULL;
		}
>>>>>>> f2f4de8e
	}
	if (block_index)
		*block_index = i;

	return blockEntry;
}

<<<<<<< HEAD
void mpqapi_alloc_block(uint32_t block_offset, uint32_t block_size)
=======
static void mpqapi_alloc_block(int block_offset, int block_size)
>>>>>>> f2f4de8e
{
	_BLOCKENTRY *block;
	int i;

	block = cur_archive.sgpBlockTbl;
	i = 2048;
	while (i-- != 0) {
		if (block->offset && !block->flags && !block->sizefile) {
			if (block->offset + block->sizealloc == block_offset) {
				block_offset = block->offset;
				block_size += block->sizealloc;
				memset(block, 0, sizeof(_BLOCKENTRY));
				mpqapi_alloc_block(block_offset, block_size);
				return;
			}
			if (block_offset + block_size == block->offset) {
				block_size += block->sizealloc;
				memset(block, 0, sizeof(_BLOCKENTRY));
				mpqapi_alloc_block(block_offset, block_size);
				return;
			}
		}
		block++;
	}
	if (block_offset + block_size > cur_archive.size) {
		app_fatal("MPQ free list error");
	}
	if (block_offset + block_size == cur_archive.size) {
		cur_archive.size = block_offset;
	} else {
		block = mpqapi_new_block(NULL);
		block->offset = block_offset;
		block->sizealloc = block_size;
		block->sizefile = 0;
		block->flags = 0;
	}
}

static int mpqapi_find_free_block(int size, int *block_size)
{
<<<<<<< HEAD
	_BLOCKENTRY *blockEntry;
	DWORD i;

	blockEntry = cur_archive.sgpBlockTbl;
=======
	_BLOCKENTRY *pBlockTbl;
	int i, result;
>>>>>>> f2f4de8e

	pBlockTbl = sgpBlockTbl;
	i = 2048;
	while (1) {
		i--;
		if (pBlockTbl->offset && !pBlockTbl->flags && !pBlockTbl->sizefile && (DWORD)pBlockTbl->sizealloc >= size)
			break;
		pBlockTbl++;
		if (!i) {
			*block_size = size;
			result = sgdwMpqOffset;
			sgdwMpqOffset += size;
			return result;
		}
	}

	result = pBlockTbl->offset;
	*block_size = size;
	pBlockTbl->offset += size;
	pBlockTbl->sizealloc -= size;

	if (!pBlockTbl->sizealloc)
		memset(pBlockTbl, 0, sizeof(*pBlockTbl));

	return result;
}

static int mpqapi_get_hash_index(short index, int hash_a, int hash_b, int locale)
{
	int idx, i;

	i = 2048;
	for (idx = index & 0x7FF; cur_archive.sgpHashTbl[idx].block != -1; idx = (idx + 1) & 0x7FF) {
		if (!i--)
			break;
		if (cur_archive.sgpHashTbl[idx].hashcheck[0] == hash_a && cur_archive.sgpHashTbl[idx].hashcheck[1] == hash_b
		    && cur_archive.sgpHashTbl[idx].lcid == locale
		    && cur_archive.sgpHashTbl[idx].block != -2)
			return idx;
	}

	return -1;
}

<<<<<<< HEAD
void mpqapi_remove_hash_entries(BOOL (*fnGetName)(DWORD, char *))
=======
static BOOL WriteMPQHeader()
>>>>>>> f2f4de8e
{
	_FILEHEADER fhdr;
	DWORD NumberOfBytesWritten;

	memset(&fhdr, 0, sizeof(fhdr));
	fhdr.signature = '\x1AQPM';
	fhdr.headersize = 32;
	fhdr.filesize = GetFileSize(sghArchive, 0);
	fhdr.version = 0;
	fhdr.sectorsizeid = 3;
	fhdr.hashoffset = 32872;
	fhdr.blockoffset = 104;
	fhdr.hashcount = 2048;
	fhdr.blockcount = 2048;

	if (SetFilePointer(sghArchive, 0, NULL, FILE_BEGIN) == -1)
		return FALSE;
	if (!WriteFile(sghArchive, &fhdr, sizeof(fhdr), &NumberOfBytesWritten, 0))
		return FALSE;

	return NumberOfBytesWritten == 104;
}

static BOOL mpqapi_write_block_table()
{
	BOOL success;
	DWORD NumberOfBytesWritten;

<<<<<<< HEAD
	cur_archive.modified = true;
	mpqapi_remove_hash_entry(pszName);
	blockEntry = mpqapi_add_file(pszName, 0, 0);
	if (!mpqapi_write_file_contents(pszName, pbData, dwLen, blockEntry)) {
		mpqapi_remove_hash_entry(pszName);
=======
	if (SetFilePointer(sghArchive, 104, NULL, FILE_BEGIN) == -1)
		return FALSE;

	Encrypt((DWORD *)sgpBlockTbl, 0x8000, Hash("(block table)", 3));
	success = WriteFile(sghArchive, sgpBlockTbl, 0x8000, &NumberOfBytesWritten, 0);
	Decrypt((DWORD *)sgpBlockTbl, 0x8000, Hash("(block table)", 3));
	return success && NumberOfBytesWritten == 0x8000;
}

static BOOL mpqapi_write_hash_table()
{
	BOOL success;
	DWORD NumberOfBytesWritten;

	if (SetFilePointer(sghArchive, 32872, NULL, FILE_BEGIN) == -1)
>>>>>>> f2f4de8e
		return FALSE;

	Encrypt((DWORD *)sgpHashTbl, 0x8000, Hash("(hash table)", 3));
	success = WriteFile(sghArchive, sgpHashTbl, 0x8000, &NumberOfBytesWritten, 0);
	Decrypt((DWORD *)sgpHashTbl, 0x8000, Hash("(hash table)", 3));
	return success && NumberOfBytesWritten == 0x8000;
}

static BOOL mpqapi_can_seek()
{
	if (SetFilePointer(sghArchive, sgdwMpqOffset, NULL, FILE_BEGIN) == -1)
		return FALSE;
	return SetEndOfFile(sghArchive);
}

static BOOL ParseMPQHeader(_FILEHEADER *pHdr, DWORD *pdwNextFileStart)
{
	DWORD size;
	DWORD NumberOfBytesRead;

	size = GetFileSize(sghArchive, 0);
	*pdwNextFileStart = size;

	if (size == -1
	    || size < sizeof(*pHdr)
	    || !ReadFile(sghArchive, pHdr, sizeof(*pHdr), &NumberOfBytesRead, NULL)
	    || NumberOfBytesRead != 104
	    || pHdr->signature != '\x1AQPM'
	    || pHdr->headersize != 32
	    || pHdr->version > 0
	    || pHdr->sectorsizeid != 3
	    || pHdr->filesize != size
	    || pHdr->hashoffset != 32872
	    || pHdr->blockoffset != 104
	    || pHdr->hashcount != 2048
	    || pHdr->blockcount != 2048) {

		if (SetFilePointer(sghArchive, 0, NULL, FILE_BEGIN) == -1)
			return FALSE;
		if (!SetEndOfFile(sghArchive))
			return FALSE;

		memset(pHdr, 0, sizeof(*pHdr));
		pHdr->signature = '\x1AQPM';
		pHdr->headersize = 32;
		pHdr->sectorsizeid = 3;
		pHdr->version = 0;
		*pdwNextFileStart = 0x10068;
		save_archive_modified = TRUE;
		save_archive_open = TRUE;
	}

	return TRUE;
}

static int FetchHandle(const char *pszName)
{
	return mpqapi_get_hash_index(Hash(pszName, 0), Hash(pszName, 1), Hash(pszName, 2), 0);
}

void mpqapi_remove_hash_entry(const char *pszName)
{
	_HASHENTRY *pHashTbl;
	_BLOCKENTRY *blockEntry;
	int hIdx, block_offset, block_size;

	hIdx = FetchHandle(pszName);
	if (hIdx != -1) {
		pHashTbl = &sgpHashTbl[hIdx];
		blockEntry = &sgpBlockTbl[pHashTbl->block];
		pHashTbl->block = -2;
		block_offset = blockEntry->offset;
		block_size = blockEntry->sizealloc;
		memset(blockEntry, 0, sizeof(*blockEntry));
		mpqapi_alloc_block(block_offset, block_size);
		save_archive_modified = TRUE;
	}
}

void mpqapi_remove_hash_entries(BOOL(__stdcall *fnGetName)(DWORD, char *))
{
	DWORD dwIndex, i;
	char pszFileName[MAX_PATH];

	dwIndex = 1;
	for (i = fnGetName(0, pszFileName); i; i = fnGetName(dwIndex++, pszFileName)) {
		mpqapi_remove_hash_entry(pszFileName);
	}
}

static _BLOCKENTRY *mpqapi_add_file(const char *pszName, _BLOCKENTRY *pBlk, int block_index)
{
	DWORD h1, h2, h3;
	int i, hIdx;

	h1 = Hash(pszName, 0);
	h2 = Hash(pszName, 1);
	h3 = Hash(pszName, 2);
	if (mpqapi_get_hash_index(h1, h2, h3, 0) != -1)
		app_fatal("Hash collision between \"%s\" and existing file\n", pszName);
	hIdx = h1 & 0x7FF;
	i = 2048;
	while (i--) {
		if (cur_archive.sgpHashTbl[hIdx].block == -1 || cur_archive.sgpHashTbl[hIdx].block == -2)
			break;
		hIdx = (hIdx + 1) & 0x7FF;
	}
	if (i < 0)
		app_fatal("Out of hash space");
	if (!pBlk)
		pBlk = mpqapi_new_block(&block_index);

	cur_archive.sgpHashTbl[hIdx].hashcheck[0] = h2;
	cur_archive.sgpHashTbl[hIdx].hashcheck[1] = h3;
	cur_archive.sgpHashTbl[hIdx].lcid = 0;
	cur_archive.sgpHashTbl[hIdx].block = block_index;

	return pBlk;
}

static BOOL mpqapi_write_file_contents(const char *pszName, const BYTE *pbData, DWORD dwLen, _BLOCKENTRY *pBlk)
{
	const char *str_ptr = pszName;
	const char *tmp;
	while ((tmp = strchr(str_ptr, ':')))
		str_ptr = tmp + 1;
	while ((tmp = strchr(str_ptr, '\\')))
		str_ptr = tmp + 1;
	Hash(str_ptr, 3);

	constexpr uint32_t kSectorSize = 4096;
	const uint32_t num_sectors = (dwLen + (kSectorSize - 1)) / kSectorSize;
	const uint32_t offset_table_bytesize = sizeof(uint32_t) * (num_sectors + 1);
	pBlk->offset = mpqapi_find_free_block(dwLen + offset_table_bytesize, &pBlk->sizealloc);
	pBlk->sizefile = dwLen;
	pBlk->flags = 0x80000100;

	// We populate the table of sector offset while we write the data.
	// We can't pre-populate it because we don't know the compressed sector sizes yet.
	// First offset is the start of the first sector, last offset is the end of the last sector.
	std::unique_ptr<uint32_t[]> sectoroffsettable(new uint32_t[num_sectors + 1]);

#ifdef CAN_SEEKP_BEYOND_EOF
	if (!cur_archive.stream.seekp(pBlk->offset + offset_table_bytesize, std::ios::beg))
		return FALSE;
#else
	// Ensure we do not seekp beyond EOF by filling the missing space.
	std::streampos stream_end;
	if (!cur_archive.stream.seekp(0, std::ios::end) || !cur_archive.stream.tellp(&stream_end))
		return FALSE;
	const std::uintmax_t cur_size = stream_end - cur_archive.stream_begin;
	if (cur_size < pBlk->offset + offset_table_bytesize) {
		if (cur_size < pBlk->offset) {
			std::unique_ptr<char[]> filler(new char[pBlk->offset - cur_size]);
			if (!cur_archive.stream.write(filler.get(), pBlk->offset - cur_size))
				return FALSE;
		}
		if (!cur_archive.stream.write(reinterpret_cast<const char *>(sectoroffsettable.get()), offset_table_bytesize))
			return FALSE;
	} else {
		if (!cur_archive.stream.seekp(pBlk->offset + offset_table_bytesize, std::ios::beg))
			return FALSE;
	}
#endif

	const BYTE *src = pbData;
	uint32_t destsize = offset_table_bytesize;
	BYTE mpq_buf[kSectorSize];
	std::size_t cur_sector = 0;
	while (true) {
		uint32_t len = std::min(dwLen, kSectorSize);
		memcpy(mpq_buf, src, len);
		src += len;
		len = PkwareCompress(mpq_buf, len);
		if (!cur_archive.stream.write((char *)mpq_buf, len))
			return FALSE;
		sectoroffsettable[cur_sector++] = SwapLE32(destsize);
		destsize += len; // compressed length
		if (dwLen > kSectorSize)
			dwLen -= kSectorSize;
		else
			break;
	}

	sectoroffsettable[num_sectors] = SwapLE32(destsize);
	if (!cur_archive.stream.seekp(pBlk->offset, std::ios::beg))
		return FALSE;
	if (!cur_archive.stream.write(reinterpret_cast<const char *>(sectoroffsettable.get()), offset_table_bytesize))
		return FALSE;
	if (!cur_archive.stream.seekp(destsize - offset_table_bytesize, std::ios::cur))
		return FALSE;

	if (destsize < pBlk->sizealloc) {
		const uint32_t block_size = pBlk->sizealloc - destsize;
		if (block_size >= 1024) {
			pBlk->sizealloc = destsize;
			mpqapi_alloc_block(pBlk->sizealloc + pBlk->offset, block_size);
		}
	}
	return TRUE;
}

<<<<<<< HEAD
int mpqapi_find_free_block(uint32_t size, uint32_t *block_size)
=======
BOOL mpqapi_write_file(const char *pszName, const BYTE *pbData, DWORD dwLen)
>>>>>>> f2f4de8e
{
	_BLOCKENTRY *blockEntry;

<<<<<<< HEAD
	pBlockTbl = cur_archive.sgpBlockTbl;
	i = 2048;
	while (1) {
		i--;
		if (pBlockTbl->offset && !pBlockTbl->flags && !pBlockTbl->sizefile && (DWORD)pBlockTbl->sizealloc >= size)
			break;
		pBlockTbl++;
		if (!i) {
			*block_size = size;
			result = cur_archive.size;
			cur_archive.size += size;
			return result;
		}
=======
	save_archive_modified = TRUE;
	mpqapi_remove_hash_entry(pszName);
	blockEntry = mpqapi_add_file(pszName, 0, 0);
	if (!mpqapi_write_file_contents(pszName, pbData, dwLen, blockEntry)) {
		mpqapi_remove_hash_entry(pszName);
		return FALSE;
>>>>>>> f2f4de8e
	}
	return TRUE;
}

void mpqapi_rename(char *pszOld, char *pszNew)
{
	int index, block;
	_HASHENTRY *hashEntry;
	_BLOCKENTRY *blockEntry;

	index = FetchHandle(pszOld);
	if (index != -1) {
		hashEntry = &cur_archive.sgpHashTbl[index];
		block = hashEntry->block;
		blockEntry = &cur_archive.sgpBlockTbl[block];
		hashEntry->block = -2;
		mpqapi_add_file(pszNew, blockEntry, block);
		cur_archive.modified = true;
	}
}

BOOL mpqapi_has_file(const char *pszName)
{
	return FetchHandle(pszName) != -1;
}

<<<<<<< HEAD
BOOL OpenMPQ(const char *pszArchive, DWORD dwChar)
=======
static void CloseMPQ(const char *pszArchive, BOOL bFree, DWORD dwChar)
{
	if (bFree) {
		MemFreeDbg(sgpBlockTbl);
		MemFreeDbg(sgpHashTbl);
	}
	if (sghArchive != INVALID_HANDLE_VALUE) {
		CloseHandle(sghArchive);
		sghArchive = INVALID_HANDLE_VALUE;
	}
	if (save_archive_modified) {
		save_archive_modified = FALSE;
		mpqapi_store_modified_time(pszArchive, dwChar);
	}
	if (save_archive_open) {
		save_archive_open = FALSE;
		mpqapi_store_creation_time(pszArchive, dwChar);
	}
}

BOOL OpenMPQ(const char *pszArchive, BOOL hidden, DWORD dwChar)
>>>>>>> f2f4de8e
{
	DWORD dwFlagsAndAttributes;
	DWORD key;
	_FILEHEADER fhdr;

	InitHash();

	if (!cur_archive.Open(pszArchive)) {
		return FALSE;
	}
	if (cur_archive.sgpBlockTbl == NULL || cur_archive.sgpHashTbl == NULL) {
		if (!cur_archive.exists) {
			InitDefaultMpqHeader(&cur_archive, &fhdr);
		} else if (!ReadMPQHeader(&cur_archive, &fhdr)) {
			goto on_error;
		}
		cur_archive.sgpBlockTbl = new _BLOCKENTRY[kBlockEntrySize / sizeof(_BLOCKENTRY)];
		std::memset(cur_archive.sgpBlockTbl, 0, kBlockEntrySize);
		if (fhdr.blockcount) {
			if (!cur_archive.stream.read(reinterpret_cast<char *>(cur_archive.sgpBlockTbl), kBlockEntrySize))
				goto on_error;
			key = Hash("(block table)", 3);
			Decrypt((DWORD *)cur_archive.sgpBlockTbl, kBlockEntrySize, key);
		}
		cur_archive.sgpHashTbl = new _HASHENTRY[kHashEntrySize / sizeof(_HASHENTRY)];
		std::memset(cur_archive.sgpHashTbl, 255, kHashEntrySize);
		if (fhdr.hashcount) {
			if (!cur_archive.stream.read(reinterpret_cast<char *>(cur_archive.sgpHashTbl), kHashEntrySize))
				goto on_error;
			key = Hash("(hash table)", 3);
			Decrypt((DWORD *)cur_archive.sgpHashTbl, kHashEntrySize, key);
		}

<<<<<<< HEAD
#ifndef CAN_SEEKP_BEYOND_EOF
		if (!cur_archive.stream.seekp(0, std::ios::beg))
			goto on_error;

		// Memorize stream begin, we'll need it for calculations later.
		if (!cur_archive.stream.tellp(&cur_archive.stream_begin))
			goto on_error;

		// Write garbage header and tables because some platforms cannot `seekp` beyond EOF.
		// The data is incorrect at this point, it will be overwritten on Close.
		if (!cur_archive.exists)
			cur_archive.WriteHeaderAndTables();
#endif
	}
	return TRUE;
on_error:
	cur_archive.Close(/*clear_tables=*/true);
	return FALSE;
}

BOOL mpqapi_flush_and_close(const char *pszArchive, BOOL bFree, DWORD dwChar)
{
	return cur_archive.Close(/*clear_tables=*/bFree);
}

DEVILUTION_END_NAMESPACE

=======
BOOL mpqapi_flush_and_close(const char *pszArchive, BOOL bFree, DWORD dwChar)
{
	BOOL ret = FALSE;
	if (sghArchive == INVALID_HANDLE_VALUE)
		ret = TRUE;
	else {
		ret = FALSE;
		if (!save_archive_modified)
			ret = TRUE;
		else if (mpqapi_can_seek() && WriteMPQHeader() && mpqapi_write_block_table()) {
			if (mpqapi_write_hash_table())
				ret = TRUE;
			else
				ret = FALSE;
		}
	}
	CloseMPQ(pszArchive, bFree, dwChar);
	return ret;
}

>>>>>>> f2f4de8e
<|MERGE_RESOLUTION|>--- conflicted
+++ resolved
@@ -1,1013 +1,701 @@
-/**
- * @file mpqapi.cpp
- *
- * Implementation of functions for creating and editing MPQ files.
- */
-#include <cerrno>
-#include <cinttypes>
-#include <cstdint>
-#include <cstring>
-#include <fstream>
-#include <memory>
-#include <type_traits>
-
-#include "all.h"
-#include "../SourceS/file_util.h"
-#include "../3rdParty/Storm/Source/storm.h"
-
-DEVILUTION_BEGIN_NAMESPACE
-
-// Amiga cannot seekp beyond EOF.
-// See https://github.com/bebbo/libnix/issues/30
-#ifndef __AMIGA__
-#define CAN_SEEKP_BEYOND_EOF
-#endif
-
-<<<<<<< HEAD
-namespace {
-
-// Validates that a Type is of a particular size and that its alignment is <= the size of the type.
-// Done with templates so that error messages include actual size.
-template <std::size_t A, std::size_t B>
-struct assert_eq : std::true_type {
-	static_assert(A == B, "");
-};
-template <std::size_t A, std::size_t B>
-struct assert_lte : std::true_type {
-	static_assert(A <= B, "");
-};
-template <typename T, std::size_t S>
-struct check_size : assert_eq<sizeof(T), S>, assert_lte<alignof(T), sizeof(T)> {
-};
-
-// Check sizes and alignments of the structs that we decrypt and encrypt.
-// The decryption algorithm treats them as a stream of 32-bit uints, so the
-// sizes must be exact as there cannot be any padding.
-static_assert(check_size<_HASHENTRY, 4 * 4>::value, "");
-static_assert(check_size<_BLOCKENTRY, 4 * 4>::value, "");
-
-const char *DirToString(std::ios::seekdir dir)
-{
-	switch (dir) {
-	case std::ios::beg:
-		return "std::ios::beg";
-	case std::ios::end:
-		return "std::ios::end";
-	case std::ios::cur:
-		return "std::ios::cur";
-	default:
-		return "invalid";
-	}
-}
-
-std::string OpenModeToString(std::ios::openmode mode)
-{
-	std::string result;
-	if ((mode & std::ios::app) != 0)
-		result.append("std::ios::app | ");
-	if ((mode & std::ios::ate) != 0)
-		result.append("std::ios::ate | ");
-	if ((mode & std::ios::binary) != 0)
-		result.append("std::ios::binary | ");
-	if ((mode & std::ios::in) != 0)
-		result.append("std::ios::in | ");
-	if ((mode & std::ios::out) != 0)
-		result.append("std::ios::out | ");
-	if ((mode & std::ios::trunc) != 0)
-		result.append("std::ios::trunc | ");
-	if (!result.empty())
-		result.resize(result.size() - 3);
-	return result;
-}
-
-struct FStreamWrapper {
-public:
-	bool Open(const char *path, std::ios::openmode mode)
-	{
-		s_.reset(new std::fstream(path, mode));
-		return CheckError("new std::fstream(\"%s\", %s)", path, OpenModeToString(mode).c_str());
-	}
-
-	void Close()
-	{
-		s_ = NULL;
-	}
-
-	bool IsOpen() const
-	{
-		return s_ != NULL;
-	}
-
-	bool seekg(std::streampos pos)
-	{
-		s_->seekg(pos);
-		return CheckError("seekg(%" PRIuMAX ")", static_cast<std::uintmax_t>(pos));
-	}
-
-	bool seekg(std::streamoff pos, std::ios::seekdir dir)
-	{
-		s_->seekg(pos, dir);
-		return CheckError("seekg(%" PRIdMAX ", %s)", static_cast<std::intmax_t>(pos), DirToString(dir));
-	}
-
-	bool seekp(std::streampos pos)
-	{
-		s_->seekp(pos);
-		return CheckError("seekp(%" PRIuMAX ")", static_cast<std::uintmax_t>(pos));
-	}
-
-	bool seekp(std::streamoff pos, std::ios::seekdir dir)
-	{
-		s_->seekp(pos, dir);
-		return CheckError("seekp(%" PRIdMAX ", %s)", static_cast<std::intmax_t>(pos), DirToString(dir));
-	}
-
-	bool tellg(std::streampos *result)
-	{
-		*result = s_->tellg();
-		return CheckError("tellg() = %" PRIuMAX, static_cast<std::uintmax_t>(*result));
-	}
-
-	bool tellp(std::streampos *result)
-	{
-		*result = s_->tellp();
-		return CheckError("tellp() = %" PRIuMAX, static_cast<std::uintmax_t>(*result));
-	}
-
-	bool write(const char *data, std::streamsize size)
-	{
-		s_->write(data, size);
-		return CheckError("write(data, %" PRIuMAX ")", static_cast<std::uintmax_t>(size));
-	}
-
-	bool read(char *out, std::streamsize size)
-	{
-		s_->read(out, size);
-		return CheckError("read(out, %" PRIuMAX ")", static_cast<std::uintmax_t>(size));
-	}
-
-private:
-	template <typename... PrintFArgs>
-	bool CheckError(const char *fmt, PrintFArgs... args)
-	{
-		if (s_->fail()) {
-			std::string fmt_with_error = fmt;
-			fmt_with_error.append(": failed with \"%s\"");
-			const char *error_message = std::strerror(errno);
-			if (error_message == NULL)
-				error_message = "";
-			SDL_Log(fmt_with_error.c_str(), args..., error_message);
-#ifdef _DEBUG
-		} else {
-			SDL_Log(fmt, args...);
-#endif
-		}
-		return !s_->fail();
-=======
-static void mpqapi_xor_buf(char *pbData)
-{
-	DWORD mask;
-	char *pbCurrentData;
-	int i;
-
-	mask = 0xF0761AB;
-	pbCurrentData = pbData;
-
-	for (i = 0; i < 8; i++) {
-		*pbCurrentData ^= mask;
-		pbCurrentData++;
-		mask = _rotl(mask, 1);
->>>>>>> f2f4de8e
-	}
-
-<<<<<<< HEAD
-	std::unique_ptr<std::fstream> s_;
-};
-
-constexpr std::size_t kBlockEntrySize = 0x8000;
-constexpr std::size_t kHashEntrySize = 0x8000;
-constexpr std::ios::off_type kMpqBlockEntryOffset = sizeof(_FILEHEADER);
-constexpr std::ios::off_type kMpqHashEntryOffset = kMpqBlockEntryOffset + kBlockEntrySize;
-
-struct Archive {
-	FStreamWrapper stream;
-	std::string name;
-	std::uintmax_t size;
-	bool modified;
-	bool exists;
-
-#ifndef CAN_SEEKP_BEYOND_EOF
-	std::streampos stream_begin;
-=======
-static BOOL mpqapi_reg_load_modification_time(char *dst, int size)
-{
-	char *pszDst;
-	char *pbData;
-	DWORD nbytes_read;
-
-	pszDst = dst;
-	memset(dst, 0, size);
-#ifdef SPAWN
-	if (!SRegLoadData(APP_NAME, "Audio Playback ", 0, (BYTE *)pszDst, size, &nbytes_read)) {
-#else
-	if (!SRegLoadData(APP_NAME, "Video Player ", 0, (BYTE *)pszDst, size, &nbytes_read)) {
->>>>>>> f2f4de8e
-#endif
-
-	_HASHENTRY *sgpHashTbl;
-	_BLOCKENTRY *sgpBlockTbl;
-
-	bool Open(const char *name)
-	{
-		Close();
-#ifdef _DEBUG
-		SDL_Log("Opening %s", name);
-#endif
-		exists = FileExists(name);
-		std::ios::openmode mode = std::ios::in | std::ios::out | std::ios::binary;
-		if (exists) {
-			if (GetFileSize(name, &size) == 0) {
-				SDL_Log("GetFileSize(\"%s\") failed with \"%s\"", name, std::strerror(errno));
-				return false;
-#ifdef _DEBUG
-			} else {
-				SDL_Log("GetFileSize(\"%s\") = %" PRIuMAX, name, size);
-#endif
-			}
-		} else {
-			mode |= std::ios::trunc;
-		}
-		if (!stream.Open(name, mode)) {
-			stream.Close();
-			return false;
-		}
-		modified = !exists;
-
-		this->name = name;
-		return true;
-	}
-
-	bool Close(bool clear_tables = true)
-	{
-		if (!stream.IsOpen())
-			return true;
-#ifdef _DEBUG
-		SDL_Log("Closing %s", name.c_str());
-#endif
-
-		bool result = true;
-		if (modified && !(stream.seekp(0, std::ios::beg) && WriteHeaderAndTables()))
-			result = false;
-		stream.Close();
-		if (modified && result && size != 0) {
-#ifdef _DEBUG
-			SDL_Log("ResizeFile(\"%s\", %" PRIuMAX ")", name.c_str(), size);
-#endif
-			result = ResizeFile(name.c_str(), size);
-		}
-		name.clear();
-		if (clear_tables) {
-			delete[] sgpHashTbl;
-			sgpHashTbl = NULL;
-			delete[] sgpBlockTbl;
-			sgpBlockTbl = NULL;
-		}
-		return result;
-	}
-
-	bool WriteHeaderAndTables()
-	{
-		return WriteHeader() && WriteBlockTable() && WriteHashTable();
-	}
-
-	~Archive()
-	{
-		Close();
-	}
-
-<<<<<<< HEAD
-private:
-	bool WriteHeader()
-	{
-		_FILEHEADER fhdr;
-
-		memset(&fhdr, 0, sizeof(fhdr));
-		fhdr.signature = SDL_SwapLE32('\x1AQPM');
-		fhdr.headersize = SDL_SwapLE32(32);
-		fhdr.filesize = SDL_SwapLE32(static_cast<uint32_t>(size));
-		fhdr.version = SDL_SwapLE16(0);
-		fhdr.sectorsizeid = SDL_SwapLE16(3);
-		fhdr.hashoffset = SDL_SwapLE32(static_cast<uint32_t>(kMpqHashEntryOffset));
-		fhdr.blockoffset = SDL_SwapLE32(static_cast<uint32_t>(kMpqBlockEntryOffset));
-		fhdr.hashcount = SDL_SwapLE32(2048);
-		fhdr.blockcount = SDL_SwapLE32(2048);
-
-		if (!stream.write(reinterpret_cast<const char *>(&fhdr), sizeof(fhdr)))
-			return false;
-		return true;
-	}
-=======
-static BOOLEAN mpqapi_reg_store_modification_time(char *pbData, DWORD dwLen)
-{
-	char *pbCurrentData, *pbDataToXor;
-	DWORD i;
-
-	pbCurrentData = pbData;
-	if (dwLen >= 8) {
-		i = dwLen >> 3;
-		do {
-			pbDataToXor = pbCurrentData;
-			pbCurrentData += 8;
-			mpqapi_xor_buf(pbDataToXor);
-			i--;
-		} while (i);
-	}
-
-#ifdef SPAWN
-	return SRegSaveData(APP_NAME, "Audio Playback ", 0, (BYTE *)pbData, dwLen);
-#else
-	return SRegSaveData(APP_NAME, "Video Player ", 0, (BYTE *)pbData, dwLen);
-#endif
-}
-
-BOOL mpqapi_set_hidden(const char *pszArchive, BOOL hidden)
-{
-	DWORD dwFileAttributes;
-	DWORD dwFileAttributesToSet;
-
-	dwFileAttributes = GetFileAttributes(pszArchive);
-	if (dwFileAttributes == INVALID_FILE_ATTRIBUTES)
-		return GetLastError() == ERROR_FILE_NOT_FOUND;
-	dwFileAttributesToSet = hidden ? FILE_ATTRIBUTE_SYSTEM | FILE_ATTRIBUTE_HIDDEN : 0;
-	if (dwFileAttributes == dwFileAttributesToSet)
-		return TRUE;
-	else
-		return SetFileAttributes(pszArchive, dwFileAttributesToSet);
-}
->>>>>>> f2f4de8e
-
-	bool WriteBlockTable()
-	{
-		Encrypt((DWORD *)sgpBlockTbl, kBlockEntrySize, Hash("(block table)", 3));
-		const bool success = stream.write(reinterpret_cast<const char *>(sgpBlockTbl), kBlockEntrySize);
-		Decrypt((DWORD *)sgpBlockTbl, kBlockEntrySize, Hash("(block table)", 3));
-		return success;
-	}
-
-	bool WriteHashTable()
-	{
-		Encrypt((DWORD *)sgpHashTbl, kHashEntrySize, Hash("(hash table)", 3));
-		const bool success = stream.write(reinterpret_cast<const char *>(sgpHashTbl), kHashEntrySize);
-		Decrypt((DWORD *)sgpHashTbl, kHashEntrySize, Hash("(hash table)", 3));
-		return success;
-	}
-};
-
-Archive cur_archive;
-
-void ByteSwapHdr(_FILEHEADER *hdr)
-{
-	hdr->signature = SDL_SwapLE32(hdr->signature);
-	hdr->headersize = SDL_SwapLE32(hdr->headersize);
-	hdr->filesize = SDL_SwapLE32(hdr->filesize);
-	hdr->version = SDL_SwapLE16(hdr->version);
-	hdr->sectorsizeid = SDL_SwapLE16(hdr->sectorsizeid);
-	hdr->hashoffset = SDL_SwapLE32(hdr->hashoffset);
-	hdr->blockoffset = SDL_SwapLE32(hdr->blockoffset);
-	hdr->hashcount = SDL_SwapLE32(hdr->hashcount);
-	hdr->blockcount = SDL_SwapLE32(hdr->blockcount);
-}
-
-<<<<<<< HEAD
-void InitDefaultMpqHeader(Archive *archive, _FILEHEADER *hdr)
-{
-	std::memset(hdr, 0, sizeof(*hdr));
-	hdr->signature = '\x1AQPM';
-	hdr->headersize = 32;
-	hdr->sectorsizeid = 3;
-	hdr->version = 0;
-	archive->size = kMpqHashEntryOffset + kHashEntrySize;
-	archive->modified = true;
-}
-
-bool IsValidMPQHeader(const Archive &archive, _FILEHEADER *hdr)
-{
-	return hdr->signature == '\x1AQPM'
-	    && hdr->headersize == 32
-	    && hdr->version <= 0
-	    && hdr->sectorsizeid == 3
-	    && hdr->filesize == archive.size
-	    && hdr->hashoffset == kMpqHashEntryOffset
-	    && hdr->blockoffset == sizeof(_FILEHEADER)
-	    && hdr->hashcount == 2048
-	    && hdr->blockcount == 2048;
-}
-
-bool ReadMPQHeader(Archive *archive, _FILEHEADER *hdr)
-{
-	const bool has_hdr = archive->size >= sizeof(*hdr);
-	if (has_hdr) {
-		if (!archive->stream.read(reinterpret_cast<char *>(hdr), sizeof(*hdr)))
-			return false;
-		ByteSwapHdr(hdr);
-	}
-	if (!has_hdr || !IsValidMPQHeader(*archive, hdr)) {
-		InitDefaultMpqHeader(archive, hdr);
-	}
-	return true;
-}
-
-} // namespace
-
-void mpqapi_remove_hash_entry(const char *pszName)
-=======
-static void mpqapi_store_modified_time(const char *pszArchive, DWORD dwChar)
-{
-	HANDLE handle;
-	struct _WIN32_FIND_DATAA FindFileData;
-	char dst[160];
-
-	if (gbMaxPlayers != 1) {
-		mpqapi_reg_load_modification_time(dst, 160);
-		handle = FindFirstFile(pszArchive, &FindFileData);
-		if (handle != INVALID_HANDLE_VALUE) {
-			FindClose(handle);
-			*((FILETIME *)(dst) + dwChar * 2 + 1) = FindFileData.ftLastWriteTime;
-			mpqapi_reg_store_modification_time(dst, 160);
-		}
-	}
-}
-
-void mpqapi_store_creation_time(const char *pszArchive, DWORD dwChar)
-{
-	HANDLE handle;
-	struct _WIN32_FIND_DATAA FindFileData;
-	char dst[160];
-
-	if (gbMaxPlayers != 1) {
-		mpqapi_reg_load_modification_time(dst, 160);
-		handle = FindFirstFile(pszArchive, &FindFileData);
-		if (handle != INVALID_HANDLE_VALUE) {
-			FindClose(handle);
-			*((FILETIME *)(dst) + dwChar * 2) = FindFileData.ftCreationTime;
-			mpqapi_reg_store_modification_time(dst, 160);
-		}
-	}
-}
-
-static _BLOCKENTRY *mpqapi_new_block(int *block_index)
->>>>>>> f2f4de8e
-{
-	_BLOCKENTRY *blockEntry;
-	DWORD i;
-
-<<<<<<< HEAD
-	hIdx = FetchHandle(pszName);
-	if (hIdx != -1) {
-		pHashTbl = &cur_archive.sgpHashTbl[hIdx];
-		blockEntry = &cur_archive.sgpBlockTbl[pHashTbl->block];
-		pHashTbl->block = -2;
-		block_offset = blockEntry->offset;
-		block_size = blockEntry->sizealloc;
-		memset(blockEntry, 0, sizeof(*blockEntry));
-		mpqapi_alloc_block(block_offset, block_size);
-		cur_archive.modified = true;
-=======
-	blockEntry = sgpBlockTbl;
-
-	i = 0;
-	while (blockEntry->offset || blockEntry->sizealloc || blockEntry->flags || blockEntry->sizefile) {
-		i++;
-		blockEntry++;
-		if (i >= 2048) {
-			app_fatal("Out of free block entries");
-			return NULL;
-		}
->>>>>>> f2f4de8e
-	}
-	if (block_index)
-		*block_index = i;
-
-	return blockEntry;
-}
-
-<<<<<<< HEAD
-void mpqapi_alloc_block(uint32_t block_offset, uint32_t block_size)
-=======
-static void mpqapi_alloc_block(int block_offset, int block_size)
->>>>>>> f2f4de8e
-{
-	_BLOCKENTRY *block;
-	int i;
-
-	block = cur_archive.sgpBlockTbl;
-	i = 2048;
-	while (i-- != 0) {
-		if (block->offset && !block->flags && !block->sizefile) {
-			if (block->offset + block->sizealloc == block_offset) {
-				block_offset = block->offset;
-				block_size += block->sizealloc;
-				memset(block, 0, sizeof(_BLOCKENTRY));
-				mpqapi_alloc_block(block_offset, block_size);
-				return;
-			}
-			if (block_offset + block_size == block->offset) {
-				block_size += block->sizealloc;
-				memset(block, 0, sizeof(_BLOCKENTRY));
-				mpqapi_alloc_block(block_offset, block_size);
-				return;
-			}
-		}
-		block++;
-	}
-	if (block_offset + block_size > cur_archive.size) {
-		app_fatal("MPQ free list error");
-	}
-	if (block_offset + block_size == cur_archive.size) {
-		cur_archive.size = block_offset;
-	} else {
-		block = mpqapi_new_block(NULL);
-		block->offset = block_offset;
-		block->sizealloc = block_size;
-		block->sizefile = 0;
-		block->flags = 0;
-	}
-}
-
-static int mpqapi_find_free_block(int size, int *block_size)
-{
-<<<<<<< HEAD
-	_BLOCKENTRY *blockEntry;
-	DWORD i;
-
-	blockEntry = cur_archive.sgpBlockTbl;
-=======
-	_BLOCKENTRY *pBlockTbl;
-	int i, result;
->>>>>>> f2f4de8e
-
-	pBlockTbl = sgpBlockTbl;
-	i = 2048;
-	while (1) {
-		i--;
-		if (pBlockTbl->offset && !pBlockTbl->flags && !pBlockTbl->sizefile && (DWORD)pBlockTbl->sizealloc >= size)
-			break;
-		pBlockTbl++;
-		if (!i) {
-			*block_size = size;
-			result = sgdwMpqOffset;
-			sgdwMpqOffset += size;
-			return result;
-		}
-	}
-
-	result = pBlockTbl->offset;
-	*block_size = size;
-	pBlockTbl->offset += size;
-	pBlockTbl->sizealloc -= size;
-
-	if (!pBlockTbl->sizealloc)
-		memset(pBlockTbl, 0, sizeof(*pBlockTbl));
-
-	return result;
-}
-
-static int mpqapi_get_hash_index(short index, int hash_a, int hash_b, int locale)
-{
-	int idx, i;
-
-	i = 2048;
-	for (idx = index & 0x7FF; cur_archive.sgpHashTbl[idx].block != -1; idx = (idx + 1) & 0x7FF) {
-		if (!i--)
-			break;
-		if (cur_archive.sgpHashTbl[idx].hashcheck[0] == hash_a && cur_archive.sgpHashTbl[idx].hashcheck[1] == hash_b
-		    && cur_archive.sgpHashTbl[idx].lcid == locale
-		    && cur_archive.sgpHashTbl[idx].block != -2)
-			return idx;
-	}
-
-	return -1;
-}
-
-<<<<<<< HEAD
-void mpqapi_remove_hash_entries(BOOL (*fnGetName)(DWORD, char *))
-=======
-static BOOL WriteMPQHeader()
->>>>>>> f2f4de8e
-{
-	_FILEHEADER fhdr;
-	DWORD NumberOfBytesWritten;
-
-	memset(&fhdr, 0, sizeof(fhdr));
-	fhdr.signature = '\x1AQPM';
-	fhdr.headersize = 32;
-	fhdr.filesize = GetFileSize(sghArchive, 0);
-	fhdr.version = 0;
-	fhdr.sectorsizeid = 3;
-	fhdr.hashoffset = 32872;
-	fhdr.blockoffset = 104;
-	fhdr.hashcount = 2048;
-	fhdr.blockcount = 2048;
-
-	if (SetFilePointer(sghArchive, 0, NULL, FILE_BEGIN) == -1)
-		return FALSE;
-	if (!WriteFile(sghArchive, &fhdr, sizeof(fhdr), &NumberOfBytesWritten, 0))
-		return FALSE;
-
-	return NumberOfBytesWritten == 104;
-}
-
-static BOOL mpqapi_write_block_table()
-{
-	BOOL success;
-	DWORD NumberOfBytesWritten;
-
-<<<<<<< HEAD
-	cur_archive.modified = true;
-	mpqapi_remove_hash_entry(pszName);
-	blockEntry = mpqapi_add_file(pszName, 0, 0);
-	if (!mpqapi_write_file_contents(pszName, pbData, dwLen, blockEntry)) {
-		mpqapi_remove_hash_entry(pszName);
-=======
-	if (SetFilePointer(sghArchive, 104, NULL, FILE_BEGIN) == -1)
-		return FALSE;
-
-	Encrypt((DWORD *)sgpBlockTbl, 0x8000, Hash("(block table)", 3));
-	success = WriteFile(sghArchive, sgpBlockTbl, 0x8000, &NumberOfBytesWritten, 0);
-	Decrypt((DWORD *)sgpBlockTbl, 0x8000, Hash("(block table)", 3));
-	return success && NumberOfBytesWritten == 0x8000;
-}
-
-static BOOL mpqapi_write_hash_table()
-{
-	BOOL success;
-	DWORD NumberOfBytesWritten;
-
-	if (SetFilePointer(sghArchive, 32872, NULL, FILE_BEGIN) == -1)
->>>>>>> f2f4de8e
-		return FALSE;
-
-	Encrypt((DWORD *)sgpHashTbl, 0x8000, Hash("(hash table)", 3));
-	success = WriteFile(sghArchive, sgpHashTbl, 0x8000, &NumberOfBytesWritten, 0);
-	Decrypt((DWORD *)sgpHashTbl, 0x8000, Hash("(hash table)", 3));
-	return success && NumberOfBytesWritten == 0x8000;
-}
-
-static BOOL mpqapi_can_seek()
-{
-	if (SetFilePointer(sghArchive, sgdwMpqOffset, NULL, FILE_BEGIN) == -1)
-		return FALSE;
-	return SetEndOfFile(sghArchive);
-}
-
-static BOOL ParseMPQHeader(_FILEHEADER *pHdr, DWORD *pdwNextFileStart)
-{
-	DWORD size;
-	DWORD NumberOfBytesRead;
-
-	size = GetFileSize(sghArchive, 0);
-	*pdwNextFileStart = size;
-
-	if (size == -1
-	    || size < sizeof(*pHdr)
-	    || !ReadFile(sghArchive, pHdr, sizeof(*pHdr), &NumberOfBytesRead, NULL)
-	    || NumberOfBytesRead != 104
-	    || pHdr->signature != '\x1AQPM'
-	    || pHdr->headersize != 32
-	    || pHdr->version > 0
-	    || pHdr->sectorsizeid != 3
-	    || pHdr->filesize != size
-	    || pHdr->hashoffset != 32872
-	    || pHdr->blockoffset != 104
-	    || pHdr->hashcount != 2048
-	    || pHdr->blockcount != 2048) {
-
-		if (SetFilePointer(sghArchive, 0, NULL, FILE_BEGIN) == -1)
-			return FALSE;
-		if (!SetEndOfFile(sghArchive))
-			return FALSE;
-
-		memset(pHdr, 0, sizeof(*pHdr));
-		pHdr->signature = '\x1AQPM';
-		pHdr->headersize = 32;
-		pHdr->sectorsizeid = 3;
-		pHdr->version = 0;
-		*pdwNextFileStart = 0x10068;
-		save_archive_modified = TRUE;
-		save_archive_open = TRUE;
-	}
-
-	return TRUE;
-}
-
-static int FetchHandle(const char *pszName)
-{
-	return mpqapi_get_hash_index(Hash(pszName, 0), Hash(pszName, 1), Hash(pszName, 2), 0);
-}
-
-void mpqapi_remove_hash_entry(const char *pszName)
-{
-	_HASHENTRY *pHashTbl;
-	_BLOCKENTRY *blockEntry;
-	int hIdx, block_offset, block_size;
-
-	hIdx = FetchHandle(pszName);
-	if (hIdx != -1) {
-		pHashTbl = &sgpHashTbl[hIdx];
-		blockEntry = &sgpBlockTbl[pHashTbl->block];
-		pHashTbl->block = -2;
-		block_offset = blockEntry->offset;
-		block_size = blockEntry->sizealloc;
-		memset(blockEntry, 0, sizeof(*blockEntry));
-		mpqapi_alloc_block(block_offset, block_size);
-		save_archive_modified = TRUE;
-	}
-}
-
-void mpqapi_remove_hash_entries(BOOL(__stdcall *fnGetName)(DWORD, char *))
-{
-	DWORD dwIndex, i;
-	char pszFileName[MAX_PATH];
-
-	dwIndex = 1;
-	for (i = fnGetName(0, pszFileName); i; i = fnGetName(dwIndex++, pszFileName)) {
-		mpqapi_remove_hash_entry(pszFileName);
-	}
-}
-
-static _BLOCKENTRY *mpqapi_add_file(const char *pszName, _BLOCKENTRY *pBlk, int block_index)
-{
-	DWORD h1, h2, h3;
-	int i, hIdx;
-
-	h1 = Hash(pszName, 0);
-	h2 = Hash(pszName, 1);
-	h3 = Hash(pszName, 2);
-	if (mpqapi_get_hash_index(h1, h2, h3, 0) != -1)
-		app_fatal("Hash collision between \"%s\" and existing file\n", pszName);
-	hIdx = h1 & 0x7FF;
-	i = 2048;
-	while (i--) {
-		if (cur_archive.sgpHashTbl[hIdx].block == -1 || cur_archive.sgpHashTbl[hIdx].block == -2)
-			break;
-		hIdx = (hIdx + 1) & 0x7FF;
-	}
-	if (i < 0)
-		app_fatal("Out of hash space");
-	if (!pBlk)
-		pBlk = mpqapi_new_block(&block_index);
-
-	cur_archive.sgpHashTbl[hIdx].hashcheck[0] = h2;
-	cur_archive.sgpHashTbl[hIdx].hashcheck[1] = h3;
-	cur_archive.sgpHashTbl[hIdx].lcid = 0;
-	cur_archive.sgpHashTbl[hIdx].block = block_index;
-
-	return pBlk;
-}
-
-static BOOL mpqapi_write_file_contents(const char *pszName, const BYTE *pbData, DWORD dwLen, _BLOCKENTRY *pBlk)
-{
-	const char *str_ptr = pszName;
-	const char *tmp;
-	while ((tmp = strchr(str_ptr, ':')))
-		str_ptr = tmp + 1;
-	while ((tmp = strchr(str_ptr, '\\')))
-		str_ptr = tmp + 1;
-	Hash(str_ptr, 3);
-
-	constexpr uint32_t kSectorSize = 4096;
-	const uint32_t num_sectors = (dwLen + (kSectorSize - 1)) / kSectorSize;
-	const uint32_t offset_table_bytesize = sizeof(uint32_t) * (num_sectors + 1);
-	pBlk->offset = mpqapi_find_free_block(dwLen + offset_table_bytesize, &pBlk->sizealloc);
-	pBlk->sizefile = dwLen;
-	pBlk->flags = 0x80000100;
-
-	// We populate the table of sector offset while we write the data.
-	// We can't pre-populate it because we don't know the compressed sector sizes yet.
-	// First offset is the start of the first sector, last offset is the end of the last sector.
-	std::unique_ptr<uint32_t[]> sectoroffsettable(new uint32_t[num_sectors + 1]);
-
-#ifdef CAN_SEEKP_BEYOND_EOF
-	if (!cur_archive.stream.seekp(pBlk->offset + offset_table_bytesize, std::ios::beg))
-		return FALSE;
-#else
-	// Ensure we do not seekp beyond EOF by filling the missing space.
-	std::streampos stream_end;
-	if (!cur_archive.stream.seekp(0, std::ios::end) || !cur_archive.stream.tellp(&stream_end))
-		return FALSE;
-	const std::uintmax_t cur_size = stream_end - cur_archive.stream_begin;
-	if (cur_size < pBlk->offset + offset_table_bytesize) {
-		if (cur_size < pBlk->offset) {
-			std::unique_ptr<char[]> filler(new char[pBlk->offset - cur_size]);
-			if (!cur_archive.stream.write(filler.get(), pBlk->offset - cur_size))
-				return FALSE;
-		}
-		if (!cur_archive.stream.write(reinterpret_cast<const char *>(sectoroffsettable.get()), offset_table_bytesize))
-			return FALSE;
-	} else {
-		if (!cur_archive.stream.seekp(pBlk->offset + offset_table_bytesize, std::ios::beg))
-			return FALSE;
-	}
-#endif
-
-	const BYTE *src = pbData;
-	uint32_t destsize = offset_table_bytesize;
-	BYTE mpq_buf[kSectorSize];
-	std::size_t cur_sector = 0;
-	while (true) {
-		uint32_t len = std::min(dwLen, kSectorSize);
-		memcpy(mpq_buf, src, len);
-		src += len;
-		len = PkwareCompress(mpq_buf, len);
-		if (!cur_archive.stream.write((char *)mpq_buf, len))
-			return FALSE;
-		sectoroffsettable[cur_sector++] = SwapLE32(destsize);
-		destsize += len; // compressed length
-		if (dwLen > kSectorSize)
-			dwLen -= kSectorSize;
-		else
-			break;
-	}
-
-	sectoroffsettable[num_sectors] = SwapLE32(destsize);
-	if (!cur_archive.stream.seekp(pBlk->offset, std::ios::beg))
-		return FALSE;
-	if (!cur_archive.stream.write(reinterpret_cast<const char *>(sectoroffsettable.get()), offset_table_bytesize))
-		return FALSE;
-	if (!cur_archive.stream.seekp(destsize - offset_table_bytesize, std::ios::cur))
-		return FALSE;
-
-	if (destsize < pBlk->sizealloc) {
-		const uint32_t block_size = pBlk->sizealloc - destsize;
-		if (block_size >= 1024) {
-			pBlk->sizealloc = destsize;
-			mpqapi_alloc_block(pBlk->sizealloc + pBlk->offset, block_size);
-		}
-	}
-	return TRUE;
-}
-
-<<<<<<< HEAD
-int mpqapi_find_free_block(uint32_t size, uint32_t *block_size)
-=======
-BOOL mpqapi_write_file(const char *pszName, const BYTE *pbData, DWORD dwLen)
->>>>>>> f2f4de8e
-{
-	_BLOCKENTRY *blockEntry;
-
-<<<<<<< HEAD
-	pBlockTbl = cur_archive.sgpBlockTbl;
-	i = 2048;
-	while (1) {
-		i--;
-		if (pBlockTbl->offset && !pBlockTbl->flags && !pBlockTbl->sizefile && (DWORD)pBlockTbl->sizealloc >= size)
-			break;
-		pBlockTbl++;
-		if (!i) {
-			*block_size = size;
-			result = cur_archive.size;
-			cur_archive.size += size;
-			return result;
-		}
-=======
-	save_archive_modified = TRUE;
-	mpqapi_remove_hash_entry(pszName);
-	blockEntry = mpqapi_add_file(pszName, 0, 0);
-	if (!mpqapi_write_file_contents(pszName, pbData, dwLen, blockEntry)) {
-		mpqapi_remove_hash_entry(pszName);
-		return FALSE;
->>>>>>> f2f4de8e
-	}
-	return TRUE;
-}
-
-void mpqapi_rename(char *pszOld, char *pszNew)
-{
-	int index, block;
-	_HASHENTRY *hashEntry;
-	_BLOCKENTRY *blockEntry;
-
-	index = FetchHandle(pszOld);
-	if (index != -1) {
-		hashEntry = &cur_archive.sgpHashTbl[index];
-		block = hashEntry->block;
-		blockEntry = &cur_archive.sgpBlockTbl[block];
-		hashEntry->block = -2;
-		mpqapi_add_file(pszNew, blockEntry, block);
-		cur_archive.modified = true;
-	}
-}
-
-BOOL mpqapi_has_file(const char *pszName)
-{
-	return FetchHandle(pszName) != -1;
-}
-
-<<<<<<< HEAD
-BOOL OpenMPQ(const char *pszArchive, DWORD dwChar)
-=======
-static void CloseMPQ(const char *pszArchive, BOOL bFree, DWORD dwChar)
-{
-	if (bFree) {
-		MemFreeDbg(sgpBlockTbl);
-		MemFreeDbg(sgpHashTbl);
-	}
-	if (sghArchive != INVALID_HANDLE_VALUE) {
-		CloseHandle(sghArchive);
-		sghArchive = INVALID_HANDLE_VALUE;
-	}
-	if (save_archive_modified) {
-		save_archive_modified = FALSE;
-		mpqapi_store_modified_time(pszArchive, dwChar);
-	}
-	if (save_archive_open) {
-		save_archive_open = FALSE;
-		mpqapi_store_creation_time(pszArchive, dwChar);
-	}
-}
-
-BOOL OpenMPQ(const char *pszArchive, BOOL hidden, DWORD dwChar)
->>>>>>> f2f4de8e
-{
-	DWORD dwFlagsAndAttributes;
-	DWORD key;
-	_FILEHEADER fhdr;
-
-	InitHash();
-
-	if (!cur_archive.Open(pszArchive)) {
-		return FALSE;
-	}
-	if (cur_archive.sgpBlockTbl == NULL || cur_archive.sgpHashTbl == NULL) {
-		if (!cur_archive.exists) {
-			InitDefaultMpqHeader(&cur_archive, &fhdr);
-		} else if (!ReadMPQHeader(&cur_archive, &fhdr)) {
-			goto on_error;
-		}
-		cur_archive.sgpBlockTbl = new _BLOCKENTRY[kBlockEntrySize / sizeof(_BLOCKENTRY)];
-		std::memset(cur_archive.sgpBlockTbl, 0, kBlockEntrySize);
-		if (fhdr.blockcount) {
-			if (!cur_archive.stream.read(reinterpret_cast<char *>(cur_archive.sgpBlockTbl), kBlockEntrySize))
-				goto on_error;
-			key = Hash("(block table)", 3);
-			Decrypt((DWORD *)cur_archive.sgpBlockTbl, kBlockEntrySize, key);
-		}
-		cur_archive.sgpHashTbl = new _HASHENTRY[kHashEntrySize / sizeof(_HASHENTRY)];
-		std::memset(cur_archive.sgpHashTbl, 255, kHashEntrySize);
-		if (fhdr.hashcount) {
-			if (!cur_archive.stream.read(reinterpret_cast<char *>(cur_archive.sgpHashTbl), kHashEntrySize))
-				goto on_error;
-			key = Hash("(hash table)", 3);
-			Decrypt((DWORD *)cur_archive.sgpHashTbl, kHashEntrySize, key);
-		}
-
-<<<<<<< HEAD
-#ifndef CAN_SEEKP_BEYOND_EOF
-		if (!cur_archive.stream.seekp(0, std::ios::beg))
-			goto on_error;
-
-		// Memorize stream begin, we'll need it for calculations later.
-		if (!cur_archive.stream.tellp(&cur_archive.stream_begin))
-			goto on_error;
-
-		// Write garbage header and tables because some platforms cannot `seekp` beyond EOF.
-		// The data is incorrect at this point, it will be overwritten on Close.
-		if (!cur_archive.exists)
-			cur_archive.WriteHeaderAndTables();
-#endif
-	}
-	return TRUE;
-on_error:
-	cur_archive.Close(/*clear_tables=*/true);
-	return FALSE;
-}
-
-BOOL mpqapi_flush_and_close(const char *pszArchive, BOOL bFree, DWORD dwChar)
-{
-	return cur_archive.Close(/*clear_tables=*/bFree);
-}
-
-DEVILUTION_END_NAMESPACE
-
-=======
-BOOL mpqapi_flush_and_close(const char *pszArchive, BOOL bFree, DWORD dwChar)
-{
-	BOOL ret = FALSE;
-	if (sghArchive == INVALID_HANDLE_VALUE)
-		ret = TRUE;
-	else {
-		ret = FALSE;
-		if (!save_archive_modified)
-			ret = TRUE;
-		else if (mpqapi_can_seek() && WriteMPQHeader() && mpqapi_write_block_table()) {
-			if (mpqapi_write_hash_table())
-				ret = TRUE;
-			else
-				ret = FALSE;
-		}
-	}
-	CloseMPQ(pszArchive, bFree, dwChar);
-	return ret;
-}
-
->>>>>>> f2f4de8e
+/**
+ * @file mpqapi.cpp
+ *
+ * Implementation of functions for creating and editing MPQ files.
+ */
+#include <cerrno>
+#include <cinttypes>
+#include <cstdint>
+#include <cstring>
+#include <fstream>
+#include <memory>
+#include <type_traits>
+
+#include "all.h"
+#include "../SourceS/file_util.h"
+#include "../3rdParty/Storm/Source/storm.h"
+
+DEVILUTION_BEGIN_NAMESPACE
+
+// Amiga cannot seekp beyond EOF.
+// See https://github.com/bebbo/libnix/issues/30
+#ifndef __AMIGA__
+#define CAN_SEEKP_BEYOND_EOF
+#endif
+
+namespace {
+
+// Validates that a Type is of a particular size and that its alignment is <= the size of the type.
+// Done with templates so that error messages include actual size.
+template <std::size_t A, std::size_t B>
+struct assert_eq : std::true_type {
+	static_assert(A == B, "");
+};
+template <std::size_t A, std::size_t B>
+struct assert_lte : std::true_type {
+	static_assert(A <= B, "");
+};
+template <typename T, std::size_t S>
+struct check_size : assert_eq<sizeof(T), S>, assert_lte<alignof(T), sizeof(T)> {
+};
+
+// Check sizes and alignments of the structs that we decrypt and encrypt.
+// The decryption algorithm treats them as a stream of 32-bit uints, so the
+// sizes must be exact as there cannot be any padding.
+static_assert(check_size<_HASHENTRY, 4 * 4>::value, "");
+static_assert(check_size<_BLOCKENTRY, 4 * 4>::value, "");
+
+const char *DirToString(std::ios::seekdir dir)
+{
+	switch (dir) {
+	case std::ios::beg:
+		return "std::ios::beg";
+	case std::ios::end:
+		return "std::ios::end";
+	case std::ios::cur:
+		return "std::ios::cur";
+	default:
+		return "invalid";
+	}
+}
+
+std::string OpenModeToString(std::ios::openmode mode)
+{
+	std::string result;
+	if ((mode & std::ios::app) != 0)
+		result.append("std::ios::app | ");
+	if ((mode & std::ios::ate) != 0)
+		result.append("std::ios::ate | ");
+	if ((mode & std::ios::binary) != 0)
+		result.append("std::ios::binary | ");
+	if ((mode & std::ios::in) != 0)
+		result.append("std::ios::in | ");
+	if ((mode & std::ios::out) != 0)
+		result.append("std::ios::out | ");
+	if ((mode & std::ios::trunc) != 0)
+		result.append("std::ios::trunc | ");
+	if (!result.empty())
+		result.resize(result.size() - 3);
+	return result;
+}
+
+struct FStreamWrapper {
+public:
+	bool Open(const char *path, std::ios::openmode mode)
+	{
+		s_.reset(new std::fstream(path, mode));
+		return CheckError("new std::fstream(\"%s\", %s)", path, OpenModeToString(mode).c_str());
+	}
+
+	void Close()
+	{
+		s_ = NULL;
+	}
+
+	bool IsOpen() const
+	{
+		return s_ != NULL;
+	}
+
+	bool seekg(std::streampos pos)
+	{
+		s_->seekg(pos);
+		return CheckError("seekg(%" PRIuMAX ")", static_cast<std::uintmax_t>(pos));
+	}
+
+	bool seekg(std::streamoff pos, std::ios::seekdir dir)
+	{
+		s_->seekg(pos, dir);
+		return CheckError("seekg(%" PRIdMAX ", %s)", static_cast<std::intmax_t>(pos), DirToString(dir));
+	}
+
+	bool seekp(std::streampos pos)
+	{
+		s_->seekp(pos);
+		return CheckError("seekp(%" PRIuMAX ")", static_cast<std::uintmax_t>(pos));
+	}
+
+	bool seekp(std::streamoff pos, std::ios::seekdir dir)
+	{
+		s_->seekp(pos, dir);
+		return CheckError("seekp(%" PRIdMAX ", %s)", static_cast<std::intmax_t>(pos), DirToString(dir));
+	}
+
+	bool tellg(std::streampos *result)
+	{
+		*result = s_->tellg();
+		return CheckError("tellg() = %" PRIuMAX, static_cast<std::uintmax_t>(*result));
+	}
+
+	bool tellp(std::streampos *result)
+	{
+		*result = s_->tellp();
+		return CheckError("tellp() = %" PRIuMAX, static_cast<std::uintmax_t>(*result));
+	}
+
+	bool write(const char *data, std::streamsize size)
+	{
+		s_->write(data, size);
+		return CheckError("write(data, %" PRIuMAX ")", static_cast<std::uintmax_t>(size));
+	}
+
+	bool read(char *out, std::streamsize size)
+	{
+		s_->read(out, size);
+		return CheckError("read(out, %" PRIuMAX ")", static_cast<std::uintmax_t>(size));
+	}
+
+private:
+	template <typename... PrintFArgs>
+	bool CheckError(const char *fmt, PrintFArgs... args)
+	{
+		if (s_->fail()) {
+			std::string fmt_with_error = fmt;
+			fmt_with_error.append(": failed with \"%s\"");
+			const char *error_message = std::strerror(errno);
+			if (error_message == NULL)
+				error_message = "";
+			SDL_Log(fmt_with_error.c_str(), args..., error_message);
+#ifdef _DEBUG
+		} else {
+			SDL_Log(fmt, args...);
+#endif
+		}
+		return !s_->fail();
+	}
+
+	std::unique_ptr<std::fstream> s_;
+};
+
+constexpr std::size_t kBlockEntrySize = 0x8000;
+constexpr std::size_t kHashEntrySize = 0x8000;
+constexpr std::ios::off_type kMpqBlockEntryOffset = sizeof(_FILEHEADER);
+constexpr std::ios::off_type kMpqHashEntryOffset = kMpqBlockEntryOffset + kBlockEntrySize;
+
+struct Archive {
+	FStreamWrapper stream;
+	std::string name;
+	std::uintmax_t size;
+	bool modified;
+	bool exists;
+
+#ifndef CAN_SEEKP_BEYOND_EOF
+	std::streampos stream_begin;
+#endif
+
+	_HASHENTRY *sgpHashTbl;
+	_BLOCKENTRY *sgpBlockTbl;
+
+	bool Open(const char *name)
+	{
+		Close();
+#ifdef _DEBUG
+		SDL_Log("Opening %s", name);
+#endif
+		exists = FileExists(name);
+		std::ios::openmode mode = std::ios::in | std::ios::out | std::ios::binary;
+		if (exists) {
+			if (GetFileSize(name, &size) == 0) {
+				SDL_Log("GetFileSize(\"%s\") failed with \"%s\"", name, std::strerror(errno));
+				return false;
+#ifdef _DEBUG
+			} else {
+				SDL_Log("GetFileSize(\"%s\") = %" PRIuMAX, name, size);
+#endif
+			}
+		} else {
+			mode |= std::ios::trunc;
+		}
+		if (!stream.Open(name, mode)) {
+			stream.Close();
+			return false;
+		}
+		modified = !exists;
+
+		this->name = name;
+		return true;
+	}
+
+	bool Close(bool clear_tables = true)
+	{
+		if (!stream.IsOpen())
+			return true;
+#ifdef _DEBUG
+		SDL_Log("Closing %s", name.c_str());
+#endif
+
+		bool result = true;
+		if (modified && !(stream.seekp(0, std::ios::beg) && WriteHeaderAndTables()))
+			result = false;
+		stream.Close();
+		if (modified && result && size != 0) {
+#ifdef _DEBUG
+			SDL_Log("ResizeFile(\"%s\", %" PRIuMAX ")", name.c_str(), size);
+#endif
+			result = ResizeFile(name.c_str(), size);
+		}
+		name.clear();
+		if (clear_tables) {
+			delete[] sgpHashTbl;
+			sgpHashTbl = NULL;
+			delete[] sgpBlockTbl;
+			sgpBlockTbl = NULL;
+		}
+		return result;
+	}
+
+	bool WriteHeaderAndTables()
+	{
+		return WriteHeader() && WriteBlockTable() && WriteHashTable();
+	}
+
+	~Archive()
+	{
+		Close();
+	}
+
+private:
+	bool WriteHeader()
+	{
+		_FILEHEADER fhdr;
+
+		memset(&fhdr, 0, sizeof(fhdr));
+		fhdr.signature = SDL_SwapLE32('\x1AQPM');
+		fhdr.headersize = SDL_SwapLE32(32);
+		fhdr.filesize = SDL_SwapLE32(static_cast<uint32_t>(size));
+		fhdr.version = SDL_SwapLE16(0);
+		fhdr.sectorsizeid = SDL_SwapLE16(3);
+		fhdr.hashoffset = SDL_SwapLE32(static_cast<uint32_t>(kMpqHashEntryOffset));
+		fhdr.blockoffset = SDL_SwapLE32(static_cast<uint32_t>(kMpqBlockEntryOffset));
+		fhdr.hashcount = SDL_SwapLE32(2048);
+		fhdr.blockcount = SDL_SwapLE32(2048);
+
+		if (!stream.write(reinterpret_cast<const char *>(&fhdr), sizeof(fhdr)))
+			return false;
+		return true;
+	}
+
+	bool WriteBlockTable()
+	{
+		Encrypt((DWORD *)sgpBlockTbl, kBlockEntrySize, Hash("(block table)", 3));
+		const bool success = stream.write(reinterpret_cast<const char *>(sgpBlockTbl), kBlockEntrySize);
+		Decrypt((DWORD *)sgpBlockTbl, kBlockEntrySize, Hash("(block table)", 3));
+		return success;
+	}
+
+	bool WriteHashTable()
+	{
+		Encrypt((DWORD *)sgpHashTbl, kHashEntrySize, Hash("(hash table)", 3));
+		const bool success = stream.write(reinterpret_cast<const char *>(sgpHashTbl), kHashEntrySize);
+		Decrypt((DWORD *)sgpHashTbl, kHashEntrySize, Hash("(hash table)", 3));
+		return success;
+	}
+};
+
+Archive cur_archive;
+
+void ByteSwapHdr(_FILEHEADER *hdr)
+{
+	hdr->signature = SDL_SwapLE32(hdr->signature);
+	hdr->headersize = SDL_SwapLE32(hdr->headersize);
+	hdr->filesize = SDL_SwapLE32(hdr->filesize);
+	hdr->version = SDL_SwapLE16(hdr->version);
+	hdr->sectorsizeid = SDL_SwapLE16(hdr->sectorsizeid);
+	hdr->hashoffset = SDL_SwapLE32(hdr->hashoffset);
+	hdr->blockoffset = SDL_SwapLE32(hdr->blockoffset);
+	hdr->hashcount = SDL_SwapLE32(hdr->hashcount);
+	hdr->blockcount = SDL_SwapLE32(hdr->blockcount);
+}
+
+void InitDefaultMpqHeader(Archive *archive, _FILEHEADER *hdr)
+{
+	std::memset(hdr, 0, sizeof(*hdr));
+	hdr->signature = '\x1AQPM';
+	hdr->headersize = 32;
+	hdr->sectorsizeid = 3;
+	hdr->version = 0;
+	archive->size = kMpqHashEntryOffset + kHashEntrySize;
+	archive->modified = true;
+}
+
+bool IsValidMPQHeader(const Archive &archive, _FILEHEADER *hdr)
+{
+	return hdr->signature == '\x1AQPM'
+	    && hdr->headersize == 32
+	    && hdr->version <= 0
+	    && hdr->sectorsizeid == 3
+	    && hdr->filesize == archive.size
+	    && hdr->hashoffset == kMpqHashEntryOffset
+	    && hdr->blockoffset == sizeof(_FILEHEADER)
+	    && hdr->hashcount == 2048
+	    && hdr->blockcount == 2048;
+}
+
+bool ReadMPQHeader(Archive *archive, _FILEHEADER *hdr)
+{
+	const bool has_hdr = archive->size >= sizeof(*hdr);
+	if (has_hdr) {
+		if (!archive->stream.read(reinterpret_cast<char *>(hdr), sizeof(*hdr)))
+			return false;
+		ByteSwapHdr(hdr);
+	}
+	if (!has_hdr || !IsValidMPQHeader(*archive, hdr)) {
+		InitDefaultMpqHeader(archive, hdr);
+	}
+	return true;
+}
+
+} // namespace
+
+static _BLOCKENTRY *mpqapi_new_block(int *block_index)
+{
+	_BLOCKENTRY *blockEntry;
+	DWORD i;
+
+	blockEntry = cur_archive.sgpBlockTbl;
+
+	i = 0;
+	while (blockEntry->offset || blockEntry->sizealloc || blockEntry->flags || blockEntry->sizefile) {
+		i++;
+		blockEntry++;
+		if (i >= 2048) {
+			app_fatal("Out of free block entries");
+			return NULL;
+		}
+	}
+	if (block_index)
+		*block_index = i;
+
+	return blockEntry;
+}
+
+void mpqapi_alloc_block(uint32_t block_offset, uint32_t block_size)
+{
+	_BLOCKENTRY *block;
+	int i;
+
+	block = cur_archive.sgpBlockTbl;
+	i = 2048;
+	while (i-- != 0) {
+		if (block->offset && !block->flags && !block->sizefile) {
+			if (block->offset + block->sizealloc == block_offset) {
+				block_offset = block->offset;
+				block_size += block->sizealloc;
+				memset(block, 0, sizeof(_BLOCKENTRY));
+				mpqapi_alloc_block(block_offset, block_size);
+				return;
+			}
+			if (block_offset + block_size == block->offset) {
+				block_size += block->sizealloc;
+				memset(block, 0, sizeof(_BLOCKENTRY));
+				mpqapi_alloc_block(block_offset, block_size);
+				return;
+			}
+		}
+		block++;
+	}
+	if (block_offset + block_size > cur_archive.size) {
+		app_fatal("MPQ free list error");
+	}
+	if (block_offset + block_size == cur_archive.size) {
+		cur_archive.size = block_offset;
+	} else {
+		block = mpqapi_new_block(NULL);
+		block->offset = block_offset;
+		block->sizealloc = block_size;
+		block->sizefile = 0;
+		block->flags = 0;
+	}
+}
+
+int mpqapi_find_free_block(uint32_t size, uint32_t *block_size)
+{
+	_BLOCKENTRY *pBlockTbl;
+	int i, result;
+
+	pBlockTbl = cur_archive.sgpBlockTbl;
+	i = 2048;
+	while (1) {
+		i--;
+		if (pBlockTbl->offset && !pBlockTbl->flags && !pBlockTbl->sizefile && (DWORD)pBlockTbl->sizealloc >= size)
+			break;
+		pBlockTbl++;
+		if (!i) {
+			*block_size = size;
+			result = cur_archive.size;
+			cur_archive.size += size;
+			return result;
+		}
+	}
+
+	result = pBlockTbl->offset;
+	*block_size = size;
+	pBlockTbl->offset += size;
+	pBlockTbl->sizealloc -= size;
+
+	if (!pBlockTbl->sizealloc)
+		memset(pBlockTbl, 0, sizeof(*pBlockTbl));
+
+	return result;
+}
+
+static int mpqapi_get_hash_index(short index, int hash_a, int hash_b, int locale)
+{
+	int idx, i;
+
+	i = 2048;
+	for (idx = index & 0x7FF; cur_archive.sgpHashTbl[idx].block != -1; idx = (idx + 1) & 0x7FF) {
+		if (!i--)
+			break;
+		if (cur_archive.sgpHashTbl[idx].hashcheck[0] == hash_a && cur_archive.sgpHashTbl[idx].hashcheck[1] == hash_b
+		    && cur_archive.sgpHashTbl[idx].lcid == locale
+		    && cur_archive.sgpHashTbl[idx].block != -2)
+			return idx;
+	}
+
+	return -1;
+}
+
+static int FetchHandle(const char *pszName)
+{
+	return mpqapi_get_hash_index(Hash(pszName, 0), Hash(pszName, 1), Hash(pszName, 2), 0);
+}
+
+void mpqapi_remove_hash_entry(const char *pszName)
+{
+	_HASHENTRY *pHashTbl;
+	_BLOCKENTRY *blockEntry;
+	int hIdx, block_offset, block_size;
+
+	hIdx = FetchHandle(pszName);
+	if (hIdx != -1) {
+		pHashTbl = &cur_archive.sgpHashTbl[hIdx];
+		blockEntry = &cur_archive.sgpBlockTbl[pHashTbl->block];
+		pHashTbl->block = -2;
+		block_offset = blockEntry->offset;
+		block_size = blockEntry->sizealloc;
+		memset(blockEntry, 0, sizeof(*blockEntry));
+		mpqapi_alloc_block(block_offset, block_size);
+		cur_archive.modified = true;
+	}
+}
+
+void mpqapi_remove_hash_entries(BOOL (*fnGetName)(DWORD, char *))
+{
+	DWORD dwIndex, i;
+	char pszFileName[MAX_PATH];
+
+	dwIndex = 1;
+	for (i = fnGetName(0, pszFileName); i; i = fnGetName(dwIndex++, pszFileName)) {
+		mpqapi_remove_hash_entry(pszFileName);
+	}
+}
+
+static _BLOCKENTRY *mpqapi_add_file(const char *pszName, _BLOCKENTRY *pBlk, int block_index)
+{
+	DWORD h1, h2, h3;
+	int i, hIdx;
+
+	h1 = Hash(pszName, 0);
+	h2 = Hash(pszName, 1);
+	h3 = Hash(pszName, 2);
+	if (mpqapi_get_hash_index(h1, h2, h3, 0) != -1)
+		app_fatal("Hash collision between \"%s\" and existing file\n", pszName);
+	hIdx = h1 & 0x7FF;
+	i = 2048;
+	while (i--) {
+		if (cur_archive.sgpHashTbl[hIdx].block == -1 || cur_archive.sgpHashTbl[hIdx].block == -2)
+			break;
+		hIdx = (hIdx + 1) & 0x7FF;
+	}
+	if (i < 0)
+		app_fatal("Out of hash space");
+	if (!pBlk)
+		pBlk = mpqapi_new_block(&block_index);
+
+	cur_archive.sgpHashTbl[hIdx].hashcheck[0] = h2;
+	cur_archive.sgpHashTbl[hIdx].hashcheck[1] = h3;
+	cur_archive.sgpHashTbl[hIdx].lcid = 0;
+	cur_archive.sgpHashTbl[hIdx].block = block_index;
+
+	return pBlk;
+}
+
+static BOOL mpqapi_write_file_contents(const char *pszName, const BYTE *pbData, DWORD dwLen, _BLOCKENTRY *pBlk)
+{
+	const char *str_ptr = pszName;
+	const char *tmp;
+	while ((tmp = strchr(str_ptr, ':')))
+		str_ptr = tmp + 1;
+	while ((tmp = strchr(str_ptr, '\\')))
+		str_ptr = tmp + 1;
+	Hash(str_ptr, 3);
+
+	constexpr uint32_t kSectorSize = 4096;
+	const uint32_t num_sectors = (dwLen + (kSectorSize - 1)) / kSectorSize;
+	const uint32_t offset_table_bytesize = sizeof(uint32_t) * (num_sectors + 1);
+	pBlk->offset = mpqapi_find_free_block(dwLen + offset_table_bytesize, &pBlk->sizealloc);
+	pBlk->sizefile = dwLen;
+	pBlk->flags = 0x80000100;
+
+	// We populate the table of sector offset while we write the data.
+	// We can't pre-populate it because we don't know the compressed sector sizes yet.
+	// First offset is the start of the first sector, last offset is the end of the last sector.
+	std::unique_ptr<uint32_t[]> sectoroffsettable(new uint32_t[num_sectors + 1]);
+
+#ifdef CAN_SEEKP_BEYOND_EOF
+	if (!cur_archive.stream.seekp(pBlk->offset + offset_table_bytesize, std::ios::beg))
+		return FALSE;
+#else
+	// Ensure we do not seekp beyond EOF by filling the missing space.
+	std::streampos stream_end;
+	if (!cur_archive.stream.seekp(0, std::ios::end) || !cur_archive.stream.tellp(&stream_end))
+		return FALSE;
+	const std::uintmax_t cur_size = stream_end - cur_archive.stream_begin;
+	if (cur_size < pBlk->offset + offset_table_bytesize) {
+		if (cur_size < pBlk->offset) {
+			std::unique_ptr<char[]> filler(new char[pBlk->offset - cur_size]);
+			if (!cur_archive.stream.write(filler.get(), pBlk->offset - cur_size))
+				return FALSE;
+		}
+		if (!cur_archive.stream.write(reinterpret_cast<const char *>(sectoroffsettable.get()), offset_table_bytesize))
+			return FALSE;
+	} else {
+		if (!cur_archive.stream.seekp(pBlk->offset + offset_table_bytesize, std::ios::beg))
+			return FALSE;
+	}
+#endif
+
+	const BYTE *src = pbData;
+	uint32_t destsize = offset_table_bytesize;
+	BYTE mpq_buf[kSectorSize];
+	std::size_t cur_sector = 0;
+	while (true) {
+		uint32_t len = std::min(dwLen, kSectorSize);
+		memcpy(mpq_buf, src, len);
+		src += len;
+		len = PkwareCompress(mpq_buf, len);
+		if (!cur_archive.stream.write((char *)mpq_buf, len))
+			return FALSE;
+		sectoroffsettable[cur_sector++] = SwapLE32(destsize);
+		destsize += len; // compressed length
+		if (dwLen > kSectorSize)
+			dwLen -= kSectorSize;
+		else
+			break;
+	}
+
+	sectoroffsettable[num_sectors] = SwapLE32(destsize);
+	if (!cur_archive.stream.seekp(pBlk->offset, std::ios::beg))
+		return FALSE;
+	if (!cur_archive.stream.write(reinterpret_cast<const char *>(sectoroffsettable.get()), offset_table_bytesize))
+		return FALSE;
+	if (!cur_archive.stream.seekp(destsize - offset_table_bytesize, std::ios::cur))
+		return FALSE;
+
+	if (destsize < pBlk->sizealloc) {
+		const uint32_t block_size = pBlk->sizealloc - destsize;
+		if (block_size >= 1024) {
+			pBlk->sizealloc = destsize;
+			mpqapi_alloc_block(pBlk->sizealloc + pBlk->offset, block_size);
+		}
+	}
+	return TRUE;
+}
+
+BOOL mpqapi_write_file(const char *pszName, const BYTE *pbData, DWORD dwLen)
+{
+	_BLOCKENTRY *blockEntry;
+
+	cur_archive.modified = true;
+	mpqapi_remove_hash_entry(pszName);
+	blockEntry = mpqapi_add_file(pszName, 0, 0);
+	if (!mpqapi_write_file_contents(pszName, pbData, dwLen, blockEntry)) {
+		mpqapi_remove_hash_entry(pszName);
+		return FALSE;
+	}
+	return TRUE;
+}
+
+void mpqapi_rename(char *pszOld, char *pszNew)
+{
+	int index, block;
+	_HASHENTRY *hashEntry;
+	_BLOCKENTRY *blockEntry;
+
+	index = FetchHandle(pszOld);
+	if (index != -1) {
+		hashEntry = &cur_archive.sgpHashTbl[index];
+		block = hashEntry->block;
+		blockEntry = &cur_archive.sgpBlockTbl[block];
+		hashEntry->block = -2;
+		mpqapi_add_file(pszNew, blockEntry, block);
+		cur_archive.modified = true;
+	}
+}
+
+BOOL mpqapi_has_file(const char *pszName)
+{
+	return FetchHandle(pszName) != -1;
+}
+
+BOOL OpenMPQ(const char *pszArchive, DWORD dwChar)
+{
+	DWORD dwFlagsAndAttributes;
+	DWORD key;
+	_FILEHEADER fhdr;
+
+	InitHash();
+
+	if (!cur_archive.Open(pszArchive)) {
+		return FALSE;
+	}
+	if (cur_archive.sgpBlockTbl == NULL || cur_archive.sgpHashTbl == NULL) {
+		if (!cur_archive.exists) {
+			InitDefaultMpqHeader(&cur_archive, &fhdr);
+		} else if (!ReadMPQHeader(&cur_archive, &fhdr)) {
+			goto on_error;
+		}
+		cur_archive.sgpBlockTbl = new _BLOCKENTRY[kBlockEntrySize / sizeof(_BLOCKENTRY)];
+		std::memset(cur_archive.sgpBlockTbl, 0, kBlockEntrySize);
+		if (fhdr.blockcount) {
+			if (!cur_archive.stream.read(reinterpret_cast<char *>(cur_archive.sgpBlockTbl), kBlockEntrySize))
+				goto on_error;
+			key = Hash("(block table)", 3);
+			Decrypt((DWORD *)cur_archive.sgpBlockTbl, kBlockEntrySize, key);
+		}
+		cur_archive.sgpHashTbl = new _HASHENTRY[kHashEntrySize / sizeof(_HASHENTRY)];
+		std::memset(cur_archive.sgpHashTbl, 255, kHashEntrySize);
+		if (fhdr.hashcount) {
+			if (!cur_archive.stream.read(reinterpret_cast<char *>(cur_archive.sgpHashTbl), kHashEntrySize))
+				goto on_error;
+			key = Hash("(hash table)", 3);
+			Decrypt((DWORD *)cur_archive.sgpHashTbl, kHashEntrySize, key);
+		}
+
+#ifndef CAN_SEEKP_BEYOND_EOF
+		if (!cur_archive.stream.seekp(0, std::ios::beg))
+			goto on_error;
+
+		// Memorize stream begin, we'll need it for calculations later.
+		if (!cur_archive.stream.tellp(&cur_archive.stream_begin))
+			goto on_error;
+
+		// Write garbage header and tables because some platforms cannot `seekp` beyond EOF.
+		// The data is incorrect at this point, it will be overwritten on Close.
+		if (!cur_archive.exists)
+			cur_archive.WriteHeaderAndTables();
+#endif
+	}
+	return TRUE;
+on_error:
+	cur_archive.Close(/*clear_tables=*/true);
+	return FALSE;
+}
+
+BOOL mpqapi_flush_and_close(const char *pszArchive, BOOL bFree, DWORD dwChar)
+{
+	return cur_archive.Close(/*clear_tables=*/bFree);
+}
+
+DEVILUTION_END_NAMESPACE