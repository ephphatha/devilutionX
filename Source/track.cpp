//HEADER_GOES_HERE

#include "../types.h"

<<<<<<< HEAD
#ifndef NO_GLOBALS
bool sgbIsScrolling; // weak
int track_cpp_init_value; // weak
int sgdwLastWalk; // weak
bool sgbIsWalking; // weak
#endif

const int track_inf = 0x7F800000; // weak

struct track_cpp_init
{
	track_cpp_init()
	{
		track_cpp_init_value = track_inf;
	}
} _track_cpp_init;
// 4802D0: using guessed type int track_inf;
// 6ABABC: using guessed type int track_cpp_init_value;
=======
static BYTE sgbIsScrolling;
static DWORD sgdwLastWalk;
static BOOL sgbIsWalking;
>>>>>>> 5541df1f

void __cdecl track_process()
{
	if (!sgbIsWalking)
		return;

	if (cursmx < 0 || cursmx >= MAXDUNX - 1 || cursmy < 0 || cursmy >= MAXDUNY - 1)
		return;

	if (plr[myplr]._pVar8 <= 6 && plr[myplr]._pmode != PM_STAND)
		return;

	if (cursmx != plr[myplr]._ptargx || cursmy != plr[myplr]._ptargy) {
		DWORD tick = GetTickCount();
		if ((int)(tick - sgdwLastWalk) >= 300) {
			sgdwLastWalk = tick;
			NetSendCmdLoc(TRUE, CMD_WALKXY, cursmx, cursmy);
			if (!sgbIsScrolling)
				sgbIsScrolling = 1;
		}
	}
}

void __fastcall track_repeat_walk(BOOL rep)
{
	if (sgbIsWalking == rep)
		return;

	sgbIsWalking = rep;
	if (rep) {
		sgbIsScrolling = 0;
		sgdwLastWalk = GetTickCount() - 50;
		NetSendCmdLoc(TRUE, CMD_WALKXY, cursmx, cursmy);
	} else if (sgbIsScrolling) {
		sgbIsScrolling = 0;
	}
}

BOOL __cdecl track_isscrolling()
{
	return sgbIsScrolling;
}
<|MERGE_RESOLUTION|>--- conflicted
+++ resolved
@@ -1,70 +1,49 @@
-//HEADER_GOES_HERE
-
-#include "../types.h"
-
-<<<<<<< HEAD
-#ifndef NO_GLOBALS
-bool sgbIsScrolling; // weak
-int track_cpp_init_value; // weak
-int sgdwLastWalk; // weak
-bool sgbIsWalking; // weak
-#endif
-
-const int track_inf = 0x7F800000; // weak
-
-struct track_cpp_init
-{
-	track_cpp_init()
-	{
-		track_cpp_init_value = track_inf;
-	}
-} _track_cpp_init;
-// 4802D0: using guessed type int track_inf;
-// 6ABABC: using guessed type int track_cpp_init_value;
-=======
-static BYTE sgbIsScrolling;
-static DWORD sgdwLastWalk;
-static BOOL sgbIsWalking;
->>>>>>> 5541df1f
-
-void __cdecl track_process()
-{
-	if (!sgbIsWalking)
-		return;
-
-	if (cursmx < 0 || cursmx >= MAXDUNX - 1 || cursmy < 0 || cursmy >= MAXDUNY - 1)
-		return;
-
-	if (plr[myplr]._pVar8 <= 6 && plr[myplr]._pmode != PM_STAND)
-		return;
-
-	if (cursmx != plr[myplr]._ptargx || cursmy != plr[myplr]._ptargy) {
-		DWORD tick = GetTickCount();
-		if ((int)(tick - sgdwLastWalk) >= 300) {
-			sgdwLastWalk = tick;
-			NetSendCmdLoc(TRUE, CMD_WALKXY, cursmx, cursmy);
-			if (!sgbIsScrolling)
-				sgbIsScrolling = 1;
-		}
-	}
-}
-
-void __fastcall track_repeat_walk(BOOL rep)
-{
-	if (sgbIsWalking == rep)
-		return;
-
-	sgbIsWalking = rep;
-	if (rep) {
-		sgbIsScrolling = 0;
-		sgdwLastWalk = GetTickCount() - 50;
-		NetSendCmdLoc(TRUE, CMD_WALKXY, cursmx, cursmy);
-	} else if (sgbIsScrolling) {
-		sgbIsScrolling = 0;
-	}
-}
-
-BOOL __cdecl track_isscrolling()
-{
-	return sgbIsScrolling;
-}
+//HEADER_GOES_HERE
+
+#include "../types.h"
+
+static BYTE sgbIsScrolling;
+static DWORD sgdwLastWalk;
+static BOOL sgbIsWalking;
+
+void __cdecl track_process()
+{
+	if (!sgbIsWalking)
+		return;
+
+	if (cursmx < 0 || cursmx >= MAXDUNX - 1 || cursmy < 0 || cursmy >= MAXDUNY - 1)
+		return;
+
+	if (plr[myplr]._pVar8 <= 6 && plr[myplr]._pmode != PM_STAND)
+		return;
+
+	if (cursmx != plr[myplr]._ptargx || cursmy != plr[myplr]._ptargy) {
+		DWORD tick = GetTickCount();
+		if ((int)(tick - sgdwLastWalk) >= 300) {
+			sgdwLastWalk = tick;
+			NetSendCmdLoc(TRUE, CMD_WALKXY, cursmx, cursmy);
+			if (!sgbIsScrolling)
+				sgbIsScrolling = 1;
+		}
+	}
+}
+
+void __fastcall track_repeat_walk(BOOL rep)
+{
+	if (sgbIsWalking == rep)
+		return;
+
+	sgbIsWalking = rep;
+	if (rep) {
+		sgbIsScrolling = 0;
+		sgdwLastWalk = GetTickCount() - 50;
+		NetSendCmdLoc(TRUE, CMD_WALKXY, cursmx, cursmy);
+	} else if (sgbIsScrolling) {
+		sgbIsScrolling = 0;
+	}
+}
+
+BOOL __cdecl track_isscrolling()
+{
+	return sgbIsScrolling;
+}