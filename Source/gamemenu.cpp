
/**
 * @file gamemenu.cpp
 *
 * Implementation of the in-game menu functions.
 */
#include "all.h"
#include "../3rdParty/Storm/Source/storm.h"

#ifdef HELLFIRE
BOOL jogging_opt = TRUE;
#endif

/** Contains the game menu items of the single player menu. */
TMenuItem sgSingleMenu[] = {
<<<<<<< HEAD
// clang-format off
//	  dwFlags,       pszStr,         fnMenu
	{ GMENU_ENABLED, "Save Game",     &gamemenu_save_game  },
	{ GMENU_ENABLED, "Options",       &gamemenu_options    },
	{ GMENU_ENABLED, "New Game",      &gamemenu_new_game   },
	{ GMENU_ENABLED, "Load Game",     &gamemenu_load_game  },
#ifndef HELLFIRE
	{ GMENU_ENABLED, "Quit Diablo",   &gamemenu_quit_game  },
#else
	{ GMENU_ENABLED, "Quit Hellfire", &gamemenu_quit_game  },
#endif
	{ GMENU_ENABLED, NULL,            NULL }
// clang-format on
=======
	// clang-format off
	// dwFlags,      pszStr,         fnMenu
	{ GMENU_ENABLED, "Save Game",    &gamemenu_save_game  },
	{ GMENU_ENABLED, "Options",      &gamemenu_options    },
	{ GMENU_ENABLED, "New Game",     &gamemenu_new_game   },
	{ GMENU_ENABLED, "Load Game",    &gamemenu_load_game  },
	{ GMENU_ENABLED, "Quit Diablo",  &gamemenu_quit_game  },
	{ GMENU_ENABLED, NULL,           NULL }
	// clang-format on
>>>>>>> 346c0949
};
/** Contains the game menu items of the multi player menu. */
TMenuItem sgMultiMenu[] = {
	// clang-format off
	// dwFlags,      pszStr,            fnMenu
	{ GMENU_ENABLED, "Options",         &gamemenu_options      },
	{ GMENU_ENABLED, "New Game",        &gamemenu_new_game     },
	{ GMENU_ENABLED, "Restart In Town", &gamemenu_restart_town },
#ifndef HELLFIRE
	{ GMENU_ENABLED, "Quit Diablo",     &gamemenu_quit_game    },
#else
	{ GMENU_ENABLED, "Quit Hellfire",   &gamemenu_quit_game    },
#endif
	{ GMENU_ENABLED, NULL,              NULL                   },
	// clang-format on
};
TMenuItem sgOptionsMenu[] = {
	// clang-format off
	// dwFlags,                     pszStr,          fnMenu
	{ GMENU_ENABLED | GMENU_SLIDER, NULL,            &gamemenu_music_volume  },
	{ GMENU_ENABLED | GMENU_SLIDER, NULL,            &gamemenu_sound_volume  },
	{ GMENU_ENABLED | GMENU_SLIDER, "Gamma",         &gamemenu_gamma         },
#ifndef HELLFIRE
	{ GMENU_ENABLED               , NULL,            &gamemenu_color_cycling },
#else
	{ GMENU_ENABLED | GMENU_SLIDER, NULL,            &gamemenu_loadjog       },
#endif
	{ GMENU_ENABLED               , "Previous Menu", &gamemenu_previous      },
	{ GMENU_ENABLED               , NULL,            NULL                    },
	// clang-format on
};
/** Specifies the menu names for music enabled and disabled. */
char *music_toggle_names[] = {
	"Music",
	"Music Disabled",
};
/** Specifies the menu names for sound enabled and disabled. */
char *sound_toggle_names[] = {
	"Sound",
	"Sound Disabled",
};
#ifdef HELLFIRE
char *jogging_toggle_names[] = { "Jog", "Walk", "Fast Walk" };
#endif
#ifndef HELLFIRE
/** Specifies the menu names for colour cycling disabled and enabled. */
char *color_cycling_toggle_names[] = { "Color Cycling Off", "Color Cycling On" };
#endif

void gamemenu_on()
{
	if (gbMaxPlayers == 1) {
		gmenu_set_items(sgSingleMenu, gamemenu_update_single);
	} else {
		gmenu_set_items(sgMultiMenu, gamemenu_update_multi);
	}
	PressEscKey();
}

void gamemenu_update_single(TMenuItem *pMenuItems)
{
	BOOL enable;

	gmenu_enable(&sgSingleMenu[3], gbValidSaveFile);

	enable = FALSE;
	if (plr[myplr]._pmode != PM_DEATH && !deathflag)
		enable = TRUE;

	gmenu_enable(&sgSingleMenu[0], enable);
}

void gamemenu_update_multi(TMenuItem *pMenuItems)
{
	gmenu_enable(&sgMultiMenu[2], deathflag);
}

void gamemenu_off()
{
	gmenu_set_items(NULL, NULL);
}

void gamemenu_handle_previous()
{
	if (gmenu_is_active())
		gamemenu_off();
	else
		gamemenu_on();
}

void gamemenu_previous(BOOL bActivate)
{
	gamemenu_on();
}

void gamemenu_new_game(BOOL bActivate)
{
	int i;

	for (i = 0; i < MAX_PLRS; i++) {
		plr[i]._pmode = PM_QUIT;
		plr[i]._pInvincible = TRUE;
	}

	deathflag = FALSE;
	force_redraw = 255;
	scrollrt_draw_game_screen(TRUE);
#ifdef HELLFIRE
	dword_691CB0 = 0;
#endif
	gbRunGame = FALSE;
	gamemenu_off();
}

void gamemenu_quit_game(BOOL bActivate)
{
	gamemenu_new_game(bActivate);
	gbRunGameResult = FALSE;
}

void gamemenu_load_game(BOOL bActivate)
{
	WNDPROC saveProc = SetWindowProc(DisableInputWndProc);
	gamemenu_off();
	SetCursor_(CURSOR_NONE);
	InitDiabloMsg(EMSG_LOADING);
	force_redraw = 255;
	DrawAndBlit();
	LoadGame(FALSE);
	ClrDiabloMsg();
#ifdef HELLFIRE
	dword_691CB0 = 0;
#endif
	PaletteFadeOut(8);
	deathflag = FALSE;
	force_redraw = 255;
	DrawAndBlit();
	PaletteFadeIn(8);
	SetCursor_(CURSOR_HAND);
	interface_msg_pump();
	SetWindowProc(saveProc);
}

void gamemenu_save_game(BOOL bActivate)
{
	if (pcurs != CURSOR_HAND) {
		return;
	}

	if (plr[myplr]._pmode == PM_DEATH || deathflag) {
		gamemenu_off();
		return;
	}

	WNDPROC saveProc = SetWindowProc(DisableInputWndProc);
	SetCursor_(CURSOR_NONE);
	gamemenu_off();
	InitDiabloMsg(EMSG_SAVING);
	force_redraw = 255;
	DrawAndBlit();
	SaveGame();
	ClrDiabloMsg();
	force_redraw = 255;
	SetCursor_(CURSOR_HAND);
#ifdef HELLFIRE
	if (dword_691CB0 != 0) {
		items_427A72();
	}
#endif
	interface_msg_pump();
	SetWindowProc(saveProc);
}

void gamemenu_restart_town(BOOL bActivate)
{
	NetSendCmd(TRUE, CMD_RETOWN);
}

void gamemenu_options(BOOL bActivate)
{
	gamemenu_get_music();
	gamemenu_get_sound();
#ifdef HELLFIRE
	gamemenu_jogging();
#endif
	gamemenu_get_gamma();
#ifndef HELLFIRE
	gamemenu_get_color_cycling();
#endif
	gmenu_set_items(sgOptionsMenu, NULL);
}

void gamemenu_get_music()
{
	gamemenu_sound_music_toggle(music_toggle_names, sgOptionsMenu, sound_get_or_set_music_volume(1));
}

void gamemenu_sound_music_toggle(char **names, TMenuItem *menu_item, int volume)
{
	if (gbSndInited) {
		menu_item->dwFlags |= GMENU_ENABLED | GMENU_SLIDER;
		menu_item->pszStr = *names;
		gmenu_slider_steps(menu_item, 17);
		gmenu_slider_set(menu_item, VOLUME_MIN, VOLUME_MAX, volume);
		return;
	}

	menu_item->dwFlags &= ~(GMENU_ENABLED | GMENU_SLIDER);
	menu_item->pszStr = names[1];
}

void gamemenu_get_sound()
{
	gamemenu_sound_music_toggle(sound_toggle_names, &sgOptionsMenu[1], sound_get_or_set_sound_volume(1));
}

#ifdef HELLFIRE
void gamemenu_jogging()
{
	gmenu_slider_steps(&sgOptionsMenu[3], 2);
	gmenu_slider_set(&sgOptionsMenu[3], 0, 1, jogging_opt);
	sgOptionsMenu[3].pszStr = jogging_toggle_names[!jogging_opt ? 1 : 0];
}
#endif

#ifndef HELLFIRE
void gamemenu_get_color_cycling()
{
	sgOptionsMenu[3].pszStr = color_cycling_toggle_names[palette_get_color_cycling() & 1];
}
#endif

void gamemenu_get_gamma()
{
	gmenu_slider_steps(&sgOptionsMenu[2], 15);
	gmenu_slider_set(&sgOptionsMenu[2], 30, 100, UpdateGamma(0));
}

void gamemenu_music_volume(BOOL bActivate)
{
    int volume;

<<<<<<< HEAD
    if (bActivate) {
        if (gbMusicOn) {
            gbMusicOn = FALSE;
            music_stop();
            sound_get_or_set_music_volume(VOLUME_MIN);
        } else {
            gbMusicOn = TRUE;
            sound_get_or_set_music_volume(VOLUME_MAX);
#ifdef HELLFIRE
			int lt;
			if (currlevel >= 17) {
				if (currlevel > 20)
					lt = DTYPE_NEST;
				else
					lt = DTYPE_CRYPT;
			} else
				lt = leveltype;
			music_start(lt);
#else
			music_start(leveltype);
#endif
        }
    } else {
        volume = gamemenu_slider_music_sound(&sgOptionsMenu[0]);
        sound_get_or_set_music_volume(volume);
        if (volume == VOLUME_MIN) {
            if (gbMusicOn) {
                gbMusicOn = FALSE;
                music_stop();
            }
        } else if (!gbMusicOn) {
            gbMusicOn = TRUE;
#ifdef HELLFIRE
			int lt;
			if (currlevel >= 17) {
				if (currlevel > 20)
					lt = DTYPE_NEST;
				else
					lt = DTYPE_CRYPT;
			} else
				lt = leveltype;
			music_start(lt);
#else
			music_start(leveltype);
#endif
        }
    }
    gamemenu_get_music();
=======
	if (bActivate) {
		if (gbMusicOn) {
			gbMusicOn = FALSE;
			music_stop();
			sound_get_or_set_music_volume(VOLUME_MIN);
		} else {
			gbMusicOn = TRUE;
			sound_get_or_set_music_volume(VOLUME_MAX);
			music_start(leveltype);
		}
	} else {
		volume = gamemenu_slider_music_sound(&sgOptionsMenu[0]);
		sound_get_or_set_music_volume(volume);

		if (volume == VOLUME_MIN) {
			if (gbMusicOn) {
				gbMusicOn = FALSE;
				music_stop();
			}
		} else if (!gbMusicOn) {
			gbMusicOn = TRUE;
			music_start(leveltype);
		}
	}
	gamemenu_get_music();
>>>>>>> 346c0949
}

int gamemenu_slider_music_sound(TMenuItem *menu_item)
{
	return gmenu_slider_get(menu_item, VOLUME_MIN, VOLUME_MAX);
}

void gamemenu_sound_volume(BOOL bActivate)
{
	int volume;
	if (bActivate) {
		if (gbSoundOn) {
			gbSoundOn = FALSE;
			sound_stop();
			sound_get_or_set_sound_volume(VOLUME_MIN);
		} else {
			gbSoundOn = TRUE;
			sound_get_or_set_sound_volume(VOLUME_MAX);
		}
	} else {
		volume = gamemenu_slider_music_sound(&sgOptionsMenu[1]);
		sound_get_or_set_sound_volume(volume);
		if (volume == VOLUME_MIN) {
			if (gbSoundOn) {
				gbSoundOn = FALSE;
				sound_stop();
			}
		} else if (!gbSoundOn) {
			gbSoundOn = TRUE;
		}
	}
	PlaySFX(IS_TITLEMOV);
	gamemenu_get_sound();
}

#ifdef HELLFIRE
void gamemenu_loadjog(BOOL bActivate)
{
	if (gbMaxPlayers == 1) {
		jogging_opt = !jogging_opt;
		SRegSaveValue(APP_NAME, jogging_toggle_names[2], FALSE, jogging_opt);
		PlaySFX(IS_TITLEMOV);
		gamemenu_jogging();
	}
}
#endif

void gamemenu_gamma(BOOL bActivate)
{
	int gamma;
	if (bActivate) {
		gamma = UpdateGamma(0);
		if (gamma == 30)
			gamma = 100;
		else
			gamma = 30;
	} else {
		gamma = gamemenu_slider_gamma();
	}

	UpdateGamma(gamma);
	gamemenu_get_gamma();
}

int gamemenu_slider_gamma()
{
	return gmenu_slider_get(&sgOptionsMenu[2], 30, 100);
}

#ifndef HELLFIRE
void gamemenu_color_cycling(BOOL bActivate)
{
	BOOL color_cycling;

	color_cycling = palette_set_color_cycling(palette_get_color_cycling() == 0);
	sgOptionsMenu[3].pszStr = color_cycling_toggle_names[color_cycling & 1];
}
#endif
<|MERGE_RESOLUTION|>--- conflicted
+++ resolved
@@ -1,436 +1,396 @@
-
-/**
- * @file gamemenu.cpp
- *
- * Implementation of the in-game menu functions.
- */
-#include "all.h"
-#include "../3rdParty/Storm/Source/storm.h"
-
-#ifdef HELLFIRE
-BOOL jogging_opt = TRUE;
-#endif
-
-/** Contains the game menu items of the single player menu. */
-TMenuItem sgSingleMenu[] = {
-<<<<<<< HEAD
-// clang-format off
-//	  dwFlags,       pszStr,         fnMenu
-	{ GMENU_ENABLED, "Save Game",     &gamemenu_save_game  },
-	{ GMENU_ENABLED, "Options",       &gamemenu_options    },
-	{ GMENU_ENABLED, "New Game",      &gamemenu_new_game   },
-	{ GMENU_ENABLED, "Load Game",     &gamemenu_load_game  },
-#ifndef HELLFIRE
-	{ GMENU_ENABLED, "Quit Diablo",   &gamemenu_quit_game  },
-#else
-	{ GMENU_ENABLED, "Quit Hellfire", &gamemenu_quit_game  },
-#endif
-	{ GMENU_ENABLED, NULL,            NULL }
-// clang-format on
-=======
-	// clang-format off
-	// dwFlags,      pszStr,         fnMenu
-	{ GMENU_ENABLED, "Save Game",    &gamemenu_save_game  },
-	{ GMENU_ENABLED, "Options",      &gamemenu_options    },
-	{ GMENU_ENABLED, "New Game",     &gamemenu_new_game   },
-	{ GMENU_ENABLED, "Load Game",    &gamemenu_load_game  },
-	{ GMENU_ENABLED, "Quit Diablo",  &gamemenu_quit_game  },
-	{ GMENU_ENABLED, NULL,           NULL }
-	// clang-format on
->>>>>>> 346c0949
-};
-/** Contains the game menu items of the multi player menu. */
-TMenuItem sgMultiMenu[] = {
-	// clang-format off
-	// dwFlags,      pszStr,            fnMenu
-	{ GMENU_ENABLED, "Options",         &gamemenu_options      },
-	{ GMENU_ENABLED, "New Game",        &gamemenu_new_game     },
-	{ GMENU_ENABLED, "Restart In Town", &gamemenu_restart_town },
-#ifndef HELLFIRE
-	{ GMENU_ENABLED, "Quit Diablo",     &gamemenu_quit_game    },
-#else
-	{ GMENU_ENABLED, "Quit Hellfire",   &gamemenu_quit_game    },
-#endif
-	{ GMENU_ENABLED, NULL,              NULL                   },
-	// clang-format on
-};
-TMenuItem sgOptionsMenu[] = {
-	// clang-format off
-	// dwFlags,                     pszStr,          fnMenu
-	{ GMENU_ENABLED | GMENU_SLIDER, NULL,            &gamemenu_music_volume  },
-	{ GMENU_ENABLED | GMENU_SLIDER, NULL,            &gamemenu_sound_volume  },
-	{ GMENU_ENABLED | GMENU_SLIDER, "Gamma",         &gamemenu_gamma         },
-#ifndef HELLFIRE
-	{ GMENU_ENABLED               , NULL,            &gamemenu_color_cycling },
-#else
-	{ GMENU_ENABLED | GMENU_SLIDER, NULL,            &gamemenu_loadjog       },
-#endif
-	{ GMENU_ENABLED               , "Previous Menu", &gamemenu_previous      },
-	{ GMENU_ENABLED               , NULL,            NULL                    },
-	// clang-format on
-};
-/** Specifies the menu names for music enabled and disabled. */
-char *music_toggle_names[] = {
-	"Music",
-	"Music Disabled",
-};
-/** Specifies the menu names for sound enabled and disabled. */
-char *sound_toggle_names[] = {
-	"Sound",
-	"Sound Disabled",
-};
-#ifdef HELLFIRE
-char *jogging_toggle_names[] = { "Jog", "Walk", "Fast Walk" };
-#endif
-#ifndef HELLFIRE
-/** Specifies the menu names for colour cycling disabled and enabled. */
-char *color_cycling_toggle_names[] = { "Color Cycling Off", "Color Cycling On" };
-#endif
-
-void gamemenu_on()
-{
-	if (gbMaxPlayers == 1) {
-		gmenu_set_items(sgSingleMenu, gamemenu_update_single);
-	} else {
-		gmenu_set_items(sgMultiMenu, gamemenu_update_multi);
-	}
-	PressEscKey();
-}
-
-void gamemenu_update_single(TMenuItem *pMenuItems)
-{
-	BOOL enable;
-
-	gmenu_enable(&sgSingleMenu[3], gbValidSaveFile);
-
-	enable = FALSE;
-	if (plr[myplr]._pmode != PM_DEATH && !deathflag)
-		enable = TRUE;
-
-	gmenu_enable(&sgSingleMenu[0], enable);
-}
-
-void gamemenu_update_multi(TMenuItem *pMenuItems)
-{
-	gmenu_enable(&sgMultiMenu[2], deathflag);
-}
-
-void gamemenu_off()
-{
-	gmenu_set_items(NULL, NULL);
-}
-
-void gamemenu_handle_previous()
-{
-	if (gmenu_is_active())
-		gamemenu_off();
-	else
-		gamemenu_on();
-}
-
-void gamemenu_previous(BOOL bActivate)
-{
-	gamemenu_on();
-}
-
-void gamemenu_new_game(BOOL bActivate)
-{
-	int i;
-
-	for (i = 0; i < MAX_PLRS; i++) {
-		plr[i]._pmode = PM_QUIT;
-		plr[i]._pInvincible = TRUE;
-	}
-
-	deathflag = FALSE;
-	force_redraw = 255;
-	scrollrt_draw_game_screen(TRUE);
-#ifdef HELLFIRE
-	dword_691CB0 = 0;
-#endif
-	gbRunGame = FALSE;
-	gamemenu_off();
-}
-
-void gamemenu_quit_game(BOOL bActivate)
-{
-	gamemenu_new_game(bActivate);
-	gbRunGameResult = FALSE;
-}
-
-void gamemenu_load_game(BOOL bActivate)
-{
-	WNDPROC saveProc = SetWindowProc(DisableInputWndProc);
-	gamemenu_off();
-	SetCursor_(CURSOR_NONE);
-	InitDiabloMsg(EMSG_LOADING);
-	force_redraw = 255;
-	DrawAndBlit();
-	LoadGame(FALSE);
-	ClrDiabloMsg();
-#ifdef HELLFIRE
-	dword_691CB0 = 0;
-#endif
-	PaletteFadeOut(8);
-	deathflag = FALSE;
-	force_redraw = 255;
-	DrawAndBlit();
-	PaletteFadeIn(8);
-	SetCursor_(CURSOR_HAND);
-	interface_msg_pump();
-	SetWindowProc(saveProc);
-}
-
-void gamemenu_save_game(BOOL bActivate)
-{
-	if (pcurs != CURSOR_HAND) {
-		return;
-	}
-
-	if (plr[myplr]._pmode == PM_DEATH || deathflag) {
-		gamemenu_off();
-		return;
-	}
-
-	WNDPROC saveProc = SetWindowProc(DisableInputWndProc);
-	SetCursor_(CURSOR_NONE);
-	gamemenu_off();
-	InitDiabloMsg(EMSG_SAVING);
-	force_redraw = 255;
-	DrawAndBlit();
-	SaveGame();
-	ClrDiabloMsg();
-	force_redraw = 255;
-	SetCursor_(CURSOR_HAND);
-#ifdef HELLFIRE
-	if (dword_691CB0 != 0) {
-		items_427A72();
-	}
-#endif
-	interface_msg_pump();
-	SetWindowProc(saveProc);
-}
-
-void gamemenu_restart_town(BOOL bActivate)
-{
-	NetSendCmd(TRUE, CMD_RETOWN);
-}
-
-void gamemenu_options(BOOL bActivate)
-{
-	gamemenu_get_music();
-	gamemenu_get_sound();
-#ifdef HELLFIRE
-	gamemenu_jogging();
-#endif
-	gamemenu_get_gamma();
-#ifndef HELLFIRE
-	gamemenu_get_color_cycling();
-#endif
-	gmenu_set_items(sgOptionsMenu, NULL);
-}
-
-void gamemenu_get_music()
-{
-	gamemenu_sound_music_toggle(music_toggle_names, sgOptionsMenu, sound_get_or_set_music_volume(1));
-}
-
-void gamemenu_sound_music_toggle(char **names, TMenuItem *menu_item, int volume)
-{
-	if (gbSndInited) {
-		menu_item->dwFlags |= GMENU_ENABLED | GMENU_SLIDER;
-		menu_item->pszStr = *names;
-		gmenu_slider_steps(menu_item, 17);
-		gmenu_slider_set(menu_item, VOLUME_MIN, VOLUME_MAX, volume);
-		return;
-	}
-
-	menu_item->dwFlags &= ~(GMENU_ENABLED | GMENU_SLIDER);
-	menu_item->pszStr = names[1];
-}
-
-void gamemenu_get_sound()
-{
-	gamemenu_sound_music_toggle(sound_toggle_names, &sgOptionsMenu[1], sound_get_or_set_sound_volume(1));
-}
-
-#ifdef HELLFIRE
-void gamemenu_jogging()
-{
-	gmenu_slider_steps(&sgOptionsMenu[3], 2);
-	gmenu_slider_set(&sgOptionsMenu[3], 0, 1, jogging_opt);
-	sgOptionsMenu[3].pszStr = jogging_toggle_names[!jogging_opt ? 1 : 0];
-}
-#endif
-
-#ifndef HELLFIRE
-void gamemenu_get_color_cycling()
-{
-	sgOptionsMenu[3].pszStr = color_cycling_toggle_names[palette_get_color_cycling() & 1];
-}
-#endif
-
-void gamemenu_get_gamma()
-{
-	gmenu_slider_steps(&sgOptionsMenu[2], 15);
-	gmenu_slider_set(&sgOptionsMenu[2], 30, 100, UpdateGamma(0));
-}
-
-void gamemenu_music_volume(BOOL bActivate)
-{
-    int volume;
-
-<<<<<<< HEAD
-    if (bActivate) {
-        if (gbMusicOn) {
-            gbMusicOn = FALSE;
-            music_stop();
-            sound_get_or_set_music_volume(VOLUME_MIN);
-        } else {
-            gbMusicOn = TRUE;
-            sound_get_or_set_music_volume(VOLUME_MAX);
-#ifdef HELLFIRE
-			int lt;
-			if (currlevel >= 17) {
-				if (currlevel > 20)
-					lt = DTYPE_NEST;
-				else
-					lt = DTYPE_CRYPT;
-			} else
-				lt = leveltype;
-			music_start(lt);
-#else
-			music_start(leveltype);
-#endif
-        }
-    } else {
-        volume = gamemenu_slider_music_sound(&sgOptionsMenu[0]);
-        sound_get_or_set_music_volume(volume);
-        if (volume == VOLUME_MIN) {
-            if (gbMusicOn) {
-                gbMusicOn = FALSE;
-                music_stop();
-            }
-        } else if (!gbMusicOn) {
-            gbMusicOn = TRUE;
-#ifdef HELLFIRE
-			int lt;
-			if (currlevel >= 17) {
-				if (currlevel > 20)
-					lt = DTYPE_NEST;
-				else
-					lt = DTYPE_CRYPT;
-			} else
-				lt = leveltype;
-			music_start(lt);
-#else
-			music_start(leveltype);
-#endif
-        }
-    }
-    gamemenu_get_music();
-=======
-	if (bActivate) {
-		if (gbMusicOn) {
-			gbMusicOn = FALSE;
-			music_stop();
-			sound_get_or_set_music_volume(VOLUME_MIN);
-		} else {
-			gbMusicOn = TRUE;
-			sound_get_or_set_music_volume(VOLUME_MAX);
-			music_start(leveltype);
-		}
-	} else {
-		volume = gamemenu_slider_music_sound(&sgOptionsMenu[0]);
-		sound_get_or_set_music_volume(volume);
-
-		if (volume == VOLUME_MIN) {
-			if (gbMusicOn) {
-				gbMusicOn = FALSE;
-				music_stop();
-			}
-		} else if (!gbMusicOn) {
-			gbMusicOn = TRUE;
-			music_start(leveltype);
-		}
-	}
-	gamemenu_get_music();
->>>>>>> 346c0949
-}
-
-int gamemenu_slider_music_sound(TMenuItem *menu_item)
-{
-	return gmenu_slider_get(menu_item, VOLUME_MIN, VOLUME_MAX);
-}
-
-void gamemenu_sound_volume(BOOL bActivate)
-{
-	int volume;
-	if (bActivate) {
-		if (gbSoundOn) {
-			gbSoundOn = FALSE;
-			sound_stop();
-			sound_get_or_set_sound_volume(VOLUME_MIN);
-		} else {
-			gbSoundOn = TRUE;
-			sound_get_or_set_sound_volume(VOLUME_MAX);
-		}
-	} else {
-		volume = gamemenu_slider_music_sound(&sgOptionsMenu[1]);
-		sound_get_or_set_sound_volume(volume);
-		if (volume == VOLUME_MIN) {
-			if (gbSoundOn) {
-				gbSoundOn = FALSE;
-				sound_stop();
-			}
-		} else if (!gbSoundOn) {
-			gbSoundOn = TRUE;
-		}
-	}
-	PlaySFX(IS_TITLEMOV);
-	gamemenu_get_sound();
-}
-
-#ifdef HELLFIRE
-void gamemenu_loadjog(BOOL bActivate)
-{
-	if (gbMaxPlayers == 1) {
-		jogging_opt = !jogging_opt;
-		SRegSaveValue(APP_NAME, jogging_toggle_names[2], FALSE, jogging_opt);
-		PlaySFX(IS_TITLEMOV);
-		gamemenu_jogging();
-	}
-}
-#endif
-
-void gamemenu_gamma(BOOL bActivate)
-{
-	int gamma;
-	if (bActivate) {
-		gamma = UpdateGamma(0);
-		if (gamma == 30)
-			gamma = 100;
-		else
-			gamma = 30;
-	} else {
-		gamma = gamemenu_slider_gamma();
-	}
-
-	UpdateGamma(gamma);
-	gamemenu_get_gamma();
-}
-
-int gamemenu_slider_gamma()
-{
-	return gmenu_slider_get(&sgOptionsMenu[2], 30, 100);
-}
-
-#ifndef HELLFIRE
-void gamemenu_color_cycling(BOOL bActivate)
-{
-	BOOL color_cycling;
-
-	color_cycling = palette_set_color_cycling(palette_get_color_cycling() == 0);
-	sgOptionsMenu[3].pszStr = color_cycling_toggle_names[color_cycling & 1];
-}
-#endif
+
+/**
+ * @file gamemenu.cpp
+ *
+ * Implementation of the in-game menu functions.
+ */
+#include "all.h"
+#include "../3rdParty/Storm/Source/storm.h"
+
+#ifdef HELLFIRE
+BOOL jogging_opt = TRUE;
+#endif
+
+/** Contains the game menu items of the single player menu. */
+TMenuItem sgSingleMenu[] = {
+	// clang-format off
+	// dwFlags,      pszStr,         fnMenu
+	{ GMENU_ENABLED, "Save Game",     &gamemenu_save_game  },
+	{ GMENU_ENABLED, "Options",       &gamemenu_options    },
+	{ GMENU_ENABLED, "New Game",      &gamemenu_new_game   },
+	{ GMENU_ENABLED, "Load Game",     &gamemenu_load_game  },
+#ifndef HELLFIRE
+	{ GMENU_ENABLED, "Quit Diablo",   &gamemenu_quit_game  },
+#else
+	{ GMENU_ENABLED, "Quit Hellfire", &gamemenu_quit_game  },
+#endif
+	{ GMENU_ENABLED, NULL,            NULL }
+	// clang-format on
+};
+/** Contains the game menu items of the multi player menu. */
+TMenuItem sgMultiMenu[] = {
+	// clang-format off
+	// dwFlags,      pszStr,            fnMenu
+	{ GMENU_ENABLED, "Options",         &gamemenu_options      },
+	{ GMENU_ENABLED, "New Game",        &gamemenu_new_game     },
+	{ GMENU_ENABLED, "Restart In Town", &gamemenu_restart_town },
+#ifndef HELLFIRE
+	{ GMENU_ENABLED, "Quit Diablo",     &gamemenu_quit_game    },
+#else
+	{ GMENU_ENABLED, "Quit Hellfire",   &gamemenu_quit_game    },
+#endif
+	{ GMENU_ENABLED, NULL,              NULL                   },
+	// clang-format on
+};
+TMenuItem sgOptionsMenu[] = {
+	// clang-format off
+	// dwFlags,                     pszStr,          fnMenu
+	{ GMENU_ENABLED | GMENU_SLIDER, NULL,            &gamemenu_music_volume  },
+	{ GMENU_ENABLED | GMENU_SLIDER, NULL,            &gamemenu_sound_volume  },
+	{ GMENU_ENABLED | GMENU_SLIDER, "Gamma",         &gamemenu_gamma         },
+#ifndef HELLFIRE
+	{ GMENU_ENABLED               , NULL,            &gamemenu_color_cycling },
+#else
+	{ GMENU_ENABLED | GMENU_SLIDER, NULL,            &gamemenu_loadjog       },
+#endif
+	{ GMENU_ENABLED               , "Previous Menu", &gamemenu_previous      },
+	{ GMENU_ENABLED               , NULL,            NULL                    },
+	// clang-format on
+};
+/** Specifies the menu names for music enabled and disabled. */
+char *music_toggle_names[] = {
+	"Music",
+	"Music Disabled",
+};
+/** Specifies the menu names for sound enabled and disabled. */
+char *sound_toggle_names[] = {
+	"Sound",
+	"Sound Disabled",
+};
+#ifdef HELLFIRE
+char *jogging_toggle_names[] = { "Jog", "Walk", "Fast Walk" };
+#endif
+#ifndef HELLFIRE
+/** Specifies the menu names for colour cycling disabled and enabled. */
+char *color_cycling_toggle_names[] = { "Color Cycling Off", "Color Cycling On" };
+#endif
+
+void gamemenu_on()
+{
+	if (gbMaxPlayers == 1) {
+		gmenu_set_items(sgSingleMenu, gamemenu_update_single);
+	} else {
+		gmenu_set_items(sgMultiMenu, gamemenu_update_multi);
+	}
+	PressEscKey();
+}
+
+void gamemenu_update_single(TMenuItem *pMenuItems)
+{
+	BOOL enable;
+
+	gmenu_enable(&sgSingleMenu[3], gbValidSaveFile);
+
+	enable = FALSE;
+	if (plr[myplr]._pmode != PM_DEATH && !deathflag)
+		enable = TRUE;
+
+	gmenu_enable(&sgSingleMenu[0], enable);
+}
+
+void gamemenu_update_multi(TMenuItem *pMenuItems)
+{
+	gmenu_enable(&sgMultiMenu[2], deathflag);
+}
+
+void gamemenu_off()
+{
+	gmenu_set_items(NULL, NULL);
+}
+
+void gamemenu_handle_previous()
+{
+	if (gmenu_is_active())
+		gamemenu_off();
+	else
+		gamemenu_on();
+}
+
+void gamemenu_previous(BOOL bActivate)
+{
+	gamemenu_on();
+}
+
+void gamemenu_new_game(BOOL bActivate)
+{
+	int i;
+
+	for (i = 0; i < MAX_PLRS; i++) {
+		plr[i]._pmode = PM_QUIT;
+		plr[i]._pInvincible = TRUE;
+	}
+
+	deathflag = FALSE;
+	force_redraw = 255;
+	scrollrt_draw_game_screen(TRUE);
+#ifdef HELLFIRE
+	dword_691CB0 = 0;
+#endif
+	gbRunGame = FALSE;
+	gamemenu_off();
+}
+
+void gamemenu_quit_game(BOOL bActivate)
+{
+	gamemenu_new_game(bActivate);
+	gbRunGameResult = FALSE;
+}
+
+void gamemenu_load_game(BOOL bActivate)
+{
+	WNDPROC saveProc = SetWindowProc(DisableInputWndProc);
+	gamemenu_off();
+	SetCursor_(CURSOR_NONE);
+	InitDiabloMsg(EMSG_LOADING);
+	force_redraw = 255;
+	DrawAndBlit();
+	LoadGame(FALSE);
+	ClrDiabloMsg();
+#ifdef HELLFIRE
+	dword_691CB0 = 0;
+#endif
+	PaletteFadeOut(8);
+	deathflag = FALSE;
+	force_redraw = 255;
+	DrawAndBlit();
+	PaletteFadeIn(8);
+	SetCursor_(CURSOR_HAND);
+	interface_msg_pump();
+	SetWindowProc(saveProc);
+}
+
+void gamemenu_save_game(BOOL bActivate)
+{
+	if (pcurs != CURSOR_HAND) {
+		return;
+	}
+
+	if (plr[myplr]._pmode == PM_DEATH || deathflag) {
+		gamemenu_off();
+		return;
+	}
+
+	WNDPROC saveProc = SetWindowProc(DisableInputWndProc);
+	SetCursor_(CURSOR_NONE);
+	gamemenu_off();
+	InitDiabloMsg(EMSG_SAVING);
+	force_redraw = 255;
+	DrawAndBlit();
+	SaveGame();
+	ClrDiabloMsg();
+	force_redraw = 255;
+	SetCursor_(CURSOR_HAND);
+#ifdef HELLFIRE
+	if (dword_691CB0 != 0) {
+		items_427A72();
+	}
+#endif
+	interface_msg_pump();
+	SetWindowProc(saveProc);
+}
+
+void gamemenu_restart_town(BOOL bActivate)
+{
+	NetSendCmd(TRUE, CMD_RETOWN);
+}
+
+void gamemenu_options(BOOL bActivate)
+{
+	gamemenu_get_music();
+	gamemenu_get_sound();
+#ifdef HELLFIRE
+	gamemenu_jogging();
+#endif
+	gamemenu_get_gamma();
+#ifndef HELLFIRE
+	gamemenu_get_color_cycling();
+#endif
+	gmenu_set_items(sgOptionsMenu, NULL);
+}
+
+void gamemenu_get_music()
+{
+	gamemenu_sound_music_toggle(music_toggle_names, sgOptionsMenu, sound_get_or_set_music_volume(1));
+}
+
+void gamemenu_sound_music_toggle(char **names, TMenuItem *menu_item, int volume)
+{
+	if (gbSndInited) {
+		menu_item->dwFlags |= GMENU_ENABLED | GMENU_SLIDER;
+		menu_item->pszStr = *names;
+		gmenu_slider_steps(menu_item, 17);
+		gmenu_slider_set(menu_item, VOLUME_MIN, VOLUME_MAX, volume);
+		return;
+	}
+
+	menu_item->dwFlags &= ~(GMENU_ENABLED | GMENU_SLIDER);
+	menu_item->pszStr = names[1];
+}
+
+void gamemenu_get_sound()
+{
+	gamemenu_sound_music_toggle(sound_toggle_names, &sgOptionsMenu[1], sound_get_or_set_sound_volume(1));
+}
+
+#ifdef HELLFIRE
+void gamemenu_jogging()
+{
+	gmenu_slider_steps(&sgOptionsMenu[3], 2);
+	gmenu_slider_set(&sgOptionsMenu[3], 0, 1, jogging_opt);
+	sgOptionsMenu[3].pszStr = jogging_toggle_names[!jogging_opt ? 1 : 0];
+}
+#endif
+
+#ifndef HELLFIRE
+void gamemenu_get_color_cycling()
+{
+	sgOptionsMenu[3].pszStr = color_cycling_toggle_names[palette_get_color_cycling() & 1];
+}
+#endif
+
+void gamemenu_get_gamma()
+{
+	gmenu_slider_steps(&sgOptionsMenu[2], 15);
+	gmenu_slider_set(&sgOptionsMenu[2], 30, 100, UpdateGamma(0));
+}
+
+void gamemenu_music_volume(BOOL bActivate)
+{
+	int volume;
+
+	if (bActivate) {
+		if (gbMusicOn) {
+			gbMusicOn = FALSE;
+			music_stop();
+			sound_get_or_set_music_volume(VOLUME_MIN);
+		} else {
+			gbMusicOn = TRUE;
+			sound_get_or_set_music_volume(VOLUME_MAX);
+#ifdef HELLFIRE
+			int lt;
+			if (currlevel >= 17) {
+				if (currlevel > 20)
+					lt = DTYPE_NEST;
+				else
+					lt = DTYPE_CRYPT;
+			} else
+				lt = leveltype;
+			music_start(lt);
+#else
+			music_start(leveltype);
+#endif
+		}
+	} else {
+		volume = gamemenu_slider_music_sound(&sgOptionsMenu[0]);
+		sound_get_or_set_music_volume(volume);
+		if (volume == VOLUME_MIN) {
+			if (gbMusicOn) {
+				gbMusicOn = FALSE;
+				music_stop();
+			}
+		} else if (!gbMusicOn) {
+			gbMusicOn = TRUE;
+#ifdef HELLFIRE
+			int lt;
+			if (currlevel >= 17) {
+				if (currlevel > 20)
+					lt = DTYPE_NEST;
+				else
+					lt = DTYPE_CRYPT;
+			} else
+				lt = leveltype;
+			music_start(lt);
+#else
+			music_start(leveltype);
+#endif
+		}
+	}
+	gamemenu_get_music();
+}
+
+int gamemenu_slider_music_sound(TMenuItem *menu_item)
+{
+	return gmenu_slider_get(menu_item, VOLUME_MIN, VOLUME_MAX);
+}
+
+void gamemenu_sound_volume(BOOL bActivate)
+{
+	int volume;
+	if (bActivate) {
+		if (gbSoundOn) {
+			gbSoundOn = FALSE;
+			sound_stop();
+			sound_get_or_set_sound_volume(VOLUME_MIN);
+		} else {
+			gbSoundOn = TRUE;
+			sound_get_or_set_sound_volume(VOLUME_MAX);
+		}
+	} else {
+		volume = gamemenu_slider_music_sound(&sgOptionsMenu[1]);
+		sound_get_or_set_sound_volume(volume);
+		if (volume == VOLUME_MIN) {
+			if (gbSoundOn) {
+				gbSoundOn = FALSE;
+				sound_stop();
+			}
+		} else if (!gbSoundOn) {
+			gbSoundOn = TRUE;
+		}
+	}
+	PlaySFX(IS_TITLEMOV);
+	gamemenu_get_sound();
+}
+
+#ifdef HELLFIRE
+void gamemenu_loadjog(BOOL bActivate)
+{
+	if (gbMaxPlayers == 1) {
+		jogging_opt = !jogging_opt;
+		SRegSaveValue(APP_NAME, jogging_toggle_names[2], FALSE, jogging_opt);
+		PlaySFX(IS_TITLEMOV);
+		gamemenu_jogging();
+	}
+}
+#endif
+
+void gamemenu_gamma(BOOL bActivate)
+{
+	int gamma;
+	if (bActivate) {
+		gamma = UpdateGamma(0);
+		if (gamma == 30)
+			gamma = 100;
+		else
+			gamma = 30;
+	} else {
+		gamma = gamemenu_slider_gamma();
+	}
+
+	UpdateGamma(gamma);
+	gamemenu_get_gamma();
+}
+
+int gamemenu_slider_gamma()
+{
+	return gmenu_slider_get(&sgOptionsMenu[2], 30, 100);
+}
+
+#ifndef HELLFIRE
+void gamemenu_color_cycling(BOOL bActivate)
+{
+	BOOL color_cycling;
+
+	color_cycling = palette_set_color_cycling(palette_get_color_cycling() == 0);
+	sgOptionsMenu[3].pszStr = color_cycling_toggle_names[color_cycling & 1];
+}
+#endif