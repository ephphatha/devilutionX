--- conflicted
+++ resolved
@@ -1,520 +1,517 @@
-/**
- * @file monstdat.cpp
- *
- * Implementation of all monster data.
- */
-#include "all.h"
-
-<<<<<<< HEAD
-DEVILUTION_BEGIN_NAMESPACE
-
-=======
-/** Contains the data related to each monster ID. */
->>>>>>> c803c6aa
-MonsterData monsterdata[] = {
-	// clang-format off
-	// width, mImage, GraphicType,                       has_special, sndfile,                             snd_special, has_trans, TransFile,                         Frames[6],                  Rate[6],              mName,               mMinDLvl, mMaxDLvl, mLevel, mMinHP, mMaxHP, mAi,         mFlags,                                                              mInt, mHit, mAFNum, mMinDamage, mMaxDamage, mHit2, mAFNum2, mMinDamage2, mMaxDamage2, mArmorClass, mMonstClass, mMagicRes                                                    , mMagicRes2                                                   , mTreasure, mSelFlag,  mExp
-	{    128,    799, "Monsters\\Zombie\\Zombie%c.CL2",  FALSE,       "Monsters\\Zombie\\Zombie%c%i.WAV",  FALSE,       FALSE,     NULL,                              { 11, 24, 12,  6, 16,  0 }, { 4, 0, 0, 0, 0, 0 }, "Zombie",                   1,        3,      1,      4,      7, AI_ZOMBIE,   0                                                                  ,    0,   10,      8,          2,          5,     0,       0,           0,           0,           5, MC_UNDEAD,   IMUNE_MAGIC  |                                  IMUNE_NULL_40, IMUNE_MAGIC  |                                  IMUNE_NULL_40,         0,        3,    54 },
-	{    128,    799, "Monsters\\Zombie\\Zombie%c.CL2",  FALSE,       "Monsters\\Zombie\\Zombie%c%i.WAV",  FALSE,       TRUE,      "Monsters\\Zombie\\Bluered.TRN",   { 11, 24, 12,  6, 16,  0 }, { 4, 0, 0, 0, 0, 0 }, "Ghoul",                    2,        4,      2,      7,     11, AI_ZOMBIE,   0                                                                  ,    1,   10,      8,          3,         10,     0,       0,           0,           0,          10, MC_UNDEAD,   IMUNE_MAGIC  |                                  IMUNE_NULL_40, IMUNE_MAGIC  |                                  IMUNE_NULL_40,         0,        3,    58 },
-	{    128,    799, "Monsters\\Zombie\\Zombie%c.CL2",  FALSE,       "Monsters\\Zombie\\Zombie%c%i.WAV",  FALSE,       TRUE,      "Monsters\\Zombie\\Grey.TRN",      { 11, 24, 12,  6, 16,  0 }, { 4, 0, 0, 0, 0, 0 }, "Rotting Carcass",          2,        6,      4,     15,     25, AI_ZOMBIE,   0                                                                  ,    2,   25,      8,          5,         15,     0,       0,           0,           0,          15, MC_UNDEAD,   IMUNE_MAGIC  |                                  IMUNE_NULL_40, IMUNE_MAGIC  | RESIST_FIRE |                    IMUNE_NULL_40,         0,        3,   136 },
-	{    128,    799, "Monsters\\Zombie\\Zombie%c.CL2",  FALSE,       "Monsters\\Zombie\\Zombie%c%i.WAV",  FALSE,       TRUE,      "Monsters\\Zombie\\Yellow.TRN",    { 11, 24, 12,  6, 16,  0 }, { 4, 0, 0, 0, 0, 0 }, "Black Death",              4,        8,      6,     25,     40, AI_ZOMBIE,   0                                                                  ,    3,   30,      8,          6,         22,     0,       0,           0,           0,          20, MC_UNDEAD,   IMUNE_MAGIC  |                                  IMUNE_NULL_40, IMUNE_MAGIC  |               RESIST_LIGHTNING | IMUNE_NULL_40,         0,        3,   240 },
-	{    128,    543, "Monsters\\FalSpear\\Phall%c.CL2", TRUE,        "Monsters\\FalSpear\\Phall%c%i.WAV", TRUE,        TRUE,      "Monsters\\FalSpear\\FallenT.TRN", { 11, 11, 13, 11, 18, 13 }, { 3, 0, 0, 0, 0, 0 }, "Fallen One",               1,        3,      1,      1,      4, AI_FALLEN,   0                                                                  ,    0,   15,      7,          1,          3,     0,       5,           0,           0,           0, MC_ANIMAL,   0                                                            , 0                                                            ,         0,        3,    46 },
-	{    128,    543, "Monsters\\FalSpear\\Phall%c.CL2", TRUE,        "Monsters\\FalSpear\\Phall%c%i.WAV", TRUE,        TRUE,      "Monsters\\FalSpear\\Dark.TRN",    { 11, 11, 13, 11, 18, 13 }, { 3, 0, 0, 0, 0, 0 }, "Carver",                   2,        5,      3,      4,      8, AI_FALLEN,   0                                                                  ,    2,   20,      7,          2,          5,     0,       5,           0,           0,           5, MC_ANIMAL,   0                                                            , 0                                                            ,         0,        3,    80 },
-	{    128,    543, "Monsters\\FalSpear\\Phall%c.CL2", TRUE,        "Monsters\\FalSpear\\Phall%c%i.WAV", TRUE,        FALSE,     NULL,                              { 11, 11, 13, 11, 18, 13 }, { 3, 0, 0, 0, 0, 0 }, "Devil Kin",                3,        7,      5,     12,     24, AI_FALLEN,   0                                                                  ,    2,   25,      7,          3,          7,     0,       5,           0,           0,          10, MC_ANIMAL,   0                                                            ,                RESIST_FIRE                                   ,         0,        3,   155 },
-	{    128,    543, "Monsters\\FalSpear\\Phall%c.CL2", TRUE,        "Monsters\\FalSpear\\Phall%c%i.WAV", TRUE,        TRUE,      "Monsters\\FalSpear\\Blue.TRN",    { 11, 11, 13, 11, 18, 13 }, { 3, 0, 0, 0, 0, 0 }, "Dark One",                 5,        9,      7,     20,     36, AI_FALLEN,   0                                                                  ,    3,   30,      7,          4,          8,     0,       5,           0,           0,          15, MC_ANIMAL,                                                   IMUNE_NULL_40,                              RESIST_LIGHTNING | IMUNE_NULL_40,         0,        3,   255 },
-	{    128,    553, "Monsters\\SkelAxe\\SklAx%c.CL2",  TRUE,        "Monsters\\SkelAxe\\SklAx%c%i.WAV",  FALSE,       TRUE,      "Monsters\\SkelAxe\\White.TRN",    { 12,  8, 13,  6, 17, 16 }, { 5, 0, 0, 0, 0, 0 }, "Skeleton",                 1,        3,      1,      2,      4, AI_SKELSD,   0                                                                  ,    0,   20,      8,          1,          4,     0,       0,           0,           0,           0, MC_UNDEAD,   IMUNE_MAGIC  |                                  IMUNE_NULL_40, IMUNE_MAGIC  |                                  IMUNE_NULL_40,         0,        3,    64 },
-	{    128,    553, "Monsters\\SkelAxe\\SklAx%c.CL2",  TRUE,        "Monsters\\SkelAxe\\SklAx%c%i.WAV",  FALSE,       TRUE,      "Monsters\\SkelAxe\\Skelt.TRN",    { 12,  8, 13,  6, 17, 16 }, { 4, 0, 0, 0, 0, 0 }, "Corpse Axe",               2,        5,      2,      4,      7, AI_SKELSD,   0                                                                  ,    1,   25,      8,          3,          5,     0,       0,           0,           0,           0, MC_UNDEAD,   IMUNE_MAGIC  |                                  IMUNE_NULL_40, IMUNE_MAGIC  |                                  IMUNE_NULL_40,         0,        3,    68 },
-	{    128,    553, "Monsters\\SkelAxe\\SklAx%c.CL2",  TRUE,        "Monsters\\SkelAxe\\SklAx%c%i.WAV",  FALSE,       FALSE,     NULL,                              { 12,  8, 13,  6, 17, 16 }, { 2, 0, 0, 0, 0, 0 }, "Burning Dead",             2,        6,      4,      8,     12, AI_SKELSD,   0                                                                  ,    2,   30,      8,          3,          7,     0,       0,           0,           0,           5, MC_UNDEAD,   IMUNE_MAGIC  | RESIST_FIRE |                    IMUNE_NULL_40, IMUNE_MAGIC  | IMUNE_FIRE  |                    IMUNE_NULL_40,         0,        3,   154 },
-	{    128,    553, "Monsters\\SkelAxe\\SklAx%c.CL2",  TRUE,        "Monsters\\SkelAxe\\SklAx%c%i.WAV",  FALSE,       TRUE,      "Monsters\\SkelAxe\\Black.TRN",    { 12,  8, 13,  6, 17, 16 }, { 3, 0, 0, 0, 0, 0 }, "Horror",                   4,        8,      6,     12,     20, AI_SKELSD,   0                                                                  ,    3,   35,      8,          4,          9,     0,       0,           0,           0,          15, MC_UNDEAD,   IMUNE_MAGIC  |               RESIST_LIGHTNING | IMUNE_NULL_40, IMUNE_MAGIC  |               RESIST_LIGHTNING | IMUNE_NULL_40,         0,        3,   264 },
-	{    128,    623, "Monsters\\FalSword\\Fall%c.CL2",  TRUE,        "Monsters\\FalSword\\Fall%c%i.WAV",  TRUE,        TRUE,      "Monsters\\FalSword\\FallenT.TRN", { 12, 12, 13, 11, 14, 15 }, { 3, 0, 0, 0, 0, 0 }, "Fallen One",               1,        3,      1,      2,      5, AI_FALLEN,   0                                                                  ,    0,   15,      8,          1,          4,     0,       5,           0,           0,          10, MC_ANIMAL,   0                                                            , 0                                                            ,         0,        3,    52 },
-	{    128,    623, "Monsters\\FalSword\\Fall%c.CL2",  TRUE,        "Monsters\\FalSword\\Fall%c%i.WAV",  TRUE,        TRUE,      "Monsters\\FalSword\\Dark.TRN",    { 12, 12, 13, 11, 14, 15 }, { 3, 0, 0, 0, 0, 0 }, "Carver",                   2,        5,      3,      5,      9, AI_FALLEN,   0                                                                  ,    1,   20,      8,          2,          7,     0,       5,           0,           0,          15, MC_ANIMAL,   0                                                            , 0                                                            ,         0,        3,    90 },
-	{    128,    623, "Monsters\\FalSword\\Fall%c.CL2",  TRUE,        "Monsters\\FalSword\\Fall%c%i.WAV",  TRUE,        FALSE,     NULL,                              { 12, 12, 13, 11, 14, 15 }, { 3, 0, 0, 0, 0, 0 }, "Devil Kin",                3,        7,      5,     16,     24, AI_FALLEN,   0                                                                  ,    2,   25,      8,          4,         10,     0,       5,           0,           0,          20, MC_ANIMAL,   0                                                            ,                RESIST_FIRE                                   ,         0,        3,   180 },
-	{    128,    623, "Monsters\\FalSword\\Fall%c.CL2",  TRUE,        "Monsters\\FalSword\\Fall%c%i.WAV",  TRUE,        TRUE,      "Monsters\\FalSword\\Blue.TRN",    { 12, 12, 13, 11, 14, 15 }, { 3, 0, 0, 0, 0, 0 }, "Dark One",                 5,        9,      7,     24,     36, AI_FALLEN,   0                                                                  ,    3,   30,      8,          4,         12,     0,       5,           0,           0,          25, MC_ANIMAL,                                                   IMUNE_NULL_40,                              RESIST_LIGHTNING | IMUNE_NULL_40,         0,        3,   280 },
-	{    128,    410, "Monsters\\Scav\\Scav%c.CL2",      TRUE,        "Monsters\\Scav\\Scav%c%i.WAV",      FALSE,       FALSE,     NULL,                              { 12,  8, 12,  6, 20, 11 }, { 2, 0, 0, 0, 0, 0 }, "Scavenger",                1,        4,      2,      3,      6, AI_SCAV,     0                                                                  ,    0,   20,      7,          1,          5,     0,       0,           0,           0,          10, MC_ANIMAL,   0                                                            ,                RESIST_FIRE                                   ,         0,        3,    80 },
-	{    128,    410, "Monsters\\Scav\\Scav%c.CL2",      TRUE,        "Monsters\\Scav\\Scav%c%i.WAV",      FALSE,       TRUE,      "Monsters\\Scav\\ScavBr.TRN",      { 12,  8, 12,  6, 20, 11 }, { 2, 0, 0, 0, 0, 0 }, "Plague Eater",             3,        6,      4,     12,     24, AI_SCAV,     0                                                                  ,    1,   30,      7,          1,          8,     0,       0,           0,           0,          20, MC_ANIMAL,   0                                                            ,                              RESIST_LIGHTNING                ,         0,        3,   188 },
-	{    128,    410, "Monsters\\Scav\\Scav%c.CL2",      TRUE,        "Monsters\\Scav\\Scav%c%i.WAV",      FALSE,       TRUE,      "Monsters\\Scav\\ScavBe.TRN",      { 12,  8, 12,  6, 20, 11 }, { 2, 0, 0, 0, 0, 0 }, "Shadow Beast",             4,        8,      6,     24,     36, AI_SCAV,     0                                                                  ,    2,   35,      7,          3,         12,     0,       0,           0,           0,          25, MC_ANIMAL,                                                   IMUNE_NULL_40,                RESIST_FIRE |                    IMUNE_NULL_40,         0,        3,   375 },
-	{    128,    410, "Monsters\\Scav\\Scav%c.CL2",      TRUE,        "Monsters\\Scav\\Scav%c%i.WAV",      FALSE,       TRUE,      "Monsters\\Scav\\ScavW.TRN",       { 12,  8, 12,  6, 20, 11 }, { 2, 0, 0, 0, 0, 0 }, "Bone Gasher",              6,       10,      8,     28,     40, AI_SCAV,     0                                                                  ,    3,   35,      7,          5,         15,     0,       0,           0,           0,          30, MC_ANIMAL,   RESIST_MAGIC |                                  IMUNE_NULL_40,                              RESIST_LIGHTNING | IMUNE_NULL_40,         0,        3,   552 },
-	{    128,    567, "Monsters\\SkelBow\\SklBw%c.CL2",  TRUE,        "Monsters\\SkelBow\\SklBw%c%i.WAV",  FALSE,       TRUE,      "Monsters\\SkelBow\\White.TRN",    {  9,  8, 16,  5, 16, 16 }, { 4, 0, 0, 0, 0, 0 }, "Skeleton",                 2,        5,      3,      2,      4, AI_SKELBOW,  0                                                                  ,    0,   15,     12,          1,          2,     0,       0,           0,           0,           0, MC_UNDEAD,   IMUNE_MAGIC  |                                  IMUNE_NULL_40, IMUNE_MAGIC  |                                  IMUNE_NULL_40,         0,        3,   110 },
-	{    128,    567, "Monsters\\SkelBow\\SklBw%c.CL2",  TRUE,        "Monsters\\SkelBow\\SklBw%c%i.WAV",  FALSE,       TRUE,      "Monsters\\SkelBow\\Skelt.TRN",    {  9,  8, 16,  5, 16, 16 }, { 4, 0, 0, 0, 0, 0 }, "Corpse Bow",               3,        7,      5,      8,     16, AI_SKELBOW,  0                                                                  ,    1,   25,     12,          1,          4,     0,       0,           0,           0,           0, MC_UNDEAD,   IMUNE_MAGIC  |                                  IMUNE_NULL_40, IMUNE_MAGIC  |                                  IMUNE_NULL_40,         0,        3,   210 },
-	{    128,    567, "Monsters\\SkelBow\\SklBw%c.CL2",  TRUE,        "Monsters\\SkelBow\\SklBw%c%i.WAV",  FALSE,       FALSE,     NULL,                              {  9,  8, 16,  5, 16, 16 }, { 2, 0, 0, 0, 0, 0 }, "Burning Dead",             5,        9,      7,     10,     24, AI_SKELBOW,  0                                                                  ,    2,   30,     12,          1,          6,     0,       0,           0,           0,           5, MC_UNDEAD,   IMUNE_MAGIC  | RESIST_FIRE |                    IMUNE_NULL_40, IMUNE_MAGIC  | IMUNE_FIRE  |                    IMUNE_NULL_40,         0,        3,   364 },
-	{    128,    567, "Monsters\\SkelBow\\SklBw%c.CL2",  TRUE,        "Monsters\\SkelBow\\SklBw%c%i.WAV",  FALSE,       TRUE,      "Monsters\\SkelBow\\Black.TRN",    {  9,  8, 16,  5, 16, 16 }, { 3, 0, 0, 0, 0, 0 }, "Horror",                   7,       11,      9,     15,     45, AI_SKELBOW,  0                                                                  ,    3,   35,     12,          2,          9,     0,       0,           0,           0,          15, MC_UNDEAD,   IMUNE_MAGIC  |               RESIST_LIGHTNING | IMUNE_NULL_40, IMUNE_MAGIC  |               RESIST_LIGHTNING | IMUNE_NULL_40,         0,        3,   594 },
-	{    128,    575, "Monsters\\SkelSd\\SklSr%c.CL2",   TRUE,        "Monsters\\SkelSd\\SklSr%c%i.WAV",   TRUE,        TRUE,      "Monsters\\SkelSd\\White.TRN",     { 13,  8, 12,  7, 15, 16 }, { 4, 0, 0, 0, 0, 0 }, "Skeleton Captain",         1,        4,      2,      3,      6, AI_SKELSD,   0                                                                  ,    0,   20,      8,          2,          7,     0,       0,           0,           0,          10, MC_UNDEAD,   IMUNE_MAGIC  |                                  IMUNE_NULL_40, IMUNE_MAGIC  |                                  IMUNE_NULL_40,         0,        3,    90 },
-	{    128,    575, "Monsters\\SkelSd\\SklSr%c.CL2",   TRUE,        "Monsters\\SkelSd\\SklSr%c%i.WAV",   FALSE,       TRUE,      "Monsters\\SkelSd\\Skelt.TRN",     { 13,  8, 12,  7, 15, 16 }, { 4, 0, 0, 0, 0, 0 }, "Corpse Captain",           2,        6,      4,     12,     20, AI_SKELSD,   0                                                                  ,    1,   30,      8,          3,          9,     0,       0,           0,           0,           5, MC_UNDEAD,   IMUNE_MAGIC  |                                  IMUNE_NULL_40, IMUNE_MAGIC  |                                  IMUNE_NULL_40,         0,        3,   200 },
-	{    128,    575, "Monsters\\SkelSd\\SklSr%c.CL2",   TRUE,        "Monsters\\SkelSd\\SklSr%c%i.WAV",   FALSE,       FALSE,     NULL,                              { 13,  8, 12,  7, 15, 16 }, { 4, 0, 0, 0, 0, 0 }, "Burning Dead Captain",     4,        8,      6,     16,     30, AI_SKELSD,   0                                                                  ,    2,   35,      8,          4,         10,     0,       0,           0,           0,          15, MC_UNDEAD,   IMUNE_MAGIC  | RESIST_FIRE |                    IMUNE_NULL_40, IMUNE_MAGIC  | IMUNE_FIRE  |                    IMUNE_NULL_40,         0,        3,   393 },
-	{    128,    575, "Monsters\\SkelSd\\SklSr%c.CL2",   TRUE,        "Monsters\\SkelSd\\SklSr%c%i.WAV",   FALSE,       TRUE,      "Monsters\\SkelSd\\Black.TRN",     { 13,  8, 12,  7, 15, 16 }, { 4, 0, 0, 0, 0, 0 }, "Horror Captain",           6,       10,      8,     35,     50, AI_SKELSD,                                    MFLAG_SEARCH                      ,    3,   40,      8,          5,         14,     0,       0,           0,           0,          30, MC_UNDEAD,   IMUNE_MAGIC  |               RESIST_LIGHTNING | IMUNE_NULL_40, IMUNE_MAGIC  |               RESIST_LIGHTNING | IMUNE_NULL_40,         0,        3,   604 },
-	{    128,   2000, "Monsters\\TSneak\\TSneak%c.CL2",  FALSE,       "Monsters\\TSneak\\Sneakl%c%i.WAV",  FALSE,       FALSE,     NULL,                              { 13, 13, 15, 11, 16,  0 }, { 2, 0, 0, 0, 0, 0 }, "Invisible Lord",          14,       14,     14,    278,    278, AI_SKELSD,                                    MFLAG_SEARCH                      ,    3,   65,      8,         16,         30,     0,       0,           0,           0,          60, MC_DEMON,    RESIST_MAGIC | RESIST_FIRE | RESIST_LIGHTNING | IMUNE_NULL_40, RESIST_MAGIC | RESIST_FIRE | RESIST_LIGHTNING | IMUNE_NULL_40,         0,        3,  2000 },
-	{    128,    992, "Monsters\\Sneak\\Sneak%c.CL2",    TRUE,        "Monsters\\Sneak\\Sneak%c%i.WAV",    FALSE,       FALSE,     NULL,                              { 16,  8, 12,  8, 24, 15 }, { 2, 0, 0, 0, 0, 0 }, "Hidden",                   3,        8,      5,      8,     24, AI_SNEAK,    MFLAG_HIDDEN                                                       ,    0,   35,      8,          3,          6,     0,       0,           0,           0,          25, MC_DEMON,    0                                                            ,                                                 IMUNE_NULL_40,         0,        3,   278 },
-	{    128,    992, "Monsters\\Sneak\\Sneak%c.CL2",    TRUE,        "Monsters\\Sneak\\Sneak%c%i.WAV",    FALSE,       TRUE,      "Monsters\\Sneak\\Sneakv2.TRN",    { 16,  8, 12,  8, 24, 15 }, { 2, 0, 0, 0, 0, 0 }, "Stalker",                  8,       12,      9,     30,     45, AI_SNEAK,    MFLAG_HIDDEN |                   MFLAG_SEARCH                      ,    1,   40,      8,          8,         16,     0,       0,           0,           0,          30, MC_DEMON,    0                                                            ,                                                 IMUNE_NULL_40,         0,        3,   630 },
-	{    128,    992, "Monsters\\Sneak\\Sneak%c.CL2",    TRUE,        "Monsters\\Sneak\\Sneak%c%i.WAV",    FALSE,       TRUE,      "Monsters\\Sneak\\Sneakv3.TRN",    { 16,  8, 12,  8, 24, 15 }, { 2, 0, 0, 0, 0, 0 }, "Unseen",                  10,       14,     11,     35,     50, AI_SNEAK,    MFLAG_HIDDEN |                   MFLAG_SEARCH                      ,    2,   45,      8,         12,         20,     0,       0,           0,           0,          30, MC_DEMON,    RESIST_MAGIC |                                  IMUNE_NULL_40, IMUNE_MAGIC  |                                  IMUNE_NULL_40,         0,        3,   935 },
-	{    128,    992, "Monsters\\Sneak\\Sneak%c.CL2",    TRUE,        "Monsters\\Sneak\\Sneak%c%i.WAV",    FALSE,       TRUE,      "Monsters\\Sneak\\Sneakv1.TRN",    { 16,  8, 12,  8, 24, 15 }, { 2, 0, 0, 0, 0, 0 }, "Illusion Weaver",         14,       18,     13,     40,     60, AI_SNEAK,    MFLAG_HIDDEN |                   MFLAG_SEARCH                      ,    3,   60,      8,         16,         24,     0,       0,           0,           0,          30, MC_DEMON,    RESIST_MAGIC | RESIST_FIRE                                   , IMUNE_MAGIC  | RESIST_FIRE |                    IMUNE_NULL_40,         0,        3,  1500 },
-	{    160,   2000, "Monsters\\GoatLord\\GoatL%c.CL2", FALSE,       "Monsters\\GoatLord\\Goatl%c%i.WAV", FALSE,       FALSE,     NULL,                              { 13, 13, 14,  9, 16,  0 }, { 2, 0, 0, 0, 0, 0 }, "Lord Sayter",             13,       13,     12,    351,    351, AI_SKELSD,                                    MFLAG_SEARCH                      ,    3,   80,      8,         14,         24,     0,       0,           0,           0,          60, MC_DEMON,    RESIST_MAGIC | RESIST_FIRE |                    IMUNE_NULL_40, RESIST_MAGIC | RESIST_FIRE |                    IMUNE_NULL_40,         0,        3,  1500 },
-	{    128,   1030, "Monsters\\GoatMace\\Goat%c.CL2",  TRUE,        "Monsters\\GoatMace\\Goat%c%i.WAV",  FALSE,       FALSE,     NULL,                              { 12,  8, 12,  6, 20, 12 }, { 2, 0, 0, 0, 1, 0 }, "Flesh Clan",               6,       10,      8,     30,     45, AI_GOATMC,                                    MFLAG_SEARCH | MFLAG_CAN_OPEN_DOOR,    0,   50,      8,          4,         10,     0,       0,           0,           0,          40, MC_DEMON,    0                                                            , 0                                                            ,         0,        3,   460 },
-	{    128,   1030, "Monsters\\GoatMace\\Goat%c.CL2",  TRUE,        "Monsters\\GoatMace\\Goat%c%i.WAV",  FALSE,       TRUE,      "Monsters\\GoatMace\\Beige.TRN",   { 12,  8, 12,  6, 20, 12 }, { 2, 0, 0, 0, 1, 0 }, "Stone Clan",               8,       12,     10,     40,     55, AI_GOATMC,                                    MFLAG_SEARCH | MFLAG_CAN_OPEN_DOOR,    1,   60,      8,          6,         12,     0,       0,           0,           0,          40, MC_DEMON,    RESIST_MAGIC |                                  IMUNE_NULL_40, IMUNE_MAGIC  |                                  IMUNE_NULL_40,         0,        3,   685 },
-	{    128,   1030, "Monsters\\GoatMace\\Goat%c.CL2",  TRUE,        "Monsters\\GoatMace\\Goat%c%i.WAV",  FALSE,       TRUE,      "Monsters\\GoatMace\\Red.TRN",     { 12,  8, 12,  6, 20, 12 }, { 2, 0, 0, 0, 1, 0 }, "Fire Clan",               10,       14,     12,     50,     65, AI_GOATMC,                                    MFLAG_SEARCH | MFLAG_CAN_OPEN_DOOR,    2,   70,      8,          8,         16,     0,       0,           0,           0,          45, MC_DEMON,                   RESIST_FIRE                                   ,                IMUNE_FIRE                                    ,         0,        3,   906 },
-	{    128,   1030, "Monsters\\GoatMace\\Goat%c.CL2",  TRUE,        "Monsters\\GoatMace\\Goat%c%i.WAV",  FALSE,       TRUE,      "Monsters\\GoatMace\\Gray.TRN",    { 12,  8, 12,  6, 20, 12 }, { 2, 0, 0, 0, 1, 0 }, "Night Clan",              12,       16,     14,     55,     70, AI_GOATMC,                                    MFLAG_SEARCH | MFLAG_CAN_OPEN_DOOR,    3,   80,      8,         10,         20,    15,       0,          30,          30,          50, MC_DEMON,    RESIST_MAGIC |                                  IMUNE_NULL_40, IMUNE_MAGIC  |                                  IMUNE_NULL_40,         0,        3,  1190 },
-	{     96,    364, "Monsters\\Bat\\Bat%c.CL2",        FALSE,       "Monsters\\Bat\\Bat%c%i.WAV",        FALSE,       TRUE,      "Monsters\\Bat\\red.trn",          {  9, 13, 10,  9, 13,  0 }, { 0, 0, 0, 0, 0, 0 }, "Fiend",                    2,        5,      3,      3,      6, AI_BAT,      0                                                                  ,    0,   35,      5,          1,          6,     0,       0,           0,           0,           0, MC_ANIMAL,   0                                                            , 0                                                            ,    0x4000,        6,   102 },
-	{     96,    364, "Monsters\\Bat\\Bat%c.CL2",        FALSE,       "Monsters\\Bat\\Bat%c%i.WAV",        FALSE,       FALSE,     NULL,                              {  9, 13, 10,  9, 13,  0 }, { 0, 0, 0, 0, 0, 0 }, "Blink",                    5,        9,      7,     12,     28, AI_BAT,      0                                                                  ,    1,   45,      5,          1,          8,     0,       0,           0,           0,          15, MC_ANIMAL,   0                                                            , 0                                                            ,    0x4000,        6,   340 },
-	{     96,    364, "Monsters\\Bat\\Bat%c.CL2",        FALSE,       "Monsters\\Bat\\Bat%c%i.WAV",        FALSE,       TRUE,      "Monsters\\Bat\\grey.trn",         {  9, 13, 10,  9, 13,  0 }, { 0, 0, 0, 0, 0, 0 }, "Gloom",                    7,       11,      9,     28,     36, AI_BAT,                                       MFLAG_SEARCH                      ,    2,   70,      5,          4,         12,     0,       0,           0,           0,          35, MC_ANIMAL,   RESIST_MAGIC                                                 , RESIST_MAGIC |                                  IMUNE_NULL_40,    0x4000,        6,   509 },
-	{     96,    364, "Monsters\\Bat\\Bat%c.CL2",        FALSE,       "Monsters\\Bat\\Bat%c%i.WAV",        FALSE,       TRUE,      "Monsters\\Bat\\orange.trn",       {  9, 13, 10,  9, 13,  0 }, { 0, 0, 0, 0, 0, 0 }, "Familiar",                11,       15,     13,     20,     35, AI_BAT,                                       MFLAG_SEARCH                      ,    3,   50,      5,          4,         16,     0,       0,           0,           0,          35, MC_DEMON,    RESIST_MAGIC |               IMUNE_LIGHTNING                 , RESIST_MAGIC |               IMUNE_LIGHTNING  | IMUNE_NULL_40,    0x4000,        6,   448 },
-	{    128,   1040, "Monsters\\GoatBow\\GoatB%c.CL2",  FALSE,       "Monsters\\GoatBow\\GoatB%c%i.WAV",  FALSE,       FALSE,     NULL,                              { 12,  8, 16,  6, 20,  0 }, { 3, 0, 0, 0, 0, 0 }, "Flesh Clan",               6,       10,      8,     20,     35, AI_GOATBOW,                                                  MFLAG_CAN_OPEN_DOOR,    0,   35,     13,          1,          7,     0,       0,           0,           0,          35, MC_DEMON,    0                                                            , 0                                                            ,         0,        3,   448 },
-	{    128,   1040, "Monsters\\GoatBow\\GoatB%c.CL2",  FALSE,       "Monsters\\GoatBow\\GoatB%c%i.WAV",  FALSE,       TRUE,      "Monsters\\GoatBow\\Beige.TRN",    { 12,  8, 16,  6, 20,  0 }, { 3, 0, 0, 0, 0, 0 }, "Stone Clan",               8,       12,     10,     30,     40, AI_GOATBOW,                                                  MFLAG_CAN_OPEN_DOOR,    1,   40,     13,          2,          9,     0,       0,           0,           0,          35, MC_DEMON,    RESIST_MAGIC |                                  IMUNE_NULL_40, IMUNE_MAGIC  |                                  IMUNE_NULL_40,         0,        3,   645 },
-	{    128,   1040, "Monsters\\GoatBow\\GoatB%c.CL2",  FALSE,       "Monsters\\GoatBow\\GoatB%c%i.WAV",  FALSE,       TRUE,      "Monsters\\GoatBow\\Red.TRN",      { 12,  8, 16,  6, 20,  0 }, { 3, 0, 0, 0, 0, 0 }, "Fire Clan",               10,       14,     12,     40,     50, AI_GOATBOW,                                   MFLAG_SEARCH | MFLAG_CAN_OPEN_DOOR,    2,   45,     13,          3,         11,     0,       0,           0,           0,          35, MC_DEMON,                   RESIST_FIRE                                   ,                IMUNE_FIRE                                    ,         0,        3,   822 },
-	{    128,   1040, "Monsters\\GoatBow\\GoatB%c.CL2",  FALSE,       "Monsters\\GoatBow\\GoatB%c%i.WAV",  FALSE,       TRUE,      "Monsters\\GoatBow\\Gray.TRN",     { 12,  8, 16,  6, 20,  0 }, { 3, 0, 0, 0, 0, 0 }, "Night Clan",              12,       16,     14,     50,     65, AI_GOATBOW,                                   MFLAG_SEARCH | MFLAG_CAN_OPEN_DOOR,    3,   50,     13,          4,         13,    15,       0,           0,           0,          40, MC_DEMON,    RESIST_MAGIC |                                  IMUNE_NULL_40, IMUNE_MAGIC  |                                  IMUNE_NULL_40,         0,        3,  1092 },
-	{    128,    716, "Monsters\\Acid\\Acid%c.CL2",      TRUE,        "Monsters\\Acid\\Acid%c%i.WAV",      TRUE,        FALSE,     NULL,                              { 13,  8, 12,  8, 16, 12 }, { 0, 0, 0, 0, 0, 0 }, "Acid Beast",              10,       14,     11,     40,     66, AI_ACID,     0                                                                  ,    0,   40,      8,          4,         12,    25,       8,           0,           0,          30, MC_ANIMAL,                                                   IMUNE_ACID   , IMUNE_MAGIC  |                                  IMUNE_ACID   ,         0,        3,   846 },
-	{    128,    716, "Monsters\\Acid\\Acid%c.CL2",      TRUE,        "Monsters\\Acid\\Acid%c%i.WAV",      TRUE,        TRUE,      "Monsters\\Acid\\AcidBlk.TRN",     { 13,  8, 12,  8, 16, 12 }, { 0, 0, 0, 0, 0, 0 }, "Poison Spitter",          14,       18,     15,     60,     85, AI_ACID,     0                                                                  ,    1,   45,      8,          4,         16,    25,       8,           0,           0,          30, MC_ANIMAL,                                                   IMUNE_ACID   , IMUNE_MAGIC  |                                  IMUNE_ACID   ,         0,        3,  1248 },
-	{    128,    716, "Monsters\\Acid\\Acid%c.CL2",      TRUE,        "Monsters\\Acid\\Acid%c%i.WAV",      TRUE,        TRUE,      "Monsters\\Acid\\AcidB.TRN",       { 13,  8, 12,  8, 16, 12 }, { 0, 0, 0, 0, 0, 0 }, "Pit Beast",               18,       22,     21,     80,    110, AI_ACID,     0                                                                  ,    2,   55,      8,          8,         18,    35,       8,           0,           0,          35, MC_ANIMAL,   RESIST_MAGIC |                                  IMUNE_ACID   , IMUNE_MAGIC  |               RESIST_LIGHTNING | IMUNE_ACID   ,         0,        3,  2060 },
-	{    128,    716, "Monsters\\Acid\\Acid%c.CL2",      TRUE,        "Monsters\\Acid\\Acid%c%i.WAV",      TRUE,        TRUE,      "Monsters\\Acid\\AcidR.TRN",       { 13,  8, 12,  8, 16, 12 }, { 0, 0, 0, 0, 0, 0 }, "Lava Maw",                22,       27,     25,    100,    150, AI_ACID,     0                                                                  ,    3,   65,      8,         10,         20,    40,       8,           0,           0,          35, MC_ANIMAL,   RESIST_MAGIC | IMUNE_FIRE  |                    IMUNE_ACID   , IMUNE_MAGIC  | IMUNE_FIRE  |                    IMUNE_ACID   ,         0,        3,  2940 },
-	{    160,   1010, "Monsters\\SKing\\SKing%c.CL2",    TRUE,        "Monsters\\SKing\\SKing%c%i.WAV",    TRUE,        TRUE,      "Monsters\\SkelAxe\\White.TRN",    {  8,  6, 16,  6, 16,  6 }, { 2, 0, 0, 0, 0, 2 }, "Skeleton King",            6,        6,      9,    140,    140, AI_SKELKING,                                  MFLAG_SEARCH | MFLAG_CAN_OPEN_DOOR,    3,   60,      8,          6,         16,     0,       0,           0,           0,          70, MC_UNDEAD,   IMUNE_MAGIC  | RESIST_FIRE | RESIST_LIGHTNING | IMUNE_NULL_40, IMUNE_MAGIC  | IMUNE_FIRE  | IMUNE_LIGHTNING  | IMUNE_NULL_40,    0x8001,        7,   570 },
-	{    128,    980, "Monsters\\FatC\\FatC%c.CL2",      FALSE,       "Monsters\\FatC\\FatC%c%i.WAV",      FALSE,       FALSE,     NULL,                              { 10,  8, 12,  6, 16,  0 }, { 1, 0, 0, 0, 0, 0 }, "The Butcher",              0,        0,      1,    320,    320, AI_CLEAVER,  0                                                                  ,    3,   50,      8,          6,         12,     0,       0,           0,           0,          50, MC_DEMON,                   RESIST_FIRE | RESIST_LIGHTNING                , RESIST_MAGIC | IMUNE_FIRE  | IMUNE_LIGHTNING                 ,    0x8000,        3,   710 },
-	{    128,   1130, "Monsters\\Fat\\Fat%c.CL2",        TRUE,        "Monsters\\Fat\\Fat%c%i.WAV",        FALSE,       FALSE,     NULL,                              {  8, 10, 15,  6, 16, 10 }, { 4, 0, 0, 0, 0, 0 }, "Overlord",                 8,       12,     10,     60,     80, AI_FAT,      0                                                                  ,    0,   55,      8,          6,         12,     0,       0,           0,           0,          55, MC_DEMON,    0                                                            ,                RESIST_FIRE                                   ,         0,        3,   635 },
-	{    128,   1130, "Monsters\\Fat\\Fat%c.CL2",        TRUE,        "Monsters\\Fat\\Fat%c%i.WAV",        FALSE,       TRUE,      "Monsters\\Fat\\Blue.TRN",         {  8, 10, 15,  6, 16, 10 }, { 4, 0, 0, 0, 0, 0 }, "Mud Man",                 13,       17,     14,    100,    125, AI_FAT,                                       MFLAG_SEARCH                      ,    1,   60,      8,          8,         16,     0,       0,           0,           0,          60, MC_DEMON,    0                                                            ,                              IMUNE_LIGHTNING                 ,         0,        3,  1165 },
-	{    128,   1130, "Monsters\\Fat\\Fat%c.CL2",        TRUE,        "Monsters\\Fat\\Fat%c%i.WAV",        FALSE,       TRUE,      "Monsters\\Fat\\FatB.TRN",         {  8, 10, 15,  6, 16, 10 }, { 4, 0, 0, 0, 0, 0 }, "Toad Demon",              15,       19,     16,    135,    160, AI_FAT,                                       MFLAG_SEARCH                      ,    2,   70,      8,          8,         16,    40,       0,           8,          20,          65, MC_DEMON,    IMUNE_MAGIC                                                  , IMUNE_MAGIC  |               RESIST_LIGHTNING                ,         0,        3,  1380 },
-	{    128,   1130, "Monsters\\Fat\\Fat%c.CL2",        TRUE,        "Monsters\\Fat\\Fat%c%i.WAV",        FALSE,       TRUE,      "Monsters\\Fat\\FatF.TRN",         {  8, 10, 15,  6, 16, 10 }, { 4, 0, 0, 0, 0, 0 }, "Flayed One",              19,       23,     20,    160,    200, AI_FAT,                                       MFLAG_SEARCH                      ,    3,   85,      8,         10,         20,     0,       0,           0,           0,          70, MC_DEMON,    RESIST_MAGIC | IMUNE_FIRE                                    , IMUNE_MAGIC  | IMUNE_FIRE                                    ,         0,        3,  2058 },
-	{    160,   2420, "Monsters\\Worm\\Worm%c.CL2",      FALSE,       "Monsters\\Fat\\Fat%c%i.WAV",        FALSE,       FALSE,     NULL,                              { 13, 13, 13, 11, 19,  0 }, { 0, 0, 0, 0, 0, 0 }, "Wyrm",                     9,       13,     11,     60,     90, AI_SKELSD,   0                                                                  ,    0,   40,      8,          4,         10,     0,       0,           0,           0,          25, MC_ANIMAL,   RESIST_MAGIC                                                 , RESIST_MAGIC                                                 ,         0,        3,   660 },
-	{    160,   2420, "Monsters\\Worm\\Worm%c.CL2",      FALSE,       "Monsters\\Fat\\Fat%c%i.WAV",        FALSE,       FALSE,     NULL,                              { 13, 13, 13, 11, 19,  0 }, { 0, 0, 0, 0, 0, 0 }, "Cave Slug",               11,       15,     13,     75,    110, AI_SKELSD,   0                                                                  ,    1,   50,      8,          6,         13,     0,       0,           0,           0,          30, MC_ANIMAL,   RESIST_MAGIC                                                 , RESIST_MAGIC                                                 ,         0,        3,   994 },
-	{    160,   2420, "Monsters\\Worm\\Worm%c.CL2",      FALSE,       "Monsters\\Fat\\Fat%c%i.WAV",        FALSE,       FALSE,     NULL,                              { 13, 13, 13, 11, 19,  0 }, { 0, 0, 0, 0, 0, 0 }, "Devil Wyrm",              13,       17,     15,    100,    140, AI_SKELSD,   0                                                                  ,    2,   55,      8,          8,         16,     0,       0,           0,           0,          30, MC_ANIMAL,   RESIST_MAGIC | RESIST_FIRE                                   , RESIST_MAGIC | RESIST_FIRE                                   ,         0,        3,  1320 },
-	{    160,   2420, "Monsters\\Worm\\Worm%c.CL2",      FALSE,       "Monsters\\Fat\\Fat%c%i.WAV",        FALSE,       FALSE,     NULL,                              { 13, 13, 13, 11, 19,  0 }, { 0, 0, 0, 0, 0, 0 }, "Devourer",                15,       19,     17,    125,    200, AI_SKELSD,   0                                                                  ,    3,   60,      8,         10,         20,     0,       0,           0,           0,          35, MC_ANIMAL,   RESIST_MAGIC | RESIST_FIRE |                    IMUNE_NULL_40, RESIST_MAGIC | RESIST_FIRE |                    IMUNE_NULL_40,         0,        3,  1827 },
-	{    128,   1680, "Monsters\\Magma\\Magma%c.CL2",    TRUE,        "Monsters\\Magma\\Magma%c%i.WAV",    TRUE,        FALSE,     NULL,                              {  8, 10, 14,  7, 18, 18 }, { 2, 0, 0, 0, 1, 0 }, "Magma Demon",             14,       17,     13,     50,     70, AI_MAGMA,                                     MFLAG_SEARCH | MFLAG_CAN_OPEN_DOOR,    0,   45,      4,          2,         10,    50,      13,           0,           0,          45, MC_DEMON,    IMUNE_MAGIC  | RESIST_FIRE                                   , IMUNE_MAGIC  | IMUNE_FIRE                                    ,         0,        7,  1076 },
-	{    128,   1680, "Monsters\\Magma\\Magma%c.CL2",    TRUE,        "Monsters\\Magma\\Magma%c%i.WAV",    TRUE,        TRUE,      "Monsters\\Magma\\Yellow.TRN",     {  8, 10, 14,  7, 18, 18 }, { 2, 0, 0, 0, 1, 0 }, "Blood Stone",             15,       19,     14,     55,     75, AI_MAGMA,                                     MFLAG_SEARCH | MFLAG_CAN_OPEN_DOOR,    1,   50,      4,          2,         12,    50,      14,           0,           0,          45, MC_DEMON,    IMUNE_MAGIC  | IMUNE_FIRE                                    , IMUNE_MAGIC  | IMUNE_FIRE                                    ,         0,        7,  1309 },
-	{    128,   1680, "Monsters\\Magma\\Magma%c.CL2",    TRUE,        "Monsters\\Magma\\Magma%c%i.WAV",    TRUE,        TRUE,      "Monsters\\Magma\\Blue.TRN",       {  8, 10, 14,  7, 18, 18 }, { 2, 0, 0, 0, 1, 0 }, "Hell Stone",              16,       20,     16,     60,     80, AI_MAGMA,                                     MFLAG_SEARCH | MFLAG_CAN_OPEN_DOOR,    2,   60,      4,          2,         20,    60,      14,           0,           0,          50, MC_DEMON,    IMUNE_MAGIC  | IMUNE_FIRE                                    , IMUNE_MAGIC  | IMUNE_FIRE                                    ,         0,        7,  1680 },
-	{    128,   1680, "Monsters\\Magma\\Magma%c.CL2",    TRUE,        "Monsters\\Magma\\Magma%c%i.WAV",    TRUE,        TRUE,      "Monsters\\Magma\\Wierd.TRN",      {  8, 10, 14,  7, 18, 18 }, { 2, 0, 0, 0, 1, 0 }, "Lava Lord",               17,       21,     18,     70,     85, AI_MAGMA,                                     MFLAG_SEARCH | MFLAG_CAN_OPEN_DOOR,    3,   75,      4,          4,         24,    60,      14,           0,           0,          60, MC_DEMON,    IMUNE_MAGIC  | IMUNE_FIRE                                    , IMUNE_MAGIC  | IMUNE_FIRE                                    ,         0,        7,  2124 },
-	{    160,   1630, "Monsters\\Rhino\\Rhino%c.CL2",    TRUE,        "Monsters\\Rhino\\Rhino%c%i.WAV",    TRUE,        FALSE,     NULL,                              {  8,  8, 14,  6, 16,  6 }, { 2, 0, 0, 0, 0, 0 }, "Horned Demon",            12,       16,     13,     40,     80, AI_RHINO,                                     MFLAG_SEARCH | MFLAG_CAN_OPEN_DOOR,    0,   60,      7,          2,         16,   100,       0,           5,          32,          40, MC_ANIMAL,   0                                                            ,                RESIST_FIRE                                   ,         0,        7,  1172 },
-	{    160,   1630, "Monsters\\Rhino\\Rhino%c.CL2",    TRUE,        "Monsters\\Rhino\\Rhino%c%i.WAV",    TRUE,        TRUE,      "Monsters\\Rhino\\Orange.TRN",     {  8,  8, 14,  6, 16,  6 }, { 2, 0, 0, 0, 0, 0 }, "Mud Runner",              14,       18,     15,     50,     90, AI_RHINO,                                     MFLAG_SEARCH | MFLAG_CAN_OPEN_DOOR,    1,   70,      7,          6,         18,   100,       0,          12,          36,          45, MC_ANIMAL,   0                                                            ,                RESIST_FIRE                                   ,         0,        7,  1404 },
-	{    160,   1630, "Monsters\\Rhino\\Rhino%c.CL2",    TRUE,        "Monsters\\Rhino\\Rhino%c%i.WAV",    TRUE,        TRUE,      "Monsters\\Rhino\\Blue.TRN",       {  8,  8, 14,  6, 16,  6 }, { 2, 0, 0, 0, 0, 0 }, "Frost Charger",           16,       20,     17,     60,    100, AI_RHINO,                                     MFLAG_SEARCH | MFLAG_CAN_OPEN_DOOR,    2,   80,      7,          8,         20,   100,       0,          20,          40,          50, MC_ANIMAL,   IMUNE_MAGIC  |               RESIST_LIGHTNING                , IMUNE_MAGIC  |               RESIST_LIGHTNING                ,         0,        7,  1720 },
-	{    160,   1630, "Monsters\\Rhino\\Rhino%c.CL2",    TRUE,        "Monsters\\Rhino\\Rhino%c%i.WAV",    TRUE,        TRUE,      "Monsters\\Rhino\\RhinoB.TRN",     {  8,  8, 14,  6, 16,  6 }, { 2, 0, 0, 0, 0, 0 }, "Obsidian Lord",           18,       22,     19,     70,    110, AI_RHINO,                                     MFLAG_SEARCH | MFLAG_CAN_OPEN_DOOR,    3,   90,      7,         10,         22,   100,       0,          20,          50,          55, MC_ANIMAL,   IMUNE_MAGIC  |               RESIST_LIGHTNING                , IMUNE_MAGIC  | IMUNE_FIRE  | IMUNE_LIGHTNING                 ,         0,        7,  1809 },
-	{    128,   1740, "Monsters\\Demskel\\Demskl%c.CL2", TRUE,        "Monsters\\Thin\\Thin%c%i.WAV",      TRUE,        FALSE,     "Monsters\\Thin\\Thinv3.TRN",      { 10,  8, 20,  6, 24, 16 }, { 3, 0, 0, 0, 0, 0 }, "Bone Demon",              10,       14,     12,     70,     70, AI_STORM,    0                                                                  ,    0,   60,      8,          6,         14,    12,       0,           0,           0,          50, MC_DEMON,    IMUNE_MAGIC  |                                  IMUNE_NULL_40, IMUNE_MAGIC  |                                  IMUNE_NULL_40,         0,        7,  1344 },
-	{    160,   1740, "Monsters\\Thin\\Thin%c.CL2",      TRUE,        "Monsters\\Thin\\Thin%c%i.WAV",      TRUE,        TRUE,      "Monsters\\Thin\\Thinv3.TRN",      {  8,  8, 18,  4, 17, 14 }, { 3, 0, 0, 0, 0, 0 }, "Red Death",               14,       18,     16,     96,     96, AI_STORM,    0                                                                  ,    1,   75,      5,         10,         20,     0,       0,           0,           0,          60, MC_DEMON,    IMUNE_MAGIC  | IMUNE_FIRE                                    , IMUNE_MAGIC  | IMUNE_FIRE                                    ,         0,        7,  2168 },
-	{    160,   1740, "Monsters\\Thin\\Thin%c.CL2",      TRUE,        "Monsters\\Thin\\Thin%c%i.WAV",      TRUE,        TRUE,      "Monsters\\Thin\\Thinv3.TRN",      {  8,  8, 18,  4, 17, 14 }, { 3, 0, 0, 0, 0, 0 }, "Litch Demon",             16,       20,     18,    110,    110, AI_STORM,    0                                                                  ,    2,   80,      5,         10,         24,     0,       0,           0,           0,          45, MC_DEMON,    IMUNE_MAGIC  |               IMUNE_LIGHTNING  | IMUNE_NULL_40, IMUNE_MAGIC  |               IMUNE_LIGHTNING  | IMUNE_NULL_40,         0,        7,  2736 },
-	{    160,   1740, "Monsters\\Thin\\Thin%c.CL2",      TRUE,        "Monsters\\Thin\\Thin%c%i.WAV",      TRUE,        TRUE,      "Monsters\\Thin\\Thinv3.TRN",      {  8,  8, 18,  4, 17, 14 }, { 3, 0, 0, 0, 0, 0 }, "Undead Balrog",           20,       24,     22,    130,    130, AI_STORM,    0                                                                  ,    3,   85,      5,         12,         30,     0,       0,           0,           0,          65, MC_DEMON,    IMUNE_MAGIC  | RESIST_FIRE | RESIST_LIGHTNING | IMUNE_NULL_40, IMUNE_MAGIC  | RESIST_FIRE | RESIST_LIGHTNING | IMUNE_NULL_40,         0,        7,  3575 },
-	{    128,   1460, "Monsters\\Fireman\\FireM%c.CL2",  TRUE,        "Monsters\\Acid\\Acid%c%i.WAV",      FALSE,       FALSE,     NULL,                              { 14, 19, 20,  8, 14, 23 }, { 0, 0, 0, 0, 0, 0 }, "Incinerator",             14,       18,     16,     30,     45, AI_FIREMAN,  0                                                                  ,    0,   75,      8,          8,         16,     0,       0,           0,           0,          25, MC_DEMON,    IMUNE_MAGIC  | IMUNE_FIRE                                    , IMUNE_MAGIC  | IMUNE_FIRE                                    ,         0,        3,  1888 },
-	{    128,   1460, "Monsters\\Fireman\\FireM%c.CL2",  TRUE,        "Monsters\\Acid\\Acid%c%i.WAV",      FALSE,       FALSE,     NULL,                              { 14, 19, 20,  8, 14, 23 }, { 0, 0, 0, 0, 0, 0 }, "Flame Lord",              16,       20,     18,     40,     55, AI_FIREMAN,  0                                                                  ,    1,   75,      8,         10,         20,     0,       0,           0,           0,          25, MC_DEMON,    IMUNE_MAGIC  | IMUNE_FIRE                                    , IMUNE_MAGIC  | IMUNE_FIRE                                    ,         0,        3,  2250 },
-	{    128,   1460, "Monsters\\Fireman\\FireM%c.CL2",  TRUE,        "Monsters\\Acid\\Acid%c%i.WAV",      FALSE,       FALSE,     NULL,                              { 14, 19, 20,  8, 14, 23 }, { 0, 0, 0, 0, 0, 0 }, "Doom Fire",               18,       22,     20,     50,     65, AI_FIREMAN,  0                                                                  ,    2,   80,      8,         12,         24,     0,       0,           0,           0,          30, MC_DEMON,    IMUNE_MAGIC  | IMUNE_FIRE  | RESIST_LIGHTNING                , IMUNE_MAGIC  | IMUNE_FIRE  | RESIST_LIGHTNING                ,         0,        3,  2740 },
-	{    128,   1460, "Monsters\\Fireman\\FireM%c.CL2",  TRUE,        "Monsters\\Acid\\Acid%c%i.WAV",      FALSE,       FALSE,     NULL,                              { 14, 19, 20,  8, 14, 23 }, { 0, 0, 0, 0, 0, 0 }, "Hell Burner",             20,       24,     22,     60,     80, AI_FIREMAN,  0                                                                  ,    3,   85,      8,         15,         30,     0,       0,           0,           0,          30, MC_DEMON,    IMUNE_MAGIC  | IMUNE_FIRE  | RESIST_LIGHTNING                , IMUNE_MAGIC  | IMUNE_FIRE  | RESIST_LIGHTNING                ,         0,        3,  3355 },
-	{    160,   1740, "Monsters\\Thin\\Thin%c.CL2",      TRUE,        "Monsters\\Thin\\Thin%c%i.WAV",      TRUE,        TRUE,      "Monsters\\Thin\\Thinv3.TRN",      {  8,  8, 18,  4, 17, 14 }, { 3, 0, 0, 0, 0, 0 }, "Red Storm",               17,       21,     18,     55,    110, AI_STORM,                                     MFLAG_SEARCH | MFLAG_CAN_OPEN_DOOR,    0,   80,      5,          8,         18,    75,       8,           4,          16,          30, MC_DEMON,    IMUNE_MAGIC  |               RESIST_LIGHTNING                , IMUNE_MAGIC  |               IMUNE_LIGHTNING                 ,         0,        7,  2160 },
-	{    160,   1740, "Monsters\\Thin\\Thin%c.CL2",      TRUE,        "Monsters\\Thin\\Thin%c%i.WAV",      TRUE,        FALSE,     NULL,                              {  8,  8, 18,  4, 17, 14 }, { 3, 0, 0, 0, 0, 0 }, "Storm Rider",             19,       23,     20,     60,    120, AI_STORM,                                     MFLAG_SEARCH | MFLAG_CAN_OPEN_DOOR,    1,   80,      5,          8,         18,    80,       8,           4,          16,          30, MC_DEMON,    RESIST_MAGIC |               IMUNE_LIGHTNING                 , IMUNE_MAGIC  |               IMUNE_LIGHTNING                 ,         0,        7,  2391 },
-	{    160,   1740, "Monsters\\Thin\\Thin%c.CL2",      TRUE,        "Monsters\\Thin\\Thin%c%i.WAV",      TRUE,        TRUE,      "Monsters\\Thin\\Thinv2.TRN",      {  8,  8, 18,  4, 17, 14 }, { 3, 0, 0, 0, 0, 0 }, "Storm Lord",              21,       25,     22,     75,    135, AI_STORM,                                     MFLAG_SEARCH | MFLAG_CAN_OPEN_DOOR,    2,   85,      5,         12,         24,    75,       8,           4,          16,          35, MC_DEMON,    RESIST_MAGIC |               IMUNE_LIGHTNING                 , IMUNE_MAGIC  |               IMUNE_LIGHTNING                 ,         0,        7,  2775 },
-	{    160,   1740, "Monsters\\Thin\\Thin%c.CL2",      TRUE,        "Monsters\\Thin\\Thin%c%i.WAV",      TRUE ,       TRUE,      "Monsters\\Thin\\Thinv1.TRN",      {  8,  8, 18,  4, 17, 14 }, { 3, 0, 0, 0, 0, 0 }, "Maelstorm",               23,       27,     24,     90,    150, AI_STORM,                                     MFLAG_SEARCH | MFLAG_CAN_OPEN_DOOR,    3,   90,      5,         12,         28,    75,       8,           4,          16,          40, MC_DEMON,    RESIST_MAGIC |               IMUNE_LIGHTNING  | IMUNE_NULL_40, IMUNE_MAGIC  |               IMUNE_LIGHTNING  | IMUNE_NULL_40,         0,        7,  3177 },
-	{    128,   1650, "Monsters\\BigFall\\Fallg%c.CL2",  TRUE,        "Monsters\\BigFall\\Bfal%c%i.WAV",   FALSE,       FALSE,     NULL,                              { 10,  8, 11,  8, 17,  0 }, { 0, 0, 0, 0, 2, 2 }, "Devil Kin Brute",         20,       20,     24,    160,    220, AI_SKELSD,                                    MFLAG_SEARCH | MFLAG_CAN_OPEN_DOOR,    3,  100,      6,         18,         24,     0,       0,           0,           0,          75, MC_ANIMAL,   0                                                            , 0                                                            ,         0,        6,  2000 },
-	{    160,   1650, "Monsters\\Gargoyle\\Gargo%c.CL2", TRUE,        "Monsters\\Gargoyle\\Gargo%c%i.WAV", FALSE,       FALSE,     NULL,                              { 14, 14, 14, 10, 18, 14 }, { 0, 0, 0, 0, 0, 2 }, "Winged-Demon",             8,       12,      9,     45,     60, AI_GARG,                                                     MFLAG_CAN_OPEN_DOOR,    0,   50,       7,        10,         16,     0,       0,           0,           0,          45, MC_DEMON,    IMUNE_MAGIC  | RESIST_FIRE |                    IMUNE_NULL_40, IMUNE_MAGIC  | IMUNE_FIRE  |                    IMUNE_NULL_40,         0,        6,   662 },
-	{    160,   1650, "Monsters\\Gargoyle\\Gargo%c.CL2", TRUE,        "Monsters\\Gargoyle\\Gargo%c%i.WAV", FALSE,       TRUE,      "Monsters\\Gargoyle\\GarE.TRN",    { 14, 14, 14, 10, 18, 14 }, { 0, 0, 0, 0, 0, 2 }, "Gargoyle",                12,       16,     13,     60,     90, AI_GARG,                                                     MFLAG_CAN_OPEN_DOOR,    1,   65,       7,        10,         16,     0,       0,           0,           0,          45, MC_DEMON,    IMUNE_MAGIC  |               RESIST_LIGHTNING | IMUNE_NULL_40, IMUNE_MAGIC  |               IMUNE_LIGHTNING  | IMUNE_NULL_40,         0,        6,  1205 },
-	{    160,   1650, "Monsters\\Gargoyle\\Gargo%c.CL2", TRUE,        "Monsters\\Gargoyle\\Gargo%c%i.WAV", FALSE,       TRUE,      "Monsters\\Gargoyle\\GargBr.TRN",  { 14, 14, 14, 10, 18, 14 }, { 0, 0, 0, 0, 0, 0 }, "Blood Claw",              16,       20,     19,     75,    125, AI_GARG,                                                     MFLAG_CAN_OPEN_DOOR,    2,   80,       7,        14,         22,     0,       0,           0,           0,          50, MC_DEMON,    IMUNE_MAGIC  | IMUNE_FIRE  |                    IMUNE_NULL_40, IMUNE_MAGIC  | IMUNE_FIRE  | RESIST_LIGHTNING | IMUNE_NULL_40,         0,        6,  1873 },
-	{    160,   1650, "Monsters\\Gargoyle\\Gargo%c.CL2", TRUE,        "Monsters\\Gargoyle\\Gargo%c%i.WAV", FALSE,       TRUE,      "Monsters\\Gargoyle\\GargB.TRN",   { 14, 14, 14, 10, 18, 14 }, { 0, 0, 0, 0, 0, 0 }, "Death Wing",              18,       22,     23,     90,    150, AI_GARG,                                                     MFLAG_CAN_OPEN_DOOR,    3,   95,       7,        16,         28,     0,       0,           0,           0,          60, MC_DEMON,    IMUNE_MAGIC  |               IMUNE_LIGHTNING  | IMUNE_NULL_40, IMUNE_MAGIC  | RESIST_FIRE | IMUNE_LIGHTNING  | IMUNE_NULL_40,         0,        6,  2278 },
-	{    160,   2220, "Monsters\\Mega\\Mega%c.CL2",      TRUE,        "Monsters\\Mega\\Mega%c%i.WAV",      TRUE,        FALSE,     NULL,                              {  6,  7, 14,  1, 24,  5 }, { 3, 0, 0, 0, 2, 0 }, "Slayer",                  19,       23,     20,    120,    140, AI_MEGA,                                      MFLAG_SEARCH | MFLAG_CAN_OPEN_DOOR,    0,  100,      8,         12,         20,     0,       3,           0,           0,          60, MC_DEMON,    RESIST_MAGIC | IMUNE_FIRE                                    , RESIST_MAGIC | IMUNE_FIRE                                    ,         0,        7,  2300 },
-	{    160,   2220, "Monsters\\Mega\\Mega%c.CL2",      TRUE,        "Monsters\\Mega\\Mega%c%i.WAV",      TRUE,        TRUE,      "Monsters\\Mega\\Guard.TRN",       {  6,  7, 14,  1, 24,  5 }, { 3, 0, 0, 0, 2, 0 }, "Guardian",                21,       25,     22,    140,    160, AI_MEGA,                                      MFLAG_SEARCH | MFLAG_CAN_OPEN_DOOR,    1,  110,      8,         14,         22,     0,       3,           0,           0,          65, MC_DEMON,    RESIST_MAGIC | IMUNE_FIRE                                    , RESIST_MAGIC | IMUNE_FIRE                                    ,         0,        7,  2714 },
-	{    160,   2220, "Monsters\\Mega\\Mega%c.CL2",      TRUE,        "Monsters\\Mega\\Mega%c%i.WAV",      TRUE,        TRUE,      "Monsters\\Mega\\Vtexl.TRN",       {  6,  7, 14,  1, 24,  5 }, { 3, 0, 0, 0, 2, 0 }, "Vortex Lord",             23,       26,     24,    160,    180, AI_MEGA,                                      MFLAG_SEARCH | MFLAG_CAN_OPEN_DOOR,    2,  120,      8,         18,         24,     0,       3,           0,           0,          70, MC_DEMON,    RESIST_MAGIC | IMUNE_FIRE  |                    IMUNE_NULL_40, RESIST_MAGIC | IMUNE_FIRE  | RESIST_LIGHTNING | IMUNE_NULL_40,         0,        7,  3252 },
-	{    160,   2220, "Monsters\\Mega\\Mega%c.CL2",      TRUE,        "Monsters\\Mega\\Mega%c%i.WAV",      TRUE,        TRUE,      "Monsters\\Mega\\Balr.TRN",        {  6,  7, 14,  1, 24,  5 }, { 3, 0, 0, 0, 2, 0 }, "Balrog",                  25,       29,     26,    180,    200, AI_MEGA,                                      MFLAG_SEARCH | MFLAG_CAN_OPEN_DOOR,    3,  130,      8,         22,         30,     0,       3,           0,           0,          75, MC_DEMON,    RESIST_MAGIC | IMUNE_FIRE  |                    IMUNE_NULL_40, RESIST_MAGIC | IMUNE_FIRE  | RESIST_LIGHTNING | IMUNE_NULL_40,         0,        7,  3643 },
-	{    160,   1270, "Monsters\\Snake\\Snake%c.CL2",    FALSE,       "Monsters\\Snake\\Snake%c%i.WAV",    FALSE,       FALSE,     NULL,                              { 12, 11, 13,  5, 18,  0 }, { 2, 0, 0, 0, 1, 0 }, "Cave Viper",              20,       24,     21,    100,    150, AI_SNAKE,                                     MFLAG_SEARCH                      ,    0,   90,      8,          8,         20,     0,       0,           0,           0,          60, MC_DEMON,    IMUNE_MAGIC                                                  , IMUNE_MAGIC                                                  ,         0,        7,  2725 },
-	{    160,   1270, "Monsters\\Snake\\Snake%c.CL2",    FALSE,       "Monsters\\Snake\\Snake%c%i.WAV",    FALSE,       TRUE,      "Monsters\\Snake\\SnakR.TRN",      { 12, 11, 13,  5, 18,  0 }, { 2, 0, 0, 0, 1, 0 }, "Fire Drake",              22,       26,     23,    120,    170, AI_SNAKE,                                     MFLAG_SEARCH                      ,    1,  105,      8,         12,         24,     0,       0,           0,           0,          65, MC_DEMON,    IMUNE_MAGIC  | RESIST_FIRE                                   , IMUNE_MAGIC  | IMUNE_FIRE                                    ,         0,        7,  3139 },
-	{    160,   1270, "Monsters\\Snake\\Snake%c.CL2",    FALSE,       "Monsters\\Snake\\Snake%c%i.WAV",    FALSE,       TRUE,      "Monsters\\Snake\\Snakg.TRN",      { 12, 11, 13,  5, 18,  0 }, { 2, 0, 0, 0, 1, 0 }, "Gold Viper",              24,       27,     25,    140,    180, AI_SNAKE,                                     MFLAG_SEARCH                      ,    2,  120,      8,         15,         26,     0,       0,           0,           0,          70, MC_DEMON,    IMUNE_MAGIC  |               RESIST_LIGHTNING                , IMUNE_MAGIC  |               RESIST_LIGHTNING                ,         0,        7,  3540 },
-	{    160,   1270, "Monsters\\Snake\\Snake%c.CL2",    FALSE,       "Monsters\\Snake\\Snake%c%i.WAV",    FALSE,       TRUE,      "Monsters\\Snake\\Snakb.TRN",      { 12, 11, 13,  5, 18,  0 }, { 2, 0, 0, 0, 1, 0 }, "Azure Drake",             28,       30,     27,    160,    200, AI_SNAKE,                                     MFLAG_SEARCH                      ,    3,  130,      8,         18,         30,     0,       0,           0,           0,          75, MC_DEMON,                   RESIST_FIRE | RESIST_LIGHTNING                , IMUNE_MAGIC  | RESIST_FIRE | IMUNE_LIGHTNING                 ,         0,        7,  3791 },
-	{    160,   2120, "Monsters\\Black\\Black%c.CL2",    FALSE,       "Monsters\\Black\\Black%c%i.WAV",    FALSE,       FALSE,     NULL,                              {  8,  8, 16,  4, 24,  0 }, { 2, 0, 0, 0, 0, 0 }, "Black Knight",            23,       27,     24,    150,    150, AI_SKELSD,                                    MFLAG_SEARCH                      ,    0,  110,      8,         15,         20,     0,       0,           0,           0,          75, MC_DEMON,    RESIST_MAGIC |               RESIST_LIGHTNING | IMUNE_NULL_40, RESIST_MAGIC |               IMUNE_LIGHTNING  | IMUNE_NULL_40,         0,        7,  3360 },
-	{    160,   2120, "Monsters\\Black\\Black%c.CL2",    FALSE,       "Monsters\\Black\\Black%c%i.WAV",    FALSE,       TRUE,      "Monsters\\Black\\BlkKntRT.TRN",   {  8,  8, 16,  4, 24,  0 }, { 2, 0, 0, 0, 0, 0 }, "Doom Guard",              25,       29,     26,    165,    165, AI_SKELSD,                                    MFLAG_SEARCH                      ,    0,  130,      8,         18,         25,     0,       0,           0,           0,          75, MC_DEMON,    RESIST_MAGIC | RESIST_FIRE |                    IMUNE_NULL_40, RESIST_MAGIC | IMUNE_FIRE  |                    IMUNE_NULL_40,         0,        7,  3650 },
-	{    160,   2120, "Monsters\\Black\\Black%c.CL2",    FALSE,       "Monsters\\Black\\Black%c%i.WAV",    FALSE,       TRUE,      "Monsters\\Black\\BlkKntBT.TRN",   {  8,  8, 16,  4, 24,  0 }, { 2, 0, 0, 0, 0, 0 }, "Steel Lord",              27,       30,     28,    180,    180, AI_SKELSD,                                    MFLAG_SEARCH                      ,    1,  120,      8,         20,         30,     0,       0,           0,           0,          80, MC_DEMON,    RESIST_MAGIC | IMUNE_FIRE  | RESIST_LIGHTNING | IMUNE_NULL_40, IMUNE_MAGIC  | IMUNE_FIRE  | RESIST_LIGHTNING | IMUNE_NULL_40,         0,        7,  4252 },
-	{    160,   2120, "Monsters\\Black\\Black%c.CL2",    FALSE,       "Monsters\\Black\\Black%c%i.WAV",    FALSE,       TRUE,      "Monsters\\Black\\BlkKntBe.TRN",   {  8,  8, 16,  4, 24,  0 }, { 2, 0, 0, 0, 0, 0 }, "Blood Knight",            24,       26,     30,    200,    200, AI_SKELSD,                                    MFLAG_SEARCH                      ,    1,  130,      8,         25,         35,     0,       0,           0,           0,          85, MC_DEMON,    IMUNE_MAGIC  | RESIST_FIRE | IMUNE_LIGHTNING  | IMUNE_NULL_40, IMUNE_MAGIC  | RESIST_FIRE | IMUNE_LIGHTNING  | IMUNE_NULL_40,         0,        7,  5130 },
-	{     96,    484, "Monsters\\Unrav\\Unrav%c.CL2",    FALSE,       "Monsters\\Acid\\Acid%c%i.WAV",      FALSE,       FALSE,     NULL,                              { 10, 10, 12,  5, 16,  0 }, { 0, 0, 0, 0, 0, 0 }, "Unraveler",               26,       28,     25,     70,    150, AI_SKELSD,   0                                                                  ,    0,   75,      7,         10,         20,     0,       0,           0,           0,          70, MC_UNDEAD,   IMUNE_MAGIC  | RESIST_FIRE | IMUNE_LIGHTNING  | IMUNE_NULL_40, IMUNE_MAGIC  | RESIST_FIRE | IMUNE_LIGHTNING  | IMUNE_NULL_40,         0,        3,  3812 },
-	{     96,    484, "Monsters\\Unrav\\Unrav%c.CL2",    FALSE,       "Monsters\\Acid\\Acid%c%i.WAV",      FALSE,       FALSE,     NULL,                              { 10, 10, 12,  5, 16,  0 }, { 0, 0, 0, 0, 0, 0 }, "Hollow One",              28,       30,     27,    135,    240, AI_SKELSD,   0                                                                  ,    1,   75,      7,         12,         24,     0,       0,           0,           0,          75, MC_UNDEAD,   IMUNE_MAGIC  | IMUNE_FIRE  | RESIST_LIGHTNING | IMUNE_NULL_40, IMUNE_MAGIC  | IMUNE_FIRE  | RESIST_LIGHTNING | IMUNE_NULL_40,         0,        3,  4374 },
-	{     96,    484, "Monsters\\Unrav\\Unrav%c.CL2",    FALSE,       "Monsters\\Acid\\Acid%c%i.WAV",      FALSE,       FALSE,     NULL,                              { 10, 10, 12,  5, 16,  0 }, { 0, 0, 0, 0, 0, 0 }, "Pain Master",             27,       30,     29,    110,    200, AI_SKELSD,   0                                                                  ,    2,   80,      7,         16,         30,     0,       0,           0,           0,          80, MC_UNDEAD,   IMUNE_MAGIC  | IMUNE_FIRE  | RESIST_LIGHTNING | IMUNE_NULL_40, IMUNE_MAGIC  | IMUNE_FIRE  | RESIST_LIGHTNING | IMUNE_NULL_40,         0,        3,  5147 },
-	{     96,    484, "Monsters\\Unrav\\Unrav%c.CL2",    FALSE,       "Monsters\\Acid\\Acid%c%i.WAV",      FALSE,       FALSE,     NULL,                              { 10, 10, 12,  5, 16,  0 }, { 0, 0, 0, 0, 0, 0 }, "Reality Weaver",          28,       30,     30,    135,    240, AI_SKELSD,   0                                                                  ,    3,   85,      7,         20,         35,     0,       0,           0,           0,          85, MC_UNDEAD,   RESIST_MAGIC | IMUNE_FIRE  | IMUNE_LIGHTNING  | IMUNE_NULL_40, RESIST_MAGIC | IMUNE_FIRE  | IMUNE_LIGHTNING  | IMUNE_NULL_40,         0,        3,  5925 },
-	{    128,    980, "Monsters\\Succ\\Scbs%c.CL2",      FALSE,       "Monsters\\Succ\\Scbs%c%i.WAV",      FALSE,       FALSE,     NULL,                              { 14,  8, 16,  7, 24,  0 }, { 0, 0, 0, 0, 0, 0 }, "Succubus",                22,       26,     24,    120,    150, AI_SUCC,                                                     MFLAG_CAN_OPEN_DOOR,    0,  100,     10,          1,         20,     0,       0,           0,           0,          60, MC_DEMON,    RESIST_MAGIC                                                 , IMUNE_MAGIC  | RESIST_FIRE                                   ,         0,        3,  3696 },
-	{    128,    980, "Monsters\\Succ\\Scbs%c.CL2",      FALSE,       "Monsters\\Succ\\Scbs%c%i.WAV",      FALSE,       TRUE,      "Monsters\\Succ\\Succb.TRN",       { 14,  8, 16,  7, 24,  0 }, { 0, 0, 0, 0, 0, 0 }, "Snow Witch",              25,       28,     26,    135,    175, AI_SUCC,                                                     MFLAG_CAN_OPEN_DOOR,    1,  110,     10,          1,         24,     0,       0,           0,           0,          65, MC_DEMON,                                 RESIST_LIGHTNING | IMUNE_NULL_40, IMUNE_MAGIC  |               RESIST_LIGHTNING | IMUNE_NULL_40,         0,        3,  4084 },
-	{    128,    980, "Monsters\\Succ\\Scbs%c.CL2",      FALSE,       "Monsters\\Succ\\Scbs%c%i.WAV",      FALSE,       TRUE,      "Monsters\\Succ\\Succrw.TRN",      { 14,  8, 16,  7, 24,  0 }, { 0, 0, 0, 0, 0, 0 }, "Hell Spawn",              27,       30,     28,    150,    200, AI_SUCC,                                      MFLAG_SEARCH | MFLAG_CAN_OPEN_DOOR,    2,  115,     10,          1,         30,     0,       0,           0,           0,          75, MC_DEMON,    RESIST_MAGIC |               IMUNE_LIGHTNING                 , IMUNE_MAGIC  | IMUNE_FIRE  | RESIST_LIGHTNING                ,         0,        3,  4480 },
-	{    128,    980, "Monsters\\Succ\\Scbs%c.CL2",      FALSE,       "Monsters\\Succ\\Scbs%c%i.WAV",      FALSE,       TRUE,      "Monsters\\Succ\\Succbw.TRN",      { 14,  8, 16,  7, 24,  0 }, { 0, 0, 0, 0, 0, 0 }, "Soul Burner",             28,       30,     30,    140,    225, AI_SUCC,                                      MFLAG_SEARCH | MFLAG_CAN_OPEN_DOOR,    3,  120,     10,          1,         35,     0,       0,           0,           0,          85, MC_DEMON,    RESIST_MAGIC | IMUNE_FIRE  | RESIST_LIGHTNING                , IMUNE_MAGIC  | IMUNE_FIRE  | IMUNE_LIGHTNING                 ,         0,        3,  4644 },
-	{    128,   2000, "Monsters\\Mage\\Mage%c.CL2",      TRUE,        "Monsters\\Mage\\Mage%c%i.WAV",      FALSE,       FALSE,     NULL,                              { 12,  1, 20,  8, 28, 20 }, { 0, 0, 0, 0, 0, 0 }, "Counselor",               24,       26,     25,     70,     70, AI_COUNSLR,                                                  MFLAG_CAN_OPEN_DOOR,    0,   90,      8,          8,         20,     0,       0,           0,           0,           0, MC_DEMON,    RESIST_MAGIC | RESIST_FIRE | RESIST_LIGHTNING                , RESIST_MAGIC | RESIST_FIRE | RESIST_LIGHTNING                ,         0,        7,  4070 },
-	{    128,   2000, "Monsters\\Mage\\Mage%c.CL2",      TRUE,        "Monsters\\Mage\\Mage%c%i.WAV",      FALSE,       TRUE,      "Monsters\\Mage\\Cnselg.TRN",      { 12,  1, 20,  8, 28, 20 }, { 0, 0, 0, 0, 0, 0 }, "Magistrate",              26,       28,     27,     85,     85, AI_COUNSLR,                                                  MFLAG_CAN_OPEN_DOOR,    1,  100,      8,         10,         24,     0,       0,           0,           0,           0, MC_DEMON,    RESIST_MAGIC | IMUNE_FIRE  | RESIST_LIGHTNING | IMUNE_NULL_40, IMUNE_MAGIC  | IMUNE_FIRE  | RESIST_LIGHTNING | IMUNE_NULL_40,         0,        7,  4478 },
-	{    128,   2000, "Monsters\\Mage\\Mage%c.CL2",      TRUE,        "Monsters\\Mage\\Mage%c%i.WAV",      FALSE,       TRUE,      "Monsters\\Mage\\Cnselgd.TRN",     { 12,  1, 20,  8, 28, 20 }, { 0, 0, 0, 0, 0, 0 }, "Cabalist",                28,       30,     29,    120,    120, AI_COUNSLR,                                                  MFLAG_CAN_OPEN_DOOR,    2,  110,      8,         14,         30,     0,       0,           0,           0,           0, MC_DEMON,    RESIST_MAGIC | RESIST_FIRE | IMUNE_LIGHTNING  | IMUNE_NULL_40, IMUNE_MAGIC  | RESIST_FIRE | IMUNE_LIGHTNING  | IMUNE_NULL_40,         0,        7,  4929 },
-	{    128,   2000, "Monsters\\Mage\\Mage%c.CL2",      TRUE,        "Monsters\\Mage\\Mage%c%i.WAV",      FALSE,       TRUE,      "Monsters\\Mage\\Cnselbk.TRN",     { 12,  1, 20,  8, 28, 20 }, { 0, 0, 0, 0, 0, 0 }, "Advocate",                30,       30,     30,    145,    145, AI_COUNSLR,                                                  MFLAG_CAN_OPEN_DOOR,    3,  120,      8,         15,         25,     0,       0,           0,           0,           0, MC_DEMON,    IMUNE_MAGIC  | RESIST_FIRE | IMUNE_LIGHTNING  | IMUNE_NULL_40, IMUNE_MAGIC  | IMUNE_FIRE  | IMUNE_LIGHTNING  | IMUNE_NULL_40,         0,        7,  4968 },
-	{     96,    386, "Monsters\\Golem\\Golem%c.CL2",    TRUE,        "Monsters\\Golem\\Golm%c%i.WAV",     FALSE,       FALSE,     NULL,                              {  0, 16, 12,  0, 12, 20 }, { 0, 0, 0, 0, 0, 0 }, "Golem",                    0,        0,     12,      1,      1, AI_GOLUM,                                                    MFLAG_CAN_OPEN_DOOR,    0,    0,      7,          1,          1,     0,       0,           0,           0,           1, MC_DEMON,    0                                                            , 0                                                            ,         0,        0,     0 },
-	{    160,   2000, "Monsters\\Diablo\\Diablo%c.CL2",  TRUE,        "Monsters\\Diablo\\Diablo%c%i.WAV",  TRUE,        FALSE,     NULL,                              { 16,  6, 16,  6, 16, 16 }, { 0, 0, 0, 0, 0, 0 }, "The Dark Lord",           50,       50,     30,   1666,   1666, AI_DIABLO,                  MFLAG_KNOCKBACK | MFLAG_SEARCH | MFLAG_CAN_OPEN_DOOR,    3,  220,      4,         30,         60,     0,      11,           0,           0,          70, MC_DEMON,    IMUNE_MAGIC  | RESIST_FIRE | RESIST_LIGHTNING | IMUNE_NULL_40, IMUNE_MAGIC  | RESIST_FIRE | RESIST_LIGHTNING | IMUNE_NULL_40,         0,        7, 31666 },
-	{    128,   1060, "Monsters\\DarkMage\\Dmage%c.CL2", TRUE,        "Monsters\\DarkMage\\Dmag%c%i.WAV",  FALSE,       FALSE,     NULL,                              {  6,  1, 21,  6, 23, 18 }, { 0, 0, 0, 0, 0, 0 }, "The Arch-Litch Malignus", 30,       30,     30,    160,    160, AI_COUNSLR,                                                  MFLAG_CAN_OPEN_DOOR,    3,  120,      8,         20,         40,     0,       0,           0,           0,          70, MC_DEMON,    RESIST_MAGIC | RESIST_FIRE | RESIST_LIGHTNING | IMUNE_NULL_40, IMUNE_MAGIC  | IMUNE_FIRE  | IMUNE_LIGHTNING  | IMUNE_NULL_40,         0,        7,  4968 },
-	// clang-format on
-};
-
-/**
- * Map between .DUN file value and monster type enum
- */
-BYTE MonstConvTbl[] = {
-	MT_NZOMBIE,
-	MT_BZOMBIE,
-	MT_GZOMBIE,
-	MT_YZOMBIE,
-	MT_RFALLSP,
-	MT_DFALLSP,
-	MT_YFALLSP,
-	MT_BFALLSP,
-	MT_WSKELAX,
-	MT_TSKELAX,
-	MT_RSKELAX,
-	MT_XSKELAX,
-	MT_RFALLSD,
-	MT_DFALLSD,
-	MT_YFALLSD,
-	MT_BFALLSD,
-	MT_NSCAV,
-	MT_BSCAV,
-	MT_WSCAV,
-	MT_YSCAV,
-	MT_WSKELBW,
-	MT_TSKELBW,
-	MT_RSKELBW,
-	MT_XSKELBW,
-	MT_WSKELSD,
-	MT_TSKELSD,
-	MT_RSKELSD,
-	MT_XSKELSD,
-	MT_SNEAK,
-	MT_STALKER,
-	MT_UNSEEN,
-	MT_ILLWEAV,
-	MT_NGOATMC,
-	MT_BGOATMC,
-	MT_RGOATMC,
-	MT_GGOATMC,
-	MT_FIEND,
-	MT_GLOOM,
-	MT_BLINK,
-	MT_FAMILIAR,
-	MT_NGOATBW,
-	MT_BGOATBW,
-	MT_RGOATBW,
-	MT_GGOATBW,
-	MT_NACID,
-	MT_RACID,
-	MT_BACID,
-	MT_XACID,
-	MT_SKING,
-	MT_FAT,
-	MT_MUDMAN,
-	MT_TOAD,
-	MT_FLAYED,
-	MT_WYRM,
-	MT_CAVSLUG,
-	MT_DEVOUR,
-	MT_DVLWYRM,
-	MT_NMAGMA,
-	MT_YMAGMA,
-	MT_BMAGMA,
-	MT_WMAGMA,
-	MT_HORNED,
-	MT_MUDRUN,
-	MT_FROSTC,
-	MT_OBLORD,
-	MT_BONEDMN,
-	MT_REDDTH,
-	MT_LTCHDMN,
-	MT_UDEDBLRG,
-	0,
-	0,
-	0,
-	0,
-	MT_INCIN,
-	MT_FLAMLRD,
-	MT_DOOMFIRE,
-	MT_HELLBURN,
-	0,
-	0,
-	0,
-	0,
-	MT_RSTORM,
-	MT_STORM,
-	MT_STORML,
-	MT_MAEL,
-	MT_WINGED,
-	MT_GARGOYLE,
-	MT_BLOODCLW,
-	MT_DEATHW,
-	MT_MEGA,
-	MT_GUARD,
-	MT_VTEXLRD,
-	MT_BALROG,
-	MT_NSNAKE,
-	MT_RSNAKE,
-	MT_GSNAKE,
-	MT_BSNAKE,
-	MT_NBLACK,
-	MT_RTBLACK,
-	MT_BTBLACK,
-	MT_RBLACK,
-	MT_UNRAV,
-	MT_HOLOWONE,
-	MT_PAINMSTR,
-	MT_REALWEAV,
-	MT_SUCCUBUS,
-	MT_SNOWWICH,
-	MT_HLSPWN,
-	MT_SOLBRNR,
-	MT_COUNSLR,
-	MT_MAGISTR,
-	MT_CABALIST,
-	MT_ADVOCATE,
-	0,
-	MT_DIABLO,
-	0,
-	MT_GOLEM,
-	0,
-	0,
-	0, // Monster from blood1.dun and blood2.dun
-	0,
-	0,
-	0,
-	0, // Snotspill from banner2.dun
-	0,
-	0,
-	MT_BIGFALL,
-	MT_DARKMAGE,
-	0, // Hellfire: Hellboar
-	0, // Hellfire: Stinger
-	0, // Hellfire: Psychorb
-	0, // Hellfire: Arachnon
-	0, // Hellfire: Felltwin
-	0, // Hellfire: Hork Spawn
-	0, // Hellfire: Stinger (duplicate)
-	0, // Hellfire: Psychorb (duplicate)
-	0, // Hellfire: Arachnon (duplicate)
-	0, // Hellfire: Lashworm
-	0, // Hellfire: Torchant
-	0, // Hellfire: Hork Demon
-	0, // Hellfire: Hell Bug
-	0, // Hellfire: Gravedigger
-	0, // Hellfire: Tomb Rat
-	0, // Hellfire: Firebat
-	0, // Hellfire: Skullwing
-	0, // Hellfire: Lich
-	0, // Hellfire: Crypt Demon
-	0, // Hellfire: Firebat (duplicate)
-	0, // Hellfire: Skullwing (duplicate)
-	0, // Hellfire: Lich (duplicate)
-	0, // Hellfire: Biclops
-	0, // Hellfire: Flesh Thing
-	0, // Hellfire: Reaper
-	0, // Hellfire: Na-Krul
-	MT_CLEAVER,
-	MT_INVILORD,
-	MT_LRDSAYTR,
-};
-
-#define MAT_NEVER 0
-#define MAT_ALWAYS 1
-#define MAT_RETAIL 2
-/**
- * Define what version a monster type is available in
- */
-BYTE MonstAvailTbl[] = {
-	MAT_ALWAYS, // Zombie
-	MAT_ALWAYS, // Ghoul
-	MAT_ALWAYS, // Rotting Carcass
-	MAT_ALWAYS, // Black Death
-	MAT_ALWAYS, // Fallen One
-	MAT_ALWAYS, // Carver
-	MAT_ALWAYS, // Devil Kin
-	MAT_ALWAYS, // Dark One
-	MAT_ALWAYS, // Skeleton
-	MAT_ALWAYS, // Corpse Axe
-	MAT_ALWAYS, // Burning Dead
-	MAT_ALWAYS, // Horror
-	MAT_ALWAYS, // Fallen One
-	MAT_ALWAYS, // Carver
-	MAT_ALWAYS, // Devil Kin
-	MAT_ALWAYS, // Dark One
-	MAT_ALWAYS, // Scavenger
-	MAT_ALWAYS, // Plague Eater
-	MAT_ALWAYS, // Shadow Beast
-	MAT_ALWAYS, // Bone Gasher
-	MAT_ALWAYS, // Skeleton
-	MAT_ALWAYS, // Corpse Bow
-	MAT_ALWAYS, // Burning Dead
-	MAT_ALWAYS, // Horror
-	MAT_ALWAYS, // Skeleton Captain
-	MAT_ALWAYS, // Corpse Captain
-	MAT_ALWAYS, // Burning Dead Captain
-	MAT_ALWAYS, // Horror Captain
-	MAT_NEVER,  // Invisible Lord
-	MAT_RETAIL, // Hidden
-	MAT_RETAIL, // Stalker
-	MAT_RETAIL, // Unseen
-	MAT_RETAIL, // Illusion Weaver
-	MAT_NEVER,  // Lord Sayter
-	MAT_RETAIL, // Flesh Clan
-	MAT_RETAIL, // Stone Clan
-	MAT_RETAIL, // Fire Clan
-	MAT_RETAIL, // Night Clan
-	MAT_ALWAYS, // Fiend
-	MAT_ALWAYS, // Blink
-	MAT_ALWAYS, // Gloom
-	MAT_ALWAYS, // Familiar
-	MAT_RETAIL, // Flesh Clan
-	MAT_RETAIL, // Stone Clan
-	MAT_RETAIL, // Fire Clan
-	MAT_RETAIL, // Night Clan
-	MAT_RETAIL, // Acid Beast
-	MAT_RETAIL, // Poison Spitter
-	MAT_RETAIL, // Pit Beast
-	MAT_RETAIL, // Lava Maw
-	MAT_NEVER,  // Skeleton King
-	MAT_NEVER,  // The Butcher
-	MAT_RETAIL, // Overlord
-	MAT_RETAIL, // Mud Man
-	MAT_RETAIL, // Toad Demon
-	MAT_RETAIL, // Flayed One
-	MAT_NEVER,  // Wyrm
-	MAT_NEVER,  // Cave Slug
-	MAT_NEVER,  // Devil Wyrm
-	MAT_NEVER,  // Devourer
-	MAT_RETAIL, // Magma Demon
-	MAT_RETAIL, // Blood Stone
-	MAT_RETAIL, // Hell Stone
-	MAT_RETAIL, // Lava Lord
-	MAT_RETAIL, // Horned Demon
-	MAT_RETAIL, // Mud Runner
-	MAT_RETAIL, // Frost Charger
-	MAT_RETAIL, // Obsidian Lord
-	MAT_NEVER,  // Bone Demon (oldboned in Hellfire)
-	MAT_NEVER,  // Red Death
-	MAT_NEVER,  // Litch Demon
-	MAT_NEVER,  // Undead Balrog
-	MAT_NEVER,  // Incinerator
-	MAT_NEVER,  // Flame Lord
-	MAT_NEVER,  // Doom Fire
-	MAT_NEVER,  // Hell Burner
-	MAT_RETAIL, // Red Storm
-	MAT_RETAIL, // Storm Rider
-	MAT_RETAIL, // Storm Lord
-	MAT_RETAIL, // Maelstorm
-	MAT_NEVER,  // Devil Kin Brute
-	MAT_RETAIL, // Winged-Demon
-	MAT_RETAIL, // Gargoyle
-	MAT_RETAIL, // Blood Claw
-	MAT_RETAIL, // Death Wing
-	MAT_RETAIL, // Slayer
-	MAT_RETAIL, // Guardian
-	MAT_RETAIL, // Vortex Lord
-	MAT_RETAIL, // Balrog
-	MAT_RETAIL, // Cave Viper
-	MAT_RETAIL, // Fire Drake
-	MAT_RETAIL, // Gold Viper
-	MAT_RETAIL, // Azure Drake
-	MAT_RETAIL, // Black Knight
-	MAT_RETAIL, // Doom Guard
-	MAT_RETAIL, // Steel Lord
-	MAT_RETAIL, // Blood Knight
-	MAT_NEVER,  // Unraveler
-	MAT_NEVER,  // Hollow One
-	MAT_NEVER,  // Pain Master
-	MAT_NEVER,  // Reality Weaver
-	MAT_RETAIL, // Succubus
-	MAT_RETAIL, // Snow Witch
-	MAT_RETAIL, // Hell Spawn
-	MAT_RETAIL, // Soul Burner
-	MAT_RETAIL, // Counselor
-	MAT_RETAIL, // Magistrate
-	MAT_RETAIL, // Cabalist
-	MAT_RETAIL, // Advocate
-	MAT_NEVER,  // Golem
-	MAT_NEVER,  // The Dark Lord
-	MAT_NEVER,  // The Arch-Litch Malignus
-};
-/** Contains the data related to each unique monster ID. */
-UniqMonstStruct UniqMonst[] = {
-	// clang-format off
-	// mtype,       mName,                   mTrnName, mlevel, mmaxhp, mAi,      mint, mMinDamage, mMaxDamage, mMagicRes,                                                     mUnqAttr, mUnqVar1, mUnqVar2, mtalkmsg
-	{  MT_NGOATMC,  "Gharbad the Weak",         "BSDB",     4,    120, AI_GARBUD,   3,          8,         16,                              IMUNE_LIGHTNING  | IMUNE_NULL_40,        0,        0,        0, TEXT_GARBUD1  },
-	{  MT_SKING,    "Skeleton King",            "GENRL",    0,    240, AI_SKELKING, 3,          6,         16, IMUNE_MAGIC  | RESIST_FIRE | RESIST_LIGHTNING | IMUNE_NULL_40,        1,        0,        0, 0              },
-	{  MT_COUNSLR,  "Zhar the Mad",             "GENERAL",  8,    360, AI_ZHAR,     3,         16,         40, IMUNE_MAGIC  | RESIST_FIRE | RESIST_LIGHTNING                ,        0,        0,        0, TEXT_ZHAR1    },
-	{  MT_BFALLSP,  "Snotspill",                "BNG",      4,    220, AI_SNOTSPIL, 3,         10,         18,                              RESIST_LIGHTNING                ,        0,        0,        0, TEXT_BANNER10 },
-	{  MT_ADVOCATE, "Arch-Bishop Lazarus",      "GENERAL",  0,    600, AI_LAZURUS,  3,         30,         50, IMUNE_MAGIC  | RESIST_FIRE | RESIST_LIGHTNING | IMUNE_NULL_40,        0,        0,        0, TEXT_VILE13   },
-	{  MT_HLSPWN,   "Red Vex",                  "REDV",     0,    400, AI_LAZHELP,  3,         30,         50, IMUNE_MAGIC  | RESIST_FIRE |                    IMUNE_NULL_40,        0,        0,        0, TEXT_VILE13   },
-	{  MT_HLSPWN,   "BlackJade",                "BLKJD",    0,    400, AI_LAZHELP,  3,         30,         50, IMUNE_MAGIC  |               RESIST_LIGHTNING | IMUNE_NULL_40,        0,        0,        0, TEXT_VILE13   },
-	{  MT_RBLACK,   "Lachdanan",                "BHKA",    14,    500, AI_LACHDAN,  3,          0,          0, 0                                                            ,        0,        0,        0, TEXT_VEIL9    },
-	{  MT_BTBLACK,  "Warlord of Blood",         "GENERAL", 13,    850, AI_WARLORD,  3,         35,         50, IMUNE_MAGIC  | IMUNE_FIRE  | IMUNE_LIGHTNING  | IMUNE_NULL_40,        0,        0,        0, TEXT_WARLRD9  },
-	{  MT_CLEAVER,  "The Butcher",              "GENRL",    0,    220, AI_CLEAVER,  3,          6,         12,                RESIST_FIRE | RESIST_LIGHTNING | IMUNE_NULL_40,        0,        0,        0, 0              },
-	{  MT_TSKELAX,  "Bonehead Keenaxe",         "BHKA",     2,     91, AI_SKELSD,   2,          4,         10, IMUNE_MAGIC  |                                  IMUNE_NULL_40,        7,      100,        0, 0              },
-	{  MT_RFALLSD,  "Bladeskin the Slasher",    "BSTS",     2,     51, AI_FALLEN,   0,          6,         18,                RESIST_FIRE                                   ,       11,       45,        0, 0              },
-	{  MT_NZOMBIE,  "Soulpus",                  "GENERAL",  2,    133, AI_ZOMBIE,   0,          4,          8,                RESIST_FIRE | RESIST_LIGHTNING                ,        0,        0,        0, 0              },
-	{  MT_RFALLSP,  "Pukerat the Unclean",      "PTU",      2,     77, AI_FALLEN,   3,          1,          5,                RESIST_FIRE                                   ,        0,        0,        0, 0              },
-	{  MT_WSKELAX,  "Boneripper",               "BR",       2,     54, AI_BAT,      0,          6,         15, IMUNE_MAGIC  | IMUNE_FIRE  |                    IMUNE_NULL_40,        3,        0,        0, 0              },
-	{  MT_NZOMBIE,  "Rotfeast the Hungry",      "ETH",      2,     85, AI_SKELSD,   3,          4,         12, IMUNE_MAGIC  |                                  IMUNE_NULL_40,        3,        0,        0, 0              },
-	{  MT_DFALLSD,  "Gutshank the Quick",       "GTQ",      3,     66, AI_BAT,      2,          6,         16,                RESIST_FIRE                                   ,        3,        0,        0, 0              },
-	{  MT_TSKELSD,  "Brokenhead Bangshield",    "BHBS",     3,    108, AI_SKELSD,   3,         12,         20, IMUNE_MAGIC  |               RESIST_LIGHTNING | IMUNE_NULL_40,        3,        0,        0, 0              },
-	{  MT_YFALLSP,  "Bongo",                    "BNG",      3,    178, AI_FALLEN,   3,          9,         21, 0                                                            ,        3,        0,        0, 0              },
-	{  MT_BZOMBIE,  "Rotcarnage",               "RCRN",     3,    102, AI_ZOMBIE,   3,          9,         24, IMUNE_MAGIC  |               RESIST_LIGHTNING | IMUNE_NULL_40,       11,       45,        0, 0              },
-	{  MT_NSCAV,    "Shadowbite",               "SHBT",     2,     60, AI_SKELSD,   3,          3,         20,                IMUNE_FIRE                                    ,        3,        0,        0, 0              },
-	{  MT_WSKELBW,  "Deadeye",                  "DE",       2,     49, AI_GOATBOW,  0,          6,          9, IMUNE_MAGIC  | RESIST_FIRE |                    IMUNE_NULL_40,        0,        0,        0, 0              },
-	{  MT_RSKELAX,  "Madeye the Dead",          "MTD",      4,     75, AI_BAT,      0,          9,         21, IMUNE_MAGIC  | IMUNE_FIRE                                    ,       11,       30,        0, 0              },
-	{  MT_BSCAV,    "El Chupacabras",           "GENERAL",  3,    120, AI_GOATMC,   0,         10,         18,                RESIST_FIRE                                   ,        3,       30,        0, 0              },
-	{  MT_TSKELBW,  "Skullfire",                "SKFR",     3,    125, AI_GOATBOW,  1,          6,         10,                IMUNE_FIRE                                    ,        0,      100,        0, 0              },
-	{  MT_SNEAK,    "Warpskull",                "TSPO",     3,    117, AI_SNEAK,    2,          6,         18,                RESIST_FIRE | RESIST_LIGHTNING                ,        3,        0,        0, 0              },
-	{  MT_GZOMBIE,  "Goretongue",               "PMR",      3,    156, AI_SKELSD,   1,         15,         30, IMUNE_MAGIC  |                                  IMUNE_NULL_40,        0,        0,        0, 0              },
-	{  MT_WSCAV,    "Pulsecrawler",             "BHKA",     4,    150, AI_SCAV,     0,         16,         20,                IMUNE_FIRE  | RESIST_LIGHTNING                ,       11,       45,        0, 0              },
-	{  MT_BLINK,    "Moonbender",               "GENERAL",  4,    135, AI_BAT,      0,          9,         27,                IMUNE_FIRE                                    ,        3,        0,        0, 0              },
-	{  MT_BLINK,    "Wrathraven",               "GENERAL",  5,    135, AI_BAT,      2,          9,         22,                IMUNE_FIRE                                    ,        3,        0,        0, 0              },
-	{  MT_YSCAV,    "Spineeater",               "GENERAL",  4,    180, AI_SCAV,     1,         18,         25,                              IMUNE_LIGHTNING  | IMUNE_NULL_40,        3,        0,        0, 0              },
-	{  MT_RSKELBW,  "Blackash the Burning",     "BASHTB",   4,    120, AI_GOATBOW,  0,          6,         16, IMUNE_MAGIC  | IMUNE_FIRE                                    ,        3,        0,        0, 0              },
-	{  MT_BFALLSD,  "Shadowcrow",               "GENERAL",  5,    270, AI_SNEAK,    2,         12,         25, 0                                                            ,        3,        0,        0, 0              },
-	{  MT_LRDSAYTR, "Blightstone the Weak",     "BHKA",     4,    360, AI_SKELSD,   0,          4,         12, IMUNE_MAGIC  |               RESIST_LIGHTNING                ,        7,       70,        0, 0              },
-	{  MT_FAT,      "Bilefroth the Pit Master", "BFTP",     6,    210, AI_BAT,      1,         16,         23, IMUNE_MAGIC  | IMUNE_FIRE  | RESIST_LIGHTNING                ,        3,        0,        0, 0              },
-	{  MT_NGOATBW,  "Bloodskin Darkbow",        "BSDB",     5,    207, AI_GOATBOW,  0,          3,         16,                RESIST_FIRE | RESIST_LIGHTNING                ,       11,       55,        0, 0              },
-	{  MT_GLOOM,    "Foulwing",                 "DB",       5,    246, AI_RHINO,    3,         12,         28,                RESIST_FIRE                                   ,        3,        0,        0, 0              },
-	{  MT_XSKELSD,  "Shadowdrinker",            "SHDR",     5,    300, AI_SNEAK,    1,         18,         26, IMUNE_MAGIC  | RESIST_FIRE | RESIST_LIGHTNING | IMUNE_NULL_40,        8,       45,        0, 0              },
-	{  MT_UNSEEN,   "Hazeshifter",              "BHKA",     5,    285, AI_SNEAK,    3,         18,         30,                              IMUNE_LIGHTNING  | IMUNE_NULL_40,        3,        0,        0, 0              },
-	{  MT_NACID,    "Deathspit",                "BFDS",     6,    303, AI_ACIDUNIQ, 0,         12,         32,                RESIST_FIRE | RESIST_LIGHTNING                ,        3,        0,        0, 0              },
-	{  MT_RGOATMC,  "Bloodgutter",              "BGBL",     6,    315, AI_BAT,      1,         24,         34,                IMUNE_FIRE                                    ,        3,        0,        0, 0              },
-	{  MT_BGOATMC,  "Deathshade Fleshmaul",     "DSFM",     6,    276, AI_RHINO,    0,         12,         24, IMUNE_MAGIC  | RESIST_FIRE                                   ,        8,       65,        0, 0              },
-	{  MT_WYRM,     "Warmaggot the Mad",        "GENERAL",  6,    246, AI_BAT,      3,         15,         30,                              RESIST_LIGHTNING                ,        3,        0,        0, 0              },
-	{  MT_STORM,    "Glasskull the Jagged",     "BHKA",     7,    354, AI_STORM,    0,         18,         30, IMUNE_MAGIC  | IMUNE_FIRE  |                    IMUNE_NULL_40,        3,        0,        0, 0              },
-	{  MT_RGOATBW,  "Blightfire",               "BLF",      7,    321, AI_SUCC,     2,         13,         21,                IMUNE_FIRE                                    ,        3,        0,        0, 0              },
-	{  MT_GARGOYLE, "Nightwing the Cold",       "GENERAL",  7,    342, AI_BAT,      1,         18,         26, IMUNE_MAGIC  |               RESIST_LIGHTNING | IMUNE_NULL_40,        3,        0,        0, 0              },
-	{  MT_GGOATBW,  "Gorestone",                "GENERAL",  7,    303, AI_GOATBOW,  1,         15,         28,                              RESIST_LIGHTNING | IMUNE_NULL_40,        7,       70,        0, 0              },
-	{  MT_BMAGMA,   "Bronzefist Firestone",     "GENERAL",  8,    360, AI_MAGMA,    0,         30,         36, IMUNE_MAGIC  | RESIST_FIRE                                   ,        3,        0,        0, 0              },
-	{  MT_INCIN,    "Wrathfire the Doomed",     "WFTD",     8,    270, AI_SKELSD,   2,         20,         30, IMUNE_MAGIC  | RESIST_FIRE |  RESIST_LIGHTNING               ,        3,        0,        0, 0              },
-	{  MT_NMAGMA,   "Firewound the Grim",       "BHKA",     8,    303, AI_MAGMA,    0,         18,         22, IMUNE_MAGIC  | RESIST_FIRE                                   ,        3,        0,        0, 0              },
-	{  MT_MUDMAN,   "Baron Sludge",             "BSM",      8,    315, AI_SNEAK,    3,         25,         34, IMUNE_MAGIC  | RESIST_FIRE | RESIST_LIGHTNING | IMUNE_NULL_40,       11,       75,        0, 0              },
-	{  MT_GGOATMC,  "Blighthorn Steelmace",     "BHSM",     7,    250, AI_RHINO,    0,         20,         28,                              RESIST_LIGHTNING                ,       11,       45,        0, 0              },
-	{  MT_RACID,    "Chaoshowler",              "GENERAL",  8,    240, AI_ACIDUNIQ, 0,         12,         20, 0                                                            ,        3,        0,        0, 0              },
-	{  MT_REDDTH,   "Doomgrin the Rotting",     "GENERAL",  8,    405, AI_STORM,    3,         25,         50, IMUNE_MAGIC  | RESIST_FIRE | RESIST_LIGHTNING | IMUNE_NULL_40,        3,        0,        0, 0              },
-	{  MT_FLAMLRD,  "Madburner",                "GENERAL",  9,    270, AI_STORM,    0,         20,         40, IMUNE_MAGIC  | IMUNE_FIRE  | IMUNE_LIGHTNING                 ,        3,        0,        0, 0              },
-	{  MT_LTCHDMN,  "Bonesaw the Litch",        "GENERAL",  9,    495, AI_STORM,    2,         30,         55, IMUNE_MAGIC  | RESIST_FIRE | RESIST_LIGHTNING | IMUNE_NULL_40,        3,        0,        0, 0              },
-	{  MT_MUDRUN,   "Breakspine",               "GENERAL",  9,    351, AI_RHINO,    0,         25,         34,                RESIST_FIRE                                   ,        3,        0,        0, 0              },
-	{  MT_REDDTH,   "Devilskull Sharpbone",     "GENERAL",  9,    444, AI_STORM,    1,         25,         40,                IMUNE_FIRE                                    ,        3,        0,        0, 0              },
-	{  MT_STORM,    "Brokenstorm",              "GENERAL",  9,    411, AI_STORM,    2,         25,         36,                              IMUNE_LIGHTNING                 ,        3,        0,        0, 0              },
-	{  MT_RSTORM,   "Stormbane",                "GENERAL",  9,    555, AI_STORM,    3,         30,         30,                              IMUNE_LIGHTNING                 ,        3,        0,        0, 0              },
-	{  MT_TOAD,     "Oozedrool",                "GENERAL",  9,    483, AI_FAT,      3,         25,         30,                              RESIST_LIGHTNING                ,        3,        0,        0, 0              },
-	{  MT_BLOODCLW, "Goldblight of the Flame",  "GENERAL", 10,    405, AI_GARG,     0,         15,         35, IMUNE_MAGIC  | IMUNE_FIRE                                    ,       11,       80,        0, 0              },
-	{  MT_OBLORD,   "Blackstorm",               "GENERAL", 10,    525, AI_RHINO,    3,         20,         40, IMUNE_MAGIC  |               IMUNE_LIGHTNING                 ,       11,       90,        0, 0              },
-	{  MT_RACID,    "Plaguewrath",              "GENERAL", 10,    450, AI_ACIDUNIQ, 2,         20,         30, IMUNE_MAGIC  | RESIST_FIRE |                    IMUNE_NULL_40,        3,        0,        0, 0              },
-	{  MT_RSTORM,   "The Flayer",               "GENERAL", 10,    501, AI_STORM,    1,         20,         35, RESIST_MAGIC | RESIST_FIRE | IMUNE_LIGHTNING  | IMUNE_NULL_40,        3,        0,        0, 0              },
-	{  MT_FROSTC,   "Bluehorn",                 "GENERAL", 11,    477, AI_RHINO,    1,         25,         30, IMUNE_MAGIC  | RESIST_FIRE                                   ,       11,       90,        0, 0              },
-	{  MT_HELLBURN, "Warpfire Hellspawn",       "GENERAL", 11,    525, AI_FIREMAN,  3,         10,         40, RESIST_MAGIC | IMUNE_FIRE                                    ,        3,        0,        0, 0              },
-	{  MT_NSNAKE,   "Fangspeir",                "GENERAL", 11,    444, AI_SKELSD,   1,         15,         32,                IMUNE_FIRE  |                    IMUNE_NULL_40,        3,        0,        0, 0              },
-	{  MT_UDEDBLRG, "Festerskull",              "GENERAL", 11,    600, AI_STORM,    2,         15,         30, IMUNE_MAGIC  |                                  IMUNE_NULL_40,        3,        0,        0, 0              },
-	{  MT_NBLACK,   "Lionskull the Bent",       "GENERAL", 12,    525, AI_SKELSD,   2,         25,         25, IMUNE_MAGIC  | IMUNE_FIRE  | IMUNE_LIGHTNING  | IMUNE_NULL_40,        3,        0,        0, 0              },
-	{  MT_COUNSLR,  "Blacktongue",              "GENERAL", 12,    360, AI_COUNSLR,  3,         15,         30,                RESIST_FIRE |                    IMUNE_NULL_40,        3,        0,        0, 0              },
-	{  MT_DEATHW,   "Viletouch",                "GENERAL", 12,    525, AI_GARG,     3,         20,         40,                              IMUNE_LIGHTNING  | IMUNE_NULL_40,        3,        0,        0, 0              },
-	{  MT_RSNAKE,   "Viperflame",               "GENERAL", 12,    570, AI_SKELSD,   1,         25,         35,                IMUNE_FIRE  | RESIST_LIGHTNING                ,        3,        0,        0, 0              },
-	{  MT_BSNAKE,   "Fangskin",                 "BHKA",    14,    681, AI_SKELSD,   2,         15,         50, IMUNE_MAGIC  |               RESIST_LIGHTNING                ,        3,        0,        0, 0              },
-	{  MT_SUCCUBUS, "Witchfire the Unholy",     "GENERAL", 12,    444, AI_SUCC,     3,         10,         20, IMUNE_MAGIC  | IMUNE_FIRE  | RESIST_LIGHTNING                ,        3,        0,        0, 0              },
-	{  MT_BALROG,   "Blackskull",               "BHKA",    13,    750, AI_SKELSD,   3,         25,         40, IMUNE_MAGIC  |               RESIST_LIGHTNING                ,        3,        0,        0, 0              },
-	{  MT_UNRAV,    "Soulslash",                "GENERAL", 12,    450, AI_SKELSD,   0,         25,         25, IMUNE_MAGIC  |                                  IMUNE_NULL_40,        3,        0,        0, 0              },
-	{  MT_VTEXLRD,  "Windspawn",                "GENERAL", 12,    711, AI_SKELSD,   1,         35,         40, IMUNE_MAGIC  | IMUNE_FIRE                                    ,        3,        0,        0, 0              },
-	{  MT_GSNAKE,   "Lord of the Pit",          "GENERAL", 13,    762, AI_SKELSD,   2,         25,         42,                RESIST_FIRE |                    IMUNE_NULL_40,        3,        0,        0, 0              },
-	{  MT_RTBLACK,  "Rustweaver",               "GENERAL", 13,    400, AI_SKELSD,   3,          1,         60, IMUNE_MAGIC  | IMUNE_FIRE  | IMUNE_LIGHTNING  | IMUNE_NULL_40,        0,        0,        0, 0              },
-	{  MT_HOLOWONE, "Howlingire the Shade",     "GENERAL", 13,    450, AI_SKELSD,   2,         40,         75,                RESIST_FIRE | RESIST_LIGHTNING                ,        3,        0,        0, 0              },
-	{  MT_MAEL,     "Doomcloud",                "GENERAL", 13,    612, AI_STORM,    1,          1,         60,                RESIST_FIRE | IMUNE_LIGHTNING                 ,        0,        0,        0, 0              },
-	{  MT_PAINMSTR, "Bloodmoon Soulfire",       "GENERAL", 13,    684, AI_SKELSD,   1,         15,         40, IMUNE_MAGIC  | RESIST_FIRE | RESIST_LIGHTNING                ,        3,        0,        0, 0              },
-	{  MT_SNOWWICH, "Witchmoon",                "GENERAL", 13,    310, AI_SUCC,     3,         30,         40,                              RESIST_LIGHTNING                ,        0,        0,        0, 0              },
-	{  MT_VTEXLRD,  "Gorefeast",                "GENERAL", 13,    771, AI_SKELSD,   3,         20,         55,                RESIST_FIRE |                    IMUNE_NULL_40,        0,        0,        0, 0              },
-	{  MT_RTBLACK,  "Graywar the Slayer",       "GENERAL", 14,    672, AI_SKELSD,   1,         30,         50,                              RESIST_LIGHTNING | IMUNE_NULL_40,        0,        0,        0, 0              },
-	{  MT_MAGISTR,  "Dreadjudge",               "GENERAL", 14,    540, AI_COUNSLR,  1,         30,         40, IMUNE_MAGIC  | RESIST_FIRE | RESIST_LIGHTNING                ,        3,        0,        0, 0              },
-	{  MT_HLSPWN,   "Stareye the Witch",        "GENERAL", 14,    726, AI_SUCC,     2,         30,         50,                IMUNE_FIRE                                    ,        0,        0,        0, 0              },
-	{  MT_BTBLACK,  "Steelskull the Hunter",    "GENERAL", 14,    831, AI_SKELSD,   3,         40,         50,                              RESIST_LIGHTNING | IMUNE_NULL_40,        0,        0,        0, 0              },
-	{  MT_RBLACK,   "Sir Gorash",               "GENERAL", 16,   1050, AI_SKELSD,   1,         20,         60,                                                 IMUNE_NULL_40,        0,        0,        0, 0              },
-	{  MT_CABALIST, "The Vizier",               "GENERAL", 15,    850, AI_COUNSLR,  2,         25,         40,                IMUNE_FIRE                                    ,        3,        0,        0, 0              },
-	{  MT_REALWEAV, "Zamphir",                  "GENERAL", 15,    891, AI_SKELSD,   2,         30,         50, IMUNE_MAGIC  | RESIST_FIRE | RESIST_LIGHTNING | IMUNE_NULL_40,        3,        0,        0, 0              },
-	{  MT_HLSPWN,   "Bloodlust",                "GENERAL", 15,    825, AI_SUCC,     1,         20,         55, IMUNE_MAGIC  |               IMUNE_LIGHTNING  | IMUNE_NULL_40,        0,        0,        0, 0              },
-	{  MT_HLSPWN,   "Webwidow",                 "GENERAL", 16,    774, AI_SUCC,     1,         20,         50, IMUNE_MAGIC  | IMUNE_FIRE  |                    IMUNE_NULL_40,        0,        0,        0, 0              },
-	{  MT_SOLBRNR,  "Fleshdancer",              "GENERAL", 16,    999, AI_SUCC,     3,         30,         50, IMUNE_MAGIC  | RESIST_FIRE |                    IMUNE_NULL_40,        0,        0,        0, 0              },
-	{  MT_OBLORD,   "Grimspike",                "GENERAL", 19,    534, AI_SNEAK,    1,         25,         40, IMUNE_MAGIC  | RESIST_FIRE |                    IMUNE_NULL_40,        3,        0,        0, 0              },
-	{  MT_STORML,   "Doomlock",                 "GENERAL", 28,    534, AI_SNEAK,    1,         35,         55, IMUNE_MAGIC  | RESIST_FIRE | RESIST_LIGHTNING | IMUNE_NULL_40,        3,        0,        0, 0              },
-	{  -1,          NULL,                       NULL,       0,      0, 0,           0,          0,          0, 0                                                            ,        0,        0,        0, 0              },
-	// clang-format on
-};
-
-DEVILUTION_END_NAMESPACE
+/**
+ * @file monstdat.cpp
+ *
+ * Implementation of all monster data.
+ */
+#include "all.h"
+
+DEVILUTION_BEGIN_NAMESPACE
+
+/** Contains the data related to each monster ID. */
+MonsterData monsterdata[] = {
+	// clang-format off
+	// width, mImage, GraphicType,                       has_special, sndfile,                             snd_special, has_trans, TransFile,                         Frames[6],                  Rate[6],              mName,               mMinDLvl, mMaxDLvl, mLevel, mMinHP, mMaxHP, mAi,         mFlags,                                                              mInt, mHit, mAFNum, mMinDamage, mMaxDamage, mHit2, mAFNum2, mMinDamage2, mMaxDamage2, mArmorClass, mMonstClass, mMagicRes                                                    , mMagicRes2                                                   , mTreasure, mSelFlag,  mExp
+	{    128,    799, "Monsters\\Zombie\\Zombie%c.CL2",  FALSE,       "Monsters\\Zombie\\Zombie%c%i.WAV",  FALSE,       FALSE,     NULL,                              { 11, 24, 12,  6, 16,  0 }, { 4, 0, 0, 0, 0, 0 }, "Zombie",                   1,        3,      1,      4,      7, AI_ZOMBIE,   0                                                                  ,    0,   10,      8,          2,          5,     0,       0,           0,           0,           5, MC_UNDEAD,   IMUNE_MAGIC  |                                  IMUNE_NULL_40, IMUNE_MAGIC  |                                  IMUNE_NULL_40,         0,        3,    54 },
+	{    128,    799, "Monsters\\Zombie\\Zombie%c.CL2",  FALSE,       "Monsters\\Zombie\\Zombie%c%i.WAV",  FALSE,       TRUE,      "Monsters\\Zombie\\Bluered.TRN",   { 11, 24, 12,  6, 16,  0 }, { 4, 0, 0, 0, 0, 0 }, "Ghoul",                    2,        4,      2,      7,     11, AI_ZOMBIE,   0                                                                  ,    1,   10,      8,          3,         10,     0,       0,           0,           0,          10, MC_UNDEAD,   IMUNE_MAGIC  |                                  IMUNE_NULL_40, IMUNE_MAGIC  |                                  IMUNE_NULL_40,         0,        3,    58 },
+	{    128,    799, "Monsters\\Zombie\\Zombie%c.CL2",  FALSE,       "Monsters\\Zombie\\Zombie%c%i.WAV",  FALSE,       TRUE,      "Monsters\\Zombie\\Grey.TRN",      { 11, 24, 12,  6, 16,  0 }, { 4, 0, 0, 0, 0, 0 }, "Rotting Carcass",          2,        6,      4,     15,     25, AI_ZOMBIE,   0                                                                  ,    2,   25,      8,          5,         15,     0,       0,           0,           0,          15, MC_UNDEAD,   IMUNE_MAGIC  |                                  IMUNE_NULL_40, IMUNE_MAGIC  | RESIST_FIRE |                    IMUNE_NULL_40,         0,        3,   136 },
+	{    128,    799, "Monsters\\Zombie\\Zombie%c.CL2",  FALSE,       "Monsters\\Zombie\\Zombie%c%i.WAV",  FALSE,       TRUE,      "Monsters\\Zombie\\Yellow.TRN",    { 11, 24, 12,  6, 16,  0 }, { 4, 0, 0, 0, 0, 0 }, "Black Death",              4,        8,      6,     25,     40, AI_ZOMBIE,   0                                                                  ,    3,   30,      8,          6,         22,     0,       0,           0,           0,          20, MC_UNDEAD,   IMUNE_MAGIC  |                                  IMUNE_NULL_40, IMUNE_MAGIC  |               RESIST_LIGHTNING | IMUNE_NULL_40,         0,        3,   240 },
+	{    128,    543, "Monsters\\FalSpear\\Phall%c.CL2", TRUE,        "Monsters\\FalSpear\\Phall%c%i.WAV", TRUE,        TRUE,      "Monsters\\FalSpear\\FallenT.TRN", { 11, 11, 13, 11, 18, 13 }, { 3, 0, 0, 0, 0, 0 }, "Fallen One",               1,        3,      1,      1,      4, AI_FALLEN,   0                                                                  ,    0,   15,      7,          1,          3,     0,       5,           0,           0,           0, MC_ANIMAL,   0                                                            , 0                                                            ,         0,        3,    46 },
+	{    128,    543, "Monsters\\FalSpear\\Phall%c.CL2", TRUE,        "Monsters\\FalSpear\\Phall%c%i.WAV", TRUE,        TRUE,      "Monsters\\FalSpear\\Dark.TRN",    { 11, 11, 13, 11, 18, 13 }, { 3, 0, 0, 0, 0, 0 }, "Carver",                   2,        5,      3,      4,      8, AI_FALLEN,   0                                                                  ,    2,   20,      7,          2,          5,     0,       5,           0,           0,           5, MC_ANIMAL,   0                                                            , 0                                                            ,         0,        3,    80 },
+	{    128,    543, "Monsters\\FalSpear\\Phall%c.CL2", TRUE,        "Monsters\\FalSpear\\Phall%c%i.WAV", TRUE,        FALSE,     NULL,                              { 11, 11, 13, 11, 18, 13 }, { 3, 0, 0, 0, 0, 0 }, "Devil Kin",                3,        7,      5,     12,     24, AI_FALLEN,   0                                                                  ,    2,   25,      7,          3,          7,     0,       5,           0,           0,          10, MC_ANIMAL,   0                                                            ,                RESIST_FIRE                                   ,         0,        3,   155 },
+	{    128,    543, "Monsters\\FalSpear\\Phall%c.CL2", TRUE,        "Monsters\\FalSpear\\Phall%c%i.WAV", TRUE,        TRUE,      "Monsters\\FalSpear\\Blue.TRN",    { 11, 11, 13, 11, 18, 13 }, { 3, 0, 0, 0, 0, 0 }, "Dark One",                 5,        9,      7,     20,     36, AI_FALLEN,   0                                                                  ,    3,   30,      7,          4,          8,     0,       5,           0,           0,          15, MC_ANIMAL,                                                   IMUNE_NULL_40,                              RESIST_LIGHTNING | IMUNE_NULL_40,         0,        3,   255 },
+	{    128,    553, "Monsters\\SkelAxe\\SklAx%c.CL2",  TRUE,        "Monsters\\SkelAxe\\SklAx%c%i.WAV",  FALSE,       TRUE,      "Monsters\\SkelAxe\\White.TRN",    { 12,  8, 13,  6, 17, 16 }, { 5, 0, 0, 0, 0, 0 }, "Skeleton",                 1,        3,      1,      2,      4, AI_SKELSD,   0                                                                  ,    0,   20,      8,          1,          4,     0,       0,           0,           0,           0, MC_UNDEAD,   IMUNE_MAGIC  |                                  IMUNE_NULL_40, IMUNE_MAGIC  |                                  IMUNE_NULL_40,         0,        3,    64 },
+	{    128,    553, "Monsters\\SkelAxe\\SklAx%c.CL2",  TRUE,        "Monsters\\SkelAxe\\SklAx%c%i.WAV",  FALSE,       TRUE,      "Monsters\\SkelAxe\\Skelt.TRN",    { 12,  8, 13,  6, 17, 16 }, { 4, 0, 0, 0, 0, 0 }, "Corpse Axe",               2,        5,      2,      4,      7, AI_SKELSD,   0                                                                  ,    1,   25,      8,          3,          5,     0,       0,           0,           0,           0, MC_UNDEAD,   IMUNE_MAGIC  |                                  IMUNE_NULL_40, IMUNE_MAGIC  |                                  IMUNE_NULL_40,         0,        3,    68 },
+	{    128,    553, "Monsters\\SkelAxe\\SklAx%c.CL2",  TRUE,        "Monsters\\SkelAxe\\SklAx%c%i.WAV",  FALSE,       FALSE,     NULL,                              { 12,  8, 13,  6, 17, 16 }, { 2, 0, 0, 0, 0, 0 }, "Burning Dead",             2,        6,      4,      8,     12, AI_SKELSD,   0                                                                  ,    2,   30,      8,          3,          7,     0,       0,           0,           0,           5, MC_UNDEAD,   IMUNE_MAGIC  | RESIST_FIRE |                    IMUNE_NULL_40, IMUNE_MAGIC  | IMUNE_FIRE  |                    IMUNE_NULL_40,         0,        3,   154 },
+	{    128,    553, "Monsters\\SkelAxe\\SklAx%c.CL2",  TRUE,        "Monsters\\SkelAxe\\SklAx%c%i.WAV",  FALSE,       TRUE,      "Monsters\\SkelAxe\\Black.TRN",    { 12,  8, 13,  6, 17, 16 }, { 3, 0, 0, 0, 0, 0 }, "Horror",                   4,        8,      6,     12,     20, AI_SKELSD,   0                                                                  ,    3,   35,      8,          4,          9,     0,       0,           0,           0,          15, MC_UNDEAD,   IMUNE_MAGIC  |               RESIST_LIGHTNING | IMUNE_NULL_40, IMUNE_MAGIC  |               RESIST_LIGHTNING | IMUNE_NULL_40,         0,        3,   264 },
+	{    128,    623, "Monsters\\FalSword\\Fall%c.CL2",  TRUE,        "Monsters\\FalSword\\Fall%c%i.WAV",  TRUE,        TRUE,      "Monsters\\FalSword\\FallenT.TRN", { 12, 12, 13, 11, 14, 15 }, { 3, 0, 0, 0, 0, 0 }, "Fallen One",               1,        3,      1,      2,      5, AI_FALLEN,   0                                                                  ,    0,   15,      8,          1,          4,     0,       5,           0,           0,          10, MC_ANIMAL,   0                                                            , 0                                                            ,         0,        3,    52 },
+	{    128,    623, "Monsters\\FalSword\\Fall%c.CL2",  TRUE,        "Monsters\\FalSword\\Fall%c%i.WAV",  TRUE,        TRUE,      "Monsters\\FalSword\\Dark.TRN",    { 12, 12, 13, 11, 14, 15 }, { 3, 0, 0, 0, 0, 0 }, "Carver",                   2,        5,      3,      5,      9, AI_FALLEN,   0                                                                  ,    1,   20,      8,          2,          7,     0,       5,           0,           0,          15, MC_ANIMAL,   0                                                            , 0                                                            ,         0,        3,    90 },
+	{    128,    623, "Monsters\\FalSword\\Fall%c.CL2",  TRUE,        "Monsters\\FalSword\\Fall%c%i.WAV",  TRUE,        FALSE,     NULL,                              { 12, 12, 13, 11, 14, 15 }, { 3, 0, 0, 0, 0, 0 }, "Devil Kin",                3,        7,      5,     16,     24, AI_FALLEN,   0                                                                  ,    2,   25,      8,          4,         10,     0,       5,           0,           0,          20, MC_ANIMAL,   0                                                            ,                RESIST_FIRE                                   ,         0,        3,   180 },
+	{    128,    623, "Monsters\\FalSword\\Fall%c.CL2",  TRUE,        "Monsters\\FalSword\\Fall%c%i.WAV",  TRUE,        TRUE,      "Monsters\\FalSword\\Blue.TRN",    { 12, 12, 13, 11, 14, 15 }, { 3, 0, 0, 0, 0, 0 }, "Dark One",                 5,        9,      7,     24,     36, AI_FALLEN,   0                                                                  ,    3,   30,      8,          4,         12,     0,       5,           0,           0,          25, MC_ANIMAL,                                                   IMUNE_NULL_40,                              RESIST_LIGHTNING | IMUNE_NULL_40,         0,        3,   280 },
+	{    128,    410, "Monsters\\Scav\\Scav%c.CL2",      TRUE,        "Monsters\\Scav\\Scav%c%i.WAV",      FALSE,       FALSE,     NULL,                              { 12,  8, 12,  6, 20, 11 }, { 2, 0, 0, 0, 0, 0 }, "Scavenger",                1,        4,      2,      3,      6, AI_SCAV,     0                                                                  ,    0,   20,      7,          1,          5,     0,       0,           0,           0,          10, MC_ANIMAL,   0                                                            ,                RESIST_FIRE                                   ,         0,        3,    80 },
+	{    128,    410, "Monsters\\Scav\\Scav%c.CL2",      TRUE,        "Monsters\\Scav\\Scav%c%i.WAV",      FALSE,       TRUE,      "Monsters\\Scav\\ScavBr.TRN",      { 12,  8, 12,  6, 20, 11 }, { 2, 0, 0, 0, 0, 0 }, "Plague Eater",             3,        6,      4,     12,     24, AI_SCAV,     0                                                                  ,    1,   30,      7,          1,          8,     0,       0,           0,           0,          20, MC_ANIMAL,   0                                                            ,                              RESIST_LIGHTNING                ,         0,        3,   188 },
+	{    128,    410, "Monsters\\Scav\\Scav%c.CL2",      TRUE,        "Monsters\\Scav\\Scav%c%i.WAV",      FALSE,       TRUE,      "Monsters\\Scav\\ScavBe.TRN",      { 12,  8, 12,  6, 20, 11 }, { 2, 0, 0, 0, 0, 0 }, "Shadow Beast",             4,        8,      6,     24,     36, AI_SCAV,     0                                                                  ,    2,   35,      7,          3,         12,     0,       0,           0,           0,          25, MC_ANIMAL,                                                   IMUNE_NULL_40,                RESIST_FIRE |                    IMUNE_NULL_40,         0,        3,   375 },
+	{    128,    410, "Monsters\\Scav\\Scav%c.CL2",      TRUE,        "Monsters\\Scav\\Scav%c%i.WAV",      FALSE,       TRUE,      "Monsters\\Scav\\ScavW.TRN",       { 12,  8, 12,  6, 20, 11 }, { 2, 0, 0, 0, 0, 0 }, "Bone Gasher",              6,       10,      8,     28,     40, AI_SCAV,     0                                                                  ,    3,   35,      7,          5,         15,     0,       0,           0,           0,          30, MC_ANIMAL,   RESIST_MAGIC |                                  IMUNE_NULL_40,                              RESIST_LIGHTNING | IMUNE_NULL_40,         0,        3,   552 },
+	{    128,    567, "Monsters\\SkelBow\\SklBw%c.CL2",  TRUE,        "Monsters\\SkelBow\\SklBw%c%i.WAV",  FALSE,       TRUE,      "Monsters\\SkelBow\\White.TRN",    {  9,  8, 16,  5, 16, 16 }, { 4, 0, 0, 0, 0, 0 }, "Skeleton",                 2,        5,      3,      2,      4, AI_SKELBOW,  0                                                                  ,    0,   15,     12,          1,          2,     0,       0,           0,           0,           0, MC_UNDEAD,   IMUNE_MAGIC  |                                  IMUNE_NULL_40, IMUNE_MAGIC  |                                  IMUNE_NULL_40,         0,        3,   110 },
+	{    128,    567, "Monsters\\SkelBow\\SklBw%c.CL2",  TRUE,        "Monsters\\SkelBow\\SklBw%c%i.WAV",  FALSE,       TRUE,      "Monsters\\SkelBow\\Skelt.TRN",    {  9,  8, 16,  5, 16, 16 }, { 4, 0, 0, 0, 0, 0 }, "Corpse Bow",               3,        7,      5,      8,     16, AI_SKELBOW,  0                                                                  ,    1,   25,     12,          1,          4,     0,       0,           0,           0,           0, MC_UNDEAD,   IMUNE_MAGIC  |                                  IMUNE_NULL_40, IMUNE_MAGIC  |                                  IMUNE_NULL_40,         0,        3,   210 },
+	{    128,    567, "Monsters\\SkelBow\\SklBw%c.CL2",  TRUE,        "Monsters\\SkelBow\\SklBw%c%i.WAV",  FALSE,       FALSE,     NULL,                              {  9,  8, 16,  5, 16, 16 }, { 2, 0, 0, 0, 0, 0 }, "Burning Dead",             5,        9,      7,     10,     24, AI_SKELBOW,  0                                                                  ,    2,   30,     12,          1,          6,     0,       0,           0,           0,           5, MC_UNDEAD,   IMUNE_MAGIC  | RESIST_FIRE |                    IMUNE_NULL_40, IMUNE_MAGIC  | IMUNE_FIRE  |                    IMUNE_NULL_40,         0,        3,   364 },
+	{    128,    567, "Monsters\\SkelBow\\SklBw%c.CL2",  TRUE,        "Monsters\\SkelBow\\SklBw%c%i.WAV",  FALSE,       TRUE,      "Monsters\\SkelBow\\Black.TRN",    {  9,  8, 16,  5, 16, 16 }, { 3, 0, 0, 0, 0, 0 }, "Horror",                   7,       11,      9,     15,     45, AI_SKELBOW,  0                                                                  ,    3,   35,     12,          2,          9,     0,       0,           0,           0,          15, MC_UNDEAD,   IMUNE_MAGIC  |               RESIST_LIGHTNING | IMUNE_NULL_40, IMUNE_MAGIC  |               RESIST_LIGHTNING | IMUNE_NULL_40,         0,        3,   594 },
+	{    128,    575, "Monsters\\SkelSd\\SklSr%c.CL2",   TRUE,        "Monsters\\SkelSd\\SklSr%c%i.WAV",   TRUE,        TRUE,      "Monsters\\SkelSd\\White.TRN",     { 13,  8, 12,  7, 15, 16 }, { 4, 0, 0, 0, 0, 0 }, "Skeleton Captain",         1,        4,      2,      3,      6, AI_SKELSD,   0                                                                  ,    0,   20,      8,          2,          7,     0,       0,           0,           0,          10, MC_UNDEAD,   IMUNE_MAGIC  |                                  IMUNE_NULL_40, IMUNE_MAGIC  |                                  IMUNE_NULL_40,         0,        3,    90 },
+	{    128,    575, "Monsters\\SkelSd\\SklSr%c.CL2",   TRUE,        "Monsters\\SkelSd\\SklSr%c%i.WAV",   FALSE,       TRUE,      "Monsters\\SkelSd\\Skelt.TRN",     { 13,  8, 12,  7, 15, 16 }, { 4, 0, 0, 0, 0, 0 }, "Corpse Captain",           2,        6,      4,     12,     20, AI_SKELSD,   0                                                                  ,    1,   30,      8,          3,          9,     0,       0,           0,           0,           5, MC_UNDEAD,   IMUNE_MAGIC  |                                  IMUNE_NULL_40, IMUNE_MAGIC  |                                  IMUNE_NULL_40,         0,        3,   200 },
+	{    128,    575, "Monsters\\SkelSd\\SklSr%c.CL2",   TRUE,        "Monsters\\SkelSd\\SklSr%c%i.WAV",   FALSE,       FALSE,     NULL,                              { 13,  8, 12,  7, 15, 16 }, { 4, 0, 0, 0, 0, 0 }, "Burning Dead Captain",     4,        8,      6,     16,     30, AI_SKELSD,   0                                                                  ,    2,   35,      8,          4,         10,     0,       0,           0,           0,          15, MC_UNDEAD,   IMUNE_MAGIC  | RESIST_FIRE |                    IMUNE_NULL_40, IMUNE_MAGIC  | IMUNE_FIRE  |                    IMUNE_NULL_40,         0,        3,   393 },
+	{    128,    575, "Monsters\\SkelSd\\SklSr%c.CL2",   TRUE,        "Monsters\\SkelSd\\SklSr%c%i.WAV",   FALSE,       TRUE,      "Monsters\\SkelSd\\Black.TRN",     { 13,  8, 12,  7, 15, 16 }, { 4, 0, 0, 0, 0, 0 }, "Horror Captain",           6,       10,      8,     35,     50, AI_SKELSD,                                    MFLAG_SEARCH                      ,    3,   40,      8,          5,         14,     0,       0,           0,           0,          30, MC_UNDEAD,   IMUNE_MAGIC  |               RESIST_LIGHTNING | IMUNE_NULL_40, IMUNE_MAGIC  |               RESIST_LIGHTNING | IMUNE_NULL_40,         0,        3,   604 },
+	{    128,   2000, "Monsters\\TSneak\\TSneak%c.CL2",  FALSE,       "Monsters\\TSneak\\Sneakl%c%i.WAV",  FALSE,       FALSE,     NULL,                              { 13, 13, 15, 11, 16,  0 }, { 2, 0, 0, 0, 0, 0 }, "Invisible Lord",          14,       14,     14,    278,    278, AI_SKELSD,                                    MFLAG_SEARCH                      ,    3,   65,      8,         16,         30,     0,       0,           0,           0,          60, MC_DEMON,    RESIST_MAGIC | RESIST_FIRE | RESIST_LIGHTNING | IMUNE_NULL_40, RESIST_MAGIC | RESIST_FIRE | RESIST_LIGHTNING | IMUNE_NULL_40,         0,        3,  2000 },
+	{    128,    992, "Monsters\\Sneak\\Sneak%c.CL2",    TRUE,        "Monsters\\Sneak\\Sneak%c%i.WAV",    FALSE,       FALSE,     NULL,                              { 16,  8, 12,  8, 24, 15 }, { 2, 0, 0, 0, 0, 0 }, "Hidden",                   3,        8,      5,      8,     24, AI_SNEAK,    MFLAG_HIDDEN                                                       ,    0,   35,      8,          3,          6,     0,       0,           0,           0,          25, MC_DEMON,    0                                                            ,                                                 IMUNE_NULL_40,         0,        3,   278 },
+	{    128,    992, "Monsters\\Sneak\\Sneak%c.CL2",    TRUE,        "Monsters\\Sneak\\Sneak%c%i.WAV",    FALSE,       TRUE,      "Monsters\\Sneak\\Sneakv2.TRN",    { 16,  8, 12,  8, 24, 15 }, { 2, 0, 0, 0, 0, 0 }, "Stalker",                  8,       12,      9,     30,     45, AI_SNEAK,    MFLAG_HIDDEN |                   MFLAG_SEARCH                      ,    1,   40,      8,          8,         16,     0,       0,           0,           0,          30, MC_DEMON,    0                                                            ,                                                 IMUNE_NULL_40,         0,        3,   630 },
+	{    128,    992, "Monsters\\Sneak\\Sneak%c.CL2",    TRUE,        "Monsters\\Sneak\\Sneak%c%i.WAV",    FALSE,       TRUE,      "Monsters\\Sneak\\Sneakv3.TRN",    { 16,  8, 12,  8, 24, 15 }, { 2, 0, 0, 0, 0, 0 }, "Unseen",                  10,       14,     11,     35,     50, AI_SNEAK,    MFLAG_HIDDEN |                   MFLAG_SEARCH                      ,    2,   45,      8,         12,         20,     0,       0,           0,           0,          30, MC_DEMON,    RESIST_MAGIC |                                  IMUNE_NULL_40, IMUNE_MAGIC  |                                  IMUNE_NULL_40,         0,        3,   935 },
+	{    128,    992, "Monsters\\Sneak\\Sneak%c.CL2",    TRUE,        "Monsters\\Sneak\\Sneak%c%i.WAV",    FALSE,       TRUE,      "Monsters\\Sneak\\Sneakv1.TRN",    { 16,  8, 12,  8, 24, 15 }, { 2, 0, 0, 0, 0, 0 }, "Illusion Weaver",         14,       18,     13,     40,     60, AI_SNEAK,    MFLAG_HIDDEN |                   MFLAG_SEARCH                      ,    3,   60,      8,         16,         24,     0,       0,           0,           0,          30, MC_DEMON,    RESIST_MAGIC | RESIST_FIRE                                   , IMUNE_MAGIC  | RESIST_FIRE |                    IMUNE_NULL_40,         0,        3,  1500 },
+	{    160,   2000, "Monsters\\GoatLord\\GoatL%c.CL2", FALSE,       "Monsters\\GoatLord\\Goatl%c%i.WAV", FALSE,       FALSE,     NULL,                              { 13, 13, 14,  9, 16,  0 }, { 2, 0, 0, 0, 0, 0 }, "Lord Sayter",             13,       13,     12,    351,    351, AI_SKELSD,                                    MFLAG_SEARCH                      ,    3,   80,      8,         14,         24,     0,       0,           0,           0,          60, MC_DEMON,    RESIST_MAGIC | RESIST_FIRE |                    IMUNE_NULL_40, RESIST_MAGIC | RESIST_FIRE |                    IMUNE_NULL_40,         0,        3,  1500 },
+	{    128,   1030, "Monsters\\GoatMace\\Goat%c.CL2",  TRUE,        "Monsters\\GoatMace\\Goat%c%i.WAV",  FALSE,       FALSE,     NULL,                              { 12,  8, 12,  6, 20, 12 }, { 2, 0, 0, 0, 1, 0 }, "Flesh Clan",               6,       10,      8,     30,     45, AI_GOATMC,                                    MFLAG_SEARCH | MFLAG_CAN_OPEN_DOOR,    0,   50,      8,          4,         10,     0,       0,           0,           0,          40, MC_DEMON,    0                                                            , 0                                                            ,         0,        3,   460 },
+	{    128,   1030, "Monsters\\GoatMace\\Goat%c.CL2",  TRUE,        "Monsters\\GoatMace\\Goat%c%i.WAV",  FALSE,       TRUE,      "Monsters\\GoatMace\\Beige.TRN",   { 12,  8, 12,  6, 20, 12 }, { 2, 0, 0, 0, 1, 0 }, "Stone Clan",               8,       12,     10,     40,     55, AI_GOATMC,                                    MFLAG_SEARCH | MFLAG_CAN_OPEN_DOOR,    1,   60,      8,          6,         12,     0,       0,           0,           0,          40, MC_DEMON,    RESIST_MAGIC |                                  IMUNE_NULL_40, IMUNE_MAGIC  |                                  IMUNE_NULL_40,         0,        3,   685 },
+	{    128,   1030, "Monsters\\GoatMace\\Goat%c.CL2",  TRUE,        "Monsters\\GoatMace\\Goat%c%i.WAV",  FALSE,       TRUE,      "Monsters\\GoatMace\\Red.TRN",     { 12,  8, 12,  6, 20, 12 }, { 2, 0, 0, 0, 1, 0 }, "Fire Clan",               10,       14,     12,     50,     65, AI_GOATMC,                                    MFLAG_SEARCH | MFLAG_CAN_OPEN_DOOR,    2,   70,      8,          8,         16,     0,       0,           0,           0,          45, MC_DEMON,                   RESIST_FIRE                                   ,                IMUNE_FIRE                                    ,         0,        3,   906 },
+	{    128,   1030, "Monsters\\GoatMace\\Goat%c.CL2",  TRUE,        "Monsters\\GoatMace\\Goat%c%i.WAV",  FALSE,       TRUE,      "Monsters\\GoatMace\\Gray.TRN",    { 12,  8, 12,  6, 20, 12 }, { 2, 0, 0, 0, 1, 0 }, "Night Clan",              12,       16,     14,     55,     70, AI_GOATMC,                                    MFLAG_SEARCH | MFLAG_CAN_OPEN_DOOR,    3,   80,      8,         10,         20,    15,       0,          30,          30,          50, MC_DEMON,    RESIST_MAGIC |                                  IMUNE_NULL_40, IMUNE_MAGIC  |                                  IMUNE_NULL_40,         0,        3,  1190 },
+	{     96,    364, "Monsters\\Bat\\Bat%c.CL2",        FALSE,       "Monsters\\Bat\\Bat%c%i.WAV",        FALSE,       TRUE,      "Monsters\\Bat\\red.trn",          {  9, 13, 10,  9, 13,  0 }, { 0, 0, 0, 0, 0, 0 }, "Fiend",                    2,        5,      3,      3,      6, AI_BAT,      0                                                                  ,    0,   35,      5,          1,          6,     0,       0,           0,           0,           0, MC_ANIMAL,   0                                                            , 0                                                            ,    0x4000,        6,   102 },
+	{     96,    364, "Monsters\\Bat\\Bat%c.CL2",        FALSE,       "Monsters\\Bat\\Bat%c%i.WAV",        FALSE,       FALSE,     NULL,                              {  9, 13, 10,  9, 13,  0 }, { 0, 0, 0, 0, 0, 0 }, "Blink",                    5,        9,      7,     12,     28, AI_BAT,      0                                                                  ,    1,   45,      5,          1,          8,     0,       0,           0,           0,          15, MC_ANIMAL,   0                                                            , 0                                                            ,    0x4000,        6,   340 },
+	{     96,    364, "Monsters\\Bat\\Bat%c.CL2",        FALSE,       "Monsters\\Bat\\Bat%c%i.WAV",        FALSE,       TRUE,      "Monsters\\Bat\\grey.trn",         {  9, 13, 10,  9, 13,  0 }, { 0, 0, 0, 0, 0, 0 }, "Gloom",                    7,       11,      9,     28,     36, AI_BAT,                                       MFLAG_SEARCH                      ,    2,   70,      5,          4,         12,     0,       0,           0,           0,          35, MC_ANIMAL,   RESIST_MAGIC                                                 , RESIST_MAGIC |                                  IMUNE_NULL_40,    0x4000,        6,   509 },
+	{     96,    364, "Monsters\\Bat\\Bat%c.CL2",        FALSE,       "Monsters\\Bat\\Bat%c%i.WAV",        FALSE,       TRUE,      "Monsters\\Bat\\orange.trn",       {  9, 13, 10,  9, 13,  0 }, { 0, 0, 0, 0, 0, 0 }, "Familiar",                11,       15,     13,     20,     35, AI_BAT,                                       MFLAG_SEARCH                      ,    3,   50,      5,          4,         16,     0,       0,           0,           0,          35, MC_DEMON,    RESIST_MAGIC |               IMUNE_LIGHTNING                 , RESIST_MAGIC |               IMUNE_LIGHTNING  | IMUNE_NULL_40,    0x4000,        6,   448 },
+	{    128,   1040, "Monsters\\GoatBow\\GoatB%c.CL2",  FALSE,       "Monsters\\GoatBow\\GoatB%c%i.WAV",  FALSE,       FALSE,     NULL,                              { 12,  8, 16,  6, 20,  0 }, { 3, 0, 0, 0, 0, 0 }, "Flesh Clan",               6,       10,      8,     20,     35, AI_GOATBOW,                                                  MFLAG_CAN_OPEN_DOOR,    0,   35,     13,          1,          7,     0,       0,           0,           0,          35, MC_DEMON,    0                                                            , 0                                                            ,         0,        3,   448 },
+	{    128,   1040, "Monsters\\GoatBow\\GoatB%c.CL2",  FALSE,       "Monsters\\GoatBow\\GoatB%c%i.WAV",  FALSE,       TRUE,      "Monsters\\GoatBow\\Beige.TRN",    { 12,  8, 16,  6, 20,  0 }, { 3, 0, 0, 0, 0, 0 }, "Stone Clan",               8,       12,     10,     30,     40, AI_GOATBOW,                                                  MFLAG_CAN_OPEN_DOOR,    1,   40,     13,          2,          9,     0,       0,           0,           0,          35, MC_DEMON,    RESIST_MAGIC |                                  IMUNE_NULL_40, IMUNE_MAGIC  |                                  IMUNE_NULL_40,         0,        3,   645 },
+	{    128,   1040, "Monsters\\GoatBow\\GoatB%c.CL2",  FALSE,       "Monsters\\GoatBow\\GoatB%c%i.WAV",  FALSE,       TRUE,      "Monsters\\GoatBow\\Red.TRN",      { 12,  8, 16,  6, 20,  0 }, { 3, 0, 0, 0, 0, 0 }, "Fire Clan",               10,       14,     12,     40,     50, AI_GOATBOW,                                   MFLAG_SEARCH | MFLAG_CAN_OPEN_DOOR,    2,   45,     13,          3,         11,     0,       0,           0,           0,          35, MC_DEMON,                   RESIST_FIRE                                   ,                IMUNE_FIRE                                    ,         0,        3,   822 },
+	{    128,   1040, "Monsters\\GoatBow\\GoatB%c.CL2",  FALSE,       "Monsters\\GoatBow\\GoatB%c%i.WAV",  FALSE,       TRUE,      "Monsters\\GoatBow\\Gray.TRN",     { 12,  8, 16,  6, 20,  0 }, { 3, 0, 0, 0, 0, 0 }, "Night Clan",              12,       16,     14,     50,     65, AI_GOATBOW,                                   MFLAG_SEARCH | MFLAG_CAN_OPEN_DOOR,    3,   50,     13,          4,         13,    15,       0,           0,           0,          40, MC_DEMON,    RESIST_MAGIC |                                  IMUNE_NULL_40, IMUNE_MAGIC  |                                  IMUNE_NULL_40,         0,        3,  1092 },
+	{    128,    716, "Monsters\\Acid\\Acid%c.CL2",      TRUE,        "Monsters\\Acid\\Acid%c%i.WAV",      TRUE,        FALSE,     NULL,                              { 13,  8, 12,  8, 16, 12 }, { 0, 0, 0, 0, 0, 0 }, "Acid Beast",              10,       14,     11,     40,     66, AI_ACID,     0                                                                  ,    0,   40,      8,          4,         12,    25,       8,           0,           0,          30, MC_ANIMAL,                                                   IMUNE_ACID   , IMUNE_MAGIC  |                                  IMUNE_ACID   ,         0,        3,   846 },
+	{    128,    716, "Monsters\\Acid\\Acid%c.CL2",      TRUE,        "Monsters\\Acid\\Acid%c%i.WAV",      TRUE,        TRUE,      "Monsters\\Acid\\AcidBlk.TRN",     { 13,  8, 12,  8, 16, 12 }, { 0, 0, 0, 0, 0, 0 }, "Poison Spitter",          14,       18,     15,     60,     85, AI_ACID,     0                                                                  ,    1,   45,      8,          4,         16,    25,       8,           0,           0,          30, MC_ANIMAL,                                                   IMUNE_ACID   , IMUNE_MAGIC  |                                  IMUNE_ACID   ,         0,        3,  1248 },
+	{    128,    716, "Monsters\\Acid\\Acid%c.CL2",      TRUE,        "Monsters\\Acid\\Acid%c%i.WAV",      TRUE,        TRUE,      "Monsters\\Acid\\AcidB.TRN",       { 13,  8, 12,  8, 16, 12 }, { 0, 0, 0, 0, 0, 0 }, "Pit Beast",               18,       22,     21,     80,    110, AI_ACID,     0                                                                  ,    2,   55,      8,          8,         18,    35,       8,           0,           0,          35, MC_ANIMAL,   RESIST_MAGIC |                                  IMUNE_ACID   , IMUNE_MAGIC  |               RESIST_LIGHTNING | IMUNE_ACID   ,         0,        3,  2060 },
+	{    128,    716, "Monsters\\Acid\\Acid%c.CL2",      TRUE,        "Monsters\\Acid\\Acid%c%i.WAV",      TRUE,        TRUE,      "Monsters\\Acid\\AcidR.TRN",       { 13,  8, 12,  8, 16, 12 }, { 0, 0, 0, 0, 0, 0 }, "Lava Maw",                22,       27,     25,    100,    150, AI_ACID,     0                                                                  ,    3,   65,      8,         10,         20,    40,       8,           0,           0,          35, MC_ANIMAL,   RESIST_MAGIC | IMUNE_FIRE  |                    IMUNE_ACID   , IMUNE_MAGIC  | IMUNE_FIRE  |                    IMUNE_ACID   ,         0,        3,  2940 },
+	{    160,   1010, "Monsters\\SKing\\SKing%c.CL2",    TRUE,        "Monsters\\SKing\\SKing%c%i.WAV",    TRUE,        TRUE,      "Monsters\\SkelAxe\\White.TRN",    {  8,  6, 16,  6, 16,  6 }, { 2, 0, 0, 0, 0, 2 }, "Skeleton King",            6,        6,      9,    140,    140, AI_SKELKING,                                  MFLAG_SEARCH | MFLAG_CAN_OPEN_DOOR,    3,   60,      8,          6,         16,     0,       0,           0,           0,          70, MC_UNDEAD,   IMUNE_MAGIC  | RESIST_FIRE | RESIST_LIGHTNING | IMUNE_NULL_40, IMUNE_MAGIC  | IMUNE_FIRE  | IMUNE_LIGHTNING  | IMUNE_NULL_40,    0x8001,        7,   570 },
+	{    128,    980, "Monsters\\FatC\\FatC%c.CL2",      FALSE,       "Monsters\\FatC\\FatC%c%i.WAV",      FALSE,       FALSE,     NULL,                              { 10,  8, 12,  6, 16,  0 }, { 1, 0, 0, 0, 0, 0 }, "The Butcher",              0,        0,      1,    320,    320, AI_CLEAVER,  0                                                                  ,    3,   50,      8,          6,         12,     0,       0,           0,           0,          50, MC_DEMON,                   RESIST_FIRE | RESIST_LIGHTNING                , RESIST_MAGIC | IMUNE_FIRE  | IMUNE_LIGHTNING                 ,    0x8000,        3,   710 },
+	{    128,   1130, "Monsters\\Fat\\Fat%c.CL2",        TRUE,        "Monsters\\Fat\\Fat%c%i.WAV",        FALSE,       FALSE,     NULL,                              {  8, 10, 15,  6, 16, 10 }, { 4, 0, 0, 0, 0, 0 }, "Overlord",                 8,       12,     10,     60,     80, AI_FAT,      0                                                                  ,    0,   55,      8,          6,         12,     0,       0,           0,           0,          55, MC_DEMON,    0                                                            ,                RESIST_FIRE                                   ,         0,        3,   635 },
+	{    128,   1130, "Monsters\\Fat\\Fat%c.CL2",        TRUE,        "Monsters\\Fat\\Fat%c%i.WAV",        FALSE,       TRUE,      "Monsters\\Fat\\Blue.TRN",         {  8, 10, 15,  6, 16, 10 }, { 4, 0, 0, 0, 0, 0 }, "Mud Man",                 13,       17,     14,    100,    125, AI_FAT,                                       MFLAG_SEARCH                      ,    1,   60,      8,          8,         16,     0,       0,           0,           0,          60, MC_DEMON,    0                                                            ,                              IMUNE_LIGHTNING                 ,         0,        3,  1165 },
+	{    128,   1130, "Monsters\\Fat\\Fat%c.CL2",        TRUE,        "Monsters\\Fat\\Fat%c%i.WAV",        FALSE,       TRUE,      "Monsters\\Fat\\FatB.TRN",         {  8, 10, 15,  6, 16, 10 }, { 4, 0, 0, 0, 0, 0 }, "Toad Demon",              15,       19,     16,    135,    160, AI_FAT,                                       MFLAG_SEARCH                      ,    2,   70,      8,          8,         16,    40,       0,           8,          20,          65, MC_DEMON,    IMUNE_MAGIC                                                  , IMUNE_MAGIC  |               RESIST_LIGHTNING                ,         0,        3,  1380 },
+	{    128,   1130, "Monsters\\Fat\\Fat%c.CL2",        TRUE,        "Monsters\\Fat\\Fat%c%i.WAV",        FALSE,       TRUE,      "Monsters\\Fat\\FatF.TRN",         {  8, 10, 15,  6, 16, 10 }, { 4, 0, 0, 0, 0, 0 }, "Flayed One",              19,       23,     20,    160,    200, AI_FAT,                                       MFLAG_SEARCH                      ,    3,   85,      8,         10,         20,     0,       0,           0,           0,          70, MC_DEMON,    RESIST_MAGIC | IMUNE_FIRE                                    , IMUNE_MAGIC  | IMUNE_FIRE                                    ,         0,        3,  2058 },
+	{    160,   2420, "Monsters\\Worm\\Worm%c.CL2",      FALSE,       "Monsters\\Fat\\Fat%c%i.WAV",        FALSE,       FALSE,     NULL,                              { 13, 13, 13, 11, 19,  0 }, { 0, 0, 0, 0, 0, 0 }, "Wyrm",                     9,       13,     11,     60,     90, AI_SKELSD,   0                                                                  ,    0,   40,      8,          4,         10,     0,       0,           0,           0,          25, MC_ANIMAL,   RESIST_MAGIC                                                 , RESIST_MAGIC                                                 ,         0,        3,   660 },
+	{    160,   2420, "Monsters\\Worm\\Worm%c.CL2",      FALSE,       "Monsters\\Fat\\Fat%c%i.WAV",        FALSE,       FALSE,     NULL,                              { 13, 13, 13, 11, 19,  0 }, { 0, 0, 0, 0, 0, 0 }, "Cave Slug",               11,       15,     13,     75,    110, AI_SKELSD,   0                                                                  ,    1,   50,      8,          6,         13,     0,       0,           0,           0,          30, MC_ANIMAL,   RESIST_MAGIC                                                 , RESIST_MAGIC                                                 ,         0,        3,   994 },
+	{    160,   2420, "Monsters\\Worm\\Worm%c.CL2",      FALSE,       "Monsters\\Fat\\Fat%c%i.WAV",        FALSE,       FALSE,     NULL,                              { 13, 13, 13, 11, 19,  0 }, { 0, 0, 0, 0, 0, 0 }, "Devil Wyrm",              13,       17,     15,    100,    140, AI_SKELSD,   0                                                                  ,    2,   55,      8,          8,         16,     0,       0,           0,           0,          30, MC_ANIMAL,   RESIST_MAGIC | RESIST_FIRE                                   , RESIST_MAGIC | RESIST_FIRE                                   ,         0,        3,  1320 },
+	{    160,   2420, "Monsters\\Worm\\Worm%c.CL2",      FALSE,       "Monsters\\Fat\\Fat%c%i.WAV",        FALSE,       FALSE,     NULL,                              { 13, 13, 13, 11, 19,  0 }, { 0, 0, 0, 0, 0, 0 }, "Devourer",                15,       19,     17,    125,    200, AI_SKELSD,   0                                                                  ,    3,   60,      8,         10,         20,     0,       0,           0,           0,          35, MC_ANIMAL,   RESIST_MAGIC | RESIST_FIRE |                    IMUNE_NULL_40, RESIST_MAGIC | RESIST_FIRE |                    IMUNE_NULL_40,         0,        3,  1827 },
+	{    128,   1680, "Monsters\\Magma\\Magma%c.CL2",    TRUE,        "Monsters\\Magma\\Magma%c%i.WAV",    TRUE,        FALSE,     NULL,                              {  8, 10, 14,  7, 18, 18 }, { 2, 0, 0, 0, 1, 0 }, "Magma Demon",             14,       17,     13,     50,     70, AI_MAGMA,                                     MFLAG_SEARCH | MFLAG_CAN_OPEN_DOOR,    0,   45,      4,          2,         10,    50,      13,           0,           0,          45, MC_DEMON,    IMUNE_MAGIC  | RESIST_FIRE                                   , IMUNE_MAGIC  | IMUNE_FIRE                                    ,         0,        7,  1076 },
+	{    128,   1680, "Monsters\\Magma\\Magma%c.CL2",    TRUE,        "Monsters\\Magma\\Magma%c%i.WAV",    TRUE,        TRUE,      "Monsters\\Magma\\Yellow.TRN",     {  8, 10, 14,  7, 18, 18 }, { 2, 0, 0, 0, 1, 0 }, "Blood Stone",             15,       19,     14,     55,     75, AI_MAGMA,                                     MFLAG_SEARCH | MFLAG_CAN_OPEN_DOOR,    1,   50,      4,          2,         12,    50,      14,           0,           0,          45, MC_DEMON,    IMUNE_MAGIC  | IMUNE_FIRE                                    , IMUNE_MAGIC  | IMUNE_FIRE                                    ,         0,        7,  1309 },
+	{    128,   1680, "Monsters\\Magma\\Magma%c.CL2",    TRUE,        "Monsters\\Magma\\Magma%c%i.WAV",    TRUE,        TRUE,      "Monsters\\Magma\\Blue.TRN",       {  8, 10, 14,  7, 18, 18 }, { 2, 0, 0, 0, 1, 0 }, "Hell Stone",              16,       20,     16,     60,     80, AI_MAGMA,                                     MFLAG_SEARCH | MFLAG_CAN_OPEN_DOOR,    2,   60,      4,          2,         20,    60,      14,           0,           0,          50, MC_DEMON,    IMUNE_MAGIC  | IMUNE_FIRE                                    , IMUNE_MAGIC  | IMUNE_FIRE                                    ,         0,        7,  1680 },
+	{    128,   1680, "Monsters\\Magma\\Magma%c.CL2",    TRUE,        "Monsters\\Magma\\Magma%c%i.WAV",    TRUE,        TRUE,      "Monsters\\Magma\\Wierd.TRN",      {  8, 10, 14,  7, 18, 18 }, { 2, 0, 0, 0, 1, 0 }, "Lava Lord",               17,       21,     18,     70,     85, AI_MAGMA,                                     MFLAG_SEARCH | MFLAG_CAN_OPEN_DOOR,    3,   75,      4,          4,         24,    60,      14,           0,           0,          60, MC_DEMON,    IMUNE_MAGIC  | IMUNE_FIRE                                    , IMUNE_MAGIC  | IMUNE_FIRE                                    ,         0,        7,  2124 },
+	{    160,   1630, "Monsters\\Rhino\\Rhino%c.CL2",    TRUE,        "Monsters\\Rhino\\Rhino%c%i.WAV",    TRUE,        FALSE,     NULL,                              {  8,  8, 14,  6, 16,  6 }, { 2, 0, 0, 0, 0, 0 }, "Horned Demon",            12,       16,     13,     40,     80, AI_RHINO,                                     MFLAG_SEARCH | MFLAG_CAN_OPEN_DOOR,    0,   60,      7,          2,         16,   100,       0,           5,          32,          40, MC_ANIMAL,   0                                                            ,                RESIST_FIRE                                   ,         0,        7,  1172 },
+	{    160,   1630, "Monsters\\Rhino\\Rhino%c.CL2",    TRUE,        "Monsters\\Rhino\\Rhino%c%i.WAV",    TRUE,        TRUE,      "Monsters\\Rhino\\Orange.TRN",     {  8,  8, 14,  6, 16,  6 }, { 2, 0, 0, 0, 0, 0 }, "Mud Runner",              14,       18,     15,     50,     90, AI_RHINO,                                     MFLAG_SEARCH | MFLAG_CAN_OPEN_DOOR,    1,   70,      7,          6,         18,   100,       0,          12,          36,          45, MC_ANIMAL,   0                                                            ,                RESIST_FIRE                                   ,         0,        7,  1404 },
+	{    160,   1630, "Monsters\\Rhino\\Rhino%c.CL2",    TRUE,        "Monsters\\Rhino\\Rhino%c%i.WAV",    TRUE,        TRUE,      "Monsters\\Rhino\\Blue.TRN",       {  8,  8, 14,  6, 16,  6 }, { 2, 0, 0, 0, 0, 0 }, "Frost Charger",           16,       20,     17,     60,    100, AI_RHINO,                                     MFLAG_SEARCH | MFLAG_CAN_OPEN_DOOR,    2,   80,      7,          8,         20,   100,       0,          20,          40,          50, MC_ANIMAL,   IMUNE_MAGIC  |               RESIST_LIGHTNING                , IMUNE_MAGIC  |               RESIST_LIGHTNING                ,         0,        7,  1720 },
+	{    160,   1630, "Monsters\\Rhino\\Rhino%c.CL2",    TRUE,        "Monsters\\Rhino\\Rhino%c%i.WAV",    TRUE,        TRUE,      "Monsters\\Rhino\\RhinoB.TRN",     {  8,  8, 14,  6, 16,  6 }, { 2, 0, 0, 0, 0, 0 }, "Obsidian Lord",           18,       22,     19,     70,    110, AI_RHINO,                                     MFLAG_SEARCH | MFLAG_CAN_OPEN_DOOR,    3,   90,      7,         10,         22,   100,       0,          20,          50,          55, MC_ANIMAL,   IMUNE_MAGIC  |               RESIST_LIGHTNING                , IMUNE_MAGIC  | IMUNE_FIRE  | IMUNE_LIGHTNING                 ,         0,        7,  1809 },
+	{    128,   1740, "Monsters\\Demskel\\Demskl%c.CL2", TRUE,        "Monsters\\Thin\\Thin%c%i.WAV",      TRUE,        FALSE,     "Monsters\\Thin\\Thinv3.TRN",      { 10,  8, 20,  6, 24, 16 }, { 3, 0, 0, 0, 0, 0 }, "Bone Demon",              10,       14,     12,     70,     70, AI_STORM,    0                                                                  ,    0,   60,      8,          6,         14,    12,       0,           0,           0,          50, MC_DEMON,    IMUNE_MAGIC  |                                  IMUNE_NULL_40, IMUNE_MAGIC  |                                  IMUNE_NULL_40,         0,        7,  1344 },
+	{    160,   1740, "Monsters\\Thin\\Thin%c.CL2",      TRUE,        "Monsters\\Thin\\Thin%c%i.WAV",      TRUE,        TRUE,      "Monsters\\Thin\\Thinv3.TRN",      {  8,  8, 18,  4, 17, 14 }, { 3, 0, 0, 0, 0, 0 }, "Red Death",               14,       18,     16,     96,     96, AI_STORM,    0                                                                  ,    1,   75,      5,         10,         20,     0,       0,           0,           0,          60, MC_DEMON,    IMUNE_MAGIC  | IMUNE_FIRE                                    , IMUNE_MAGIC  | IMUNE_FIRE                                    ,         0,        7,  2168 },
+	{    160,   1740, "Monsters\\Thin\\Thin%c.CL2",      TRUE,        "Monsters\\Thin\\Thin%c%i.WAV",      TRUE,        TRUE,      "Monsters\\Thin\\Thinv3.TRN",      {  8,  8, 18,  4, 17, 14 }, { 3, 0, 0, 0, 0, 0 }, "Litch Demon",             16,       20,     18,    110,    110, AI_STORM,    0                                                                  ,    2,   80,      5,         10,         24,     0,       0,           0,           0,          45, MC_DEMON,    IMUNE_MAGIC  |               IMUNE_LIGHTNING  | IMUNE_NULL_40, IMUNE_MAGIC  |               IMUNE_LIGHTNING  | IMUNE_NULL_40,         0,        7,  2736 },
+	{    160,   1740, "Monsters\\Thin\\Thin%c.CL2",      TRUE,        "Monsters\\Thin\\Thin%c%i.WAV",      TRUE,        TRUE,      "Monsters\\Thin\\Thinv3.TRN",      {  8,  8, 18,  4, 17, 14 }, { 3, 0, 0, 0, 0, 0 }, "Undead Balrog",           20,       24,     22,    130,    130, AI_STORM,    0                                                                  ,    3,   85,      5,         12,         30,     0,       0,           0,           0,          65, MC_DEMON,    IMUNE_MAGIC  | RESIST_FIRE | RESIST_LIGHTNING | IMUNE_NULL_40, IMUNE_MAGIC  | RESIST_FIRE | RESIST_LIGHTNING | IMUNE_NULL_40,         0,        7,  3575 },
+	{    128,   1460, "Monsters\\Fireman\\FireM%c.CL2",  TRUE,        "Monsters\\Acid\\Acid%c%i.WAV",      FALSE,       FALSE,     NULL,                              { 14, 19, 20,  8, 14, 23 }, { 0, 0, 0, 0, 0, 0 }, "Incinerator",             14,       18,     16,     30,     45, AI_FIREMAN,  0                                                                  ,    0,   75,      8,          8,         16,     0,       0,           0,           0,          25, MC_DEMON,    IMUNE_MAGIC  | IMUNE_FIRE                                    , IMUNE_MAGIC  | IMUNE_FIRE                                    ,         0,        3,  1888 },
+	{    128,   1460, "Monsters\\Fireman\\FireM%c.CL2",  TRUE,        "Monsters\\Acid\\Acid%c%i.WAV",      FALSE,       FALSE,     NULL,                              { 14, 19, 20,  8, 14, 23 }, { 0, 0, 0, 0, 0, 0 }, "Flame Lord",              16,       20,     18,     40,     55, AI_FIREMAN,  0                                                                  ,    1,   75,      8,         10,         20,     0,       0,           0,           0,          25, MC_DEMON,    IMUNE_MAGIC  | IMUNE_FIRE                                    , IMUNE_MAGIC  | IMUNE_FIRE                                    ,         0,        3,  2250 },
+	{    128,   1460, "Monsters\\Fireman\\FireM%c.CL2",  TRUE,        "Monsters\\Acid\\Acid%c%i.WAV",      FALSE,       FALSE,     NULL,                              { 14, 19, 20,  8, 14, 23 }, { 0, 0, 0, 0, 0, 0 }, "Doom Fire",               18,       22,     20,     50,     65, AI_FIREMAN,  0                                                                  ,    2,   80,      8,         12,         24,     0,       0,           0,           0,          30, MC_DEMON,    IMUNE_MAGIC  | IMUNE_FIRE  | RESIST_LIGHTNING                , IMUNE_MAGIC  | IMUNE_FIRE  | RESIST_LIGHTNING                ,         0,        3,  2740 },
+	{    128,   1460, "Monsters\\Fireman\\FireM%c.CL2",  TRUE,        "Monsters\\Acid\\Acid%c%i.WAV",      FALSE,       FALSE,     NULL,                              { 14, 19, 20,  8, 14, 23 }, { 0, 0, 0, 0, 0, 0 }, "Hell Burner",             20,       24,     22,     60,     80, AI_FIREMAN,  0                                                                  ,    3,   85,      8,         15,         30,     0,       0,           0,           0,          30, MC_DEMON,    IMUNE_MAGIC  | IMUNE_FIRE  | RESIST_LIGHTNING                , IMUNE_MAGIC  | IMUNE_FIRE  | RESIST_LIGHTNING                ,         0,        3,  3355 },
+	{    160,   1740, "Monsters\\Thin\\Thin%c.CL2",      TRUE,        "Monsters\\Thin\\Thin%c%i.WAV",      TRUE,        TRUE,      "Monsters\\Thin\\Thinv3.TRN",      {  8,  8, 18,  4, 17, 14 }, { 3, 0, 0, 0, 0, 0 }, "Red Storm",               17,       21,     18,     55,    110, AI_STORM,                                     MFLAG_SEARCH | MFLAG_CAN_OPEN_DOOR,    0,   80,      5,          8,         18,    75,       8,           4,          16,          30, MC_DEMON,    IMUNE_MAGIC  |               RESIST_LIGHTNING                , IMUNE_MAGIC  |               IMUNE_LIGHTNING                 ,         0,        7,  2160 },
+	{    160,   1740, "Monsters\\Thin\\Thin%c.CL2",      TRUE,        "Monsters\\Thin\\Thin%c%i.WAV",      TRUE,        FALSE,     NULL,                              {  8,  8, 18,  4, 17, 14 }, { 3, 0, 0, 0, 0, 0 }, "Storm Rider",             19,       23,     20,     60,    120, AI_STORM,                                     MFLAG_SEARCH | MFLAG_CAN_OPEN_DOOR,    1,   80,      5,          8,         18,    80,       8,           4,          16,          30, MC_DEMON,    RESIST_MAGIC |               IMUNE_LIGHTNING                 , IMUNE_MAGIC  |               IMUNE_LIGHTNING                 ,         0,        7,  2391 },
+	{    160,   1740, "Monsters\\Thin\\Thin%c.CL2",      TRUE,        "Monsters\\Thin\\Thin%c%i.WAV",      TRUE,        TRUE,      "Monsters\\Thin\\Thinv2.TRN",      {  8,  8, 18,  4, 17, 14 }, { 3, 0, 0, 0, 0, 0 }, "Storm Lord",              21,       25,     22,     75,    135, AI_STORM,                                     MFLAG_SEARCH | MFLAG_CAN_OPEN_DOOR,    2,   85,      5,         12,         24,    75,       8,           4,          16,          35, MC_DEMON,    RESIST_MAGIC |               IMUNE_LIGHTNING                 , IMUNE_MAGIC  |               IMUNE_LIGHTNING                 ,         0,        7,  2775 },
+	{    160,   1740, "Monsters\\Thin\\Thin%c.CL2",      TRUE,        "Monsters\\Thin\\Thin%c%i.WAV",      TRUE ,       TRUE,      "Monsters\\Thin\\Thinv1.TRN",      {  8,  8, 18,  4, 17, 14 }, { 3, 0, 0, 0, 0, 0 }, "Maelstorm",               23,       27,     24,     90,    150, AI_STORM,                                     MFLAG_SEARCH | MFLAG_CAN_OPEN_DOOR,    3,   90,      5,         12,         28,    75,       8,           4,          16,          40, MC_DEMON,    RESIST_MAGIC |               IMUNE_LIGHTNING  | IMUNE_NULL_40, IMUNE_MAGIC  |               IMUNE_LIGHTNING  | IMUNE_NULL_40,         0,        7,  3177 },
+	{    128,   1650, "Monsters\\BigFall\\Fallg%c.CL2",  TRUE,        "Monsters\\BigFall\\Bfal%c%i.WAV",   FALSE,       FALSE,     NULL,                              { 10,  8, 11,  8, 17,  0 }, { 0, 0, 0, 0, 2, 2 }, "Devil Kin Brute",         20,       20,     24,    160,    220, AI_SKELSD,                                    MFLAG_SEARCH | MFLAG_CAN_OPEN_DOOR,    3,  100,      6,         18,         24,     0,       0,           0,           0,          75, MC_ANIMAL,   0                                                            , 0                                                            ,         0,        6,  2000 },
+	{    160,   1650, "Monsters\\Gargoyle\\Gargo%c.CL2", TRUE,        "Monsters\\Gargoyle\\Gargo%c%i.WAV", FALSE,       FALSE,     NULL,                              { 14, 14, 14, 10, 18, 14 }, { 0, 0, 0, 0, 0, 2 }, "Winged-Demon",             8,       12,      9,     45,     60, AI_GARG,                                                     MFLAG_CAN_OPEN_DOOR,    0,   50,       7,        10,         16,     0,       0,           0,           0,          45, MC_DEMON,    IMUNE_MAGIC  | RESIST_FIRE |                    IMUNE_NULL_40, IMUNE_MAGIC  | IMUNE_FIRE  |                    IMUNE_NULL_40,         0,        6,   662 },
+	{    160,   1650, "Monsters\\Gargoyle\\Gargo%c.CL2", TRUE,        "Monsters\\Gargoyle\\Gargo%c%i.WAV", FALSE,       TRUE,      "Monsters\\Gargoyle\\GarE.TRN",    { 14, 14, 14, 10, 18, 14 }, { 0, 0, 0, 0, 0, 2 }, "Gargoyle",                12,       16,     13,     60,     90, AI_GARG,                                                     MFLAG_CAN_OPEN_DOOR,    1,   65,       7,        10,         16,     0,       0,           0,           0,          45, MC_DEMON,    IMUNE_MAGIC  |               RESIST_LIGHTNING | IMUNE_NULL_40, IMUNE_MAGIC  |               IMUNE_LIGHTNING  | IMUNE_NULL_40,         0,        6,  1205 },
+	{    160,   1650, "Monsters\\Gargoyle\\Gargo%c.CL2", TRUE,        "Monsters\\Gargoyle\\Gargo%c%i.WAV", FALSE,       TRUE,      "Monsters\\Gargoyle\\GargBr.TRN",  { 14, 14, 14, 10, 18, 14 }, { 0, 0, 0, 0, 0, 0 }, "Blood Claw",              16,       20,     19,     75,    125, AI_GARG,                                                     MFLAG_CAN_OPEN_DOOR,    2,   80,       7,        14,         22,     0,       0,           0,           0,          50, MC_DEMON,    IMUNE_MAGIC  | IMUNE_FIRE  |                    IMUNE_NULL_40, IMUNE_MAGIC  | IMUNE_FIRE  | RESIST_LIGHTNING | IMUNE_NULL_40,         0,        6,  1873 },
+	{    160,   1650, "Monsters\\Gargoyle\\Gargo%c.CL2", TRUE,        "Monsters\\Gargoyle\\Gargo%c%i.WAV", FALSE,       TRUE,      "Monsters\\Gargoyle\\GargB.TRN",   { 14, 14, 14, 10, 18, 14 }, { 0, 0, 0, 0, 0, 0 }, "Death Wing",              18,       22,     23,     90,    150, AI_GARG,                                                     MFLAG_CAN_OPEN_DOOR,    3,   95,       7,        16,         28,     0,       0,           0,           0,          60, MC_DEMON,    IMUNE_MAGIC  |               IMUNE_LIGHTNING  | IMUNE_NULL_40, IMUNE_MAGIC  | RESIST_FIRE | IMUNE_LIGHTNING  | IMUNE_NULL_40,         0,        6,  2278 },
+	{    160,   2220, "Monsters\\Mega\\Mega%c.CL2",      TRUE,        "Monsters\\Mega\\Mega%c%i.WAV",      TRUE,        FALSE,     NULL,                              {  6,  7, 14,  1, 24,  5 }, { 3, 0, 0, 0, 2, 0 }, "Slayer",                  19,       23,     20,    120,    140, AI_MEGA,                                      MFLAG_SEARCH | MFLAG_CAN_OPEN_DOOR,    0,  100,      8,         12,         20,     0,       3,           0,           0,          60, MC_DEMON,    RESIST_MAGIC | IMUNE_FIRE                                    , RESIST_MAGIC | IMUNE_FIRE                                    ,         0,        7,  2300 },
+	{    160,   2220, "Monsters\\Mega\\Mega%c.CL2",      TRUE,        "Monsters\\Mega\\Mega%c%i.WAV",      TRUE,        TRUE,      "Monsters\\Mega\\Guard.TRN",       {  6,  7, 14,  1, 24,  5 }, { 3, 0, 0, 0, 2, 0 }, "Guardian",                21,       25,     22,    140,    160, AI_MEGA,                                      MFLAG_SEARCH | MFLAG_CAN_OPEN_DOOR,    1,  110,      8,         14,         22,     0,       3,           0,           0,          65, MC_DEMON,    RESIST_MAGIC | IMUNE_FIRE                                    , RESIST_MAGIC | IMUNE_FIRE                                    ,         0,        7,  2714 },
+	{    160,   2220, "Monsters\\Mega\\Mega%c.CL2",      TRUE,        "Monsters\\Mega\\Mega%c%i.WAV",      TRUE,        TRUE,      "Monsters\\Mega\\Vtexl.TRN",       {  6,  7, 14,  1, 24,  5 }, { 3, 0, 0, 0, 2, 0 }, "Vortex Lord",             23,       26,     24,    160,    180, AI_MEGA,                                      MFLAG_SEARCH | MFLAG_CAN_OPEN_DOOR,    2,  120,      8,         18,         24,     0,       3,           0,           0,          70, MC_DEMON,    RESIST_MAGIC | IMUNE_FIRE  |                    IMUNE_NULL_40, RESIST_MAGIC | IMUNE_FIRE  | RESIST_LIGHTNING | IMUNE_NULL_40,         0,        7,  3252 },
+	{    160,   2220, "Monsters\\Mega\\Mega%c.CL2",      TRUE,        "Monsters\\Mega\\Mega%c%i.WAV",      TRUE,        TRUE,      "Monsters\\Mega\\Balr.TRN",        {  6,  7, 14,  1, 24,  5 }, { 3, 0, 0, 0, 2, 0 }, "Balrog",                  25,       29,     26,    180,    200, AI_MEGA,                                      MFLAG_SEARCH | MFLAG_CAN_OPEN_DOOR,    3,  130,      8,         22,         30,     0,       3,           0,           0,          75, MC_DEMON,    RESIST_MAGIC | IMUNE_FIRE  |                    IMUNE_NULL_40, RESIST_MAGIC | IMUNE_FIRE  | RESIST_LIGHTNING | IMUNE_NULL_40,         0,        7,  3643 },
+	{    160,   1270, "Monsters\\Snake\\Snake%c.CL2",    FALSE,       "Monsters\\Snake\\Snake%c%i.WAV",    FALSE,       FALSE,     NULL,                              { 12, 11, 13,  5, 18,  0 }, { 2, 0, 0, 0, 1, 0 }, "Cave Viper",              20,       24,     21,    100,    150, AI_SNAKE,                                     MFLAG_SEARCH                      ,    0,   90,      8,          8,         20,     0,       0,           0,           0,          60, MC_DEMON,    IMUNE_MAGIC                                                  , IMUNE_MAGIC                                                  ,         0,        7,  2725 },
+	{    160,   1270, "Monsters\\Snake\\Snake%c.CL2",    FALSE,       "Monsters\\Snake\\Snake%c%i.WAV",    FALSE,       TRUE,      "Monsters\\Snake\\SnakR.TRN",      { 12, 11, 13,  5, 18,  0 }, { 2, 0, 0, 0, 1, 0 }, "Fire Drake",              22,       26,     23,    120,    170, AI_SNAKE,                                     MFLAG_SEARCH                      ,    1,  105,      8,         12,         24,     0,       0,           0,           0,          65, MC_DEMON,    IMUNE_MAGIC  | RESIST_FIRE                                   , IMUNE_MAGIC  | IMUNE_FIRE                                    ,         0,        7,  3139 },
+	{    160,   1270, "Monsters\\Snake\\Snake%c.CL2",    FALSE,       "Monsters\\Snake\\Snake%c%i.WAV",    FALSE,       TRUE,      "Monsters\\Snake\\Snakg.TRN",      { 12, 11, 13,  5, 18,  0 }, { 2, 0, 0, 0, 1, 0 }, "Gold Viper",              24,       27,     25,    140,    180, AI_SNAKE,                                     MFLAG_SEARCH                      ,    2,  120,      8,         15,         26,     0,       0,           0,           0,          70, MC_DEMON,    IMUNE_MAGIC  |               RESIST_LIGHTNING                , IMUNE_MAGIC  |               RESIST_LIGHTNING                ,         0,        7,  3540 },
+	{    160,   1270, "Monsters\\Snake\\Snake%c.CL2",    FALSE,       "Monsters\\Snake\\Snake%c%i.WAV",    FALSE,       TRUE,      "Monsters\\Snake\\Snakb.TRN",      { 12, 11, 13,  5, 18,  0 }, { 2, 0, 0, 0, 1, 0 }, "Azure Drake",             28,       30,     27,    160,    200, AI_SNAKE,                                     MFLAG_SEARCH                      ,    3,  130,      8,         18,         30,     0,       0,           0,           0,          75, MC_DEMON,                   RESIST_FIRE | RESIST_LIGHTNING                , IMUNE_MAGIC  | RESIST_FIRE | IMUNE_LIGHTNING                 ,         0,        7,  3791 },
+	{    160,   2120, "Monsters\\Black\\Black%c.CL2",    FALSE,       "Monsters\\Black\\Black%c%i.WAV",    FALSE,       FALSE,     NULL,                              {  8,  8, 16,  4, 24,  0 }, { 2, 0, 0, 0, 0, 0 }, "Black Knight",            23,       27,     24,    150,    150, AI_SKELSD,                                    MFLAG_SEARCH                      ,    0,  110,      8,         15,         20,     0,       0,           0,           0,          75, MC_DEMON,    RESIST_MAGIC |               RESIST_LIGHTNING | IMUNE_NULL_40, RESIST_MAGIC |               IMUNE_LIGHTNING  | IMUNE_NULL_40,         0,        7,  3360 },
+	{    160,   2120, "Monsters\\Black\\Black%c.CL2",    FALSE,       "Monsters\\Black\\Black%c%i.WAV",    FALSE,       TRUE,      "Monsters\\Black\\BlkKntRT.TRN",   {  8,  8, 16,  4, 24,  0 }, { 2, 0, 0, 0, 0, 0 }, "Doom Guard",              25,       29,     26,    165,    165, AI_SKELSD,                                    MFLAG_SEARCH                      ,    0,  130,      8,         18,         25,     0,       0,           0,           0,          75, MC_DEMON,    RESIST_MAGIC | RESIST_FIRE |                    IMUNE_NULL_40, RESIST_MAGIC | IMUNE_FIRE  |                    IMUNE_NULL_40,         0,        7,  3650 },
+	{    160,   2120, "Monsters\\Black\\Black%c.CL2",    FALSE,       "Monsters\\Black\\Black%c%i.WAV",    FALSE,       TRUE,      "Monsters\\Black\\BlkKntBT.TRN",   {  8,  8, 16,  4, 24,  0 }, { 2, 0, 0, 0, 0, 0 }, "Steel Lord",              27,       30,     28,    180,    180, AI_SKELSD,                                    MFLAG_SEARCH                      ,    1,  120,      8,         20,         30,     0,       0,           0,           0,          80, MC_DEMON,    RESIST_MAGIC | IMUNE_FIRE  | RESIST_LIGHTNING | IMUNE_NULL_40, IMUNE_MAGIC  | IMUNE_FIRE  | RESIST_LIGHTNING | IMUNE_NULL_40,         0,        7,  4252 },
+	{    160,   2120, "Monsters\\Black\\Black%c.CL2",    FALSE,       "Monsters\\Black\\Black%c%i.WAV",    FALSE,       TRUE,      "Monsters\\Black\\BlkKntBe.TRN",   {  8,  8, 16,  4, 24,  0 }, { 2, 0, 0, 0, 0, 0 }, "Blood Knight",            24,       26,     30,    200,    200, AI_SKELSD,                                    MFLAG_SEARCH                      ,    1,  130,      8,         25,         35,     0,       0,           0,           0,          85, MC_DEMON,    IMUNE_MAGIC  | RESIST_FIRE | IMUNE_LIGHTNING  | IMUNE_NULL_40, IMUNE_MAGIC  | RESIST_FIRE | IMUNE_LIGHTNING  | IMUNE_NULL_40,         0,        7,  5130 },
+	{     96,    484, "Monsters\\Unrav\\Unrav%c.CL2",    FALSE,       "Monsters\\Acid\\Acid%c%i.WAV",      FALSE,       FALSE,     NULL,                              { 10, 10, 12,  5, 16,  0 }, { 0, 0, 0, 0, 0, 0 }, "Unraveler",               26,       28,     25,     70,    150, AI_SKELSD,   0                                                                  ,    0,   75,      7,         10,         20,     0,       0,           0,           0,          70, MC_UNDEAD,   IMUNE_MAGIC  | RESIST_FIRE | IMUNE_LIGHTNING  | IMUNE_NULL_40, IMUNE_MAGIC  | RESIST_FIRE | IMUNE_LIGHTNING  | IMUNE_NULL_40,         0,        3,  3812 },
+	{     96,    484, "Monsters\\Unrav\\Unrav%c.CL2",    FALSE,       "Monsters\\Acid\\Acid%c%i.WAV",      FALSE,       FALSE,     NULL,                              { 10, 10, 12,  5, 16,  0 }, { 0, 0, 0, 0, 0, 0 }, "Hollow One",              28,       30,     27,    135,    240, AI_SKELSD,   0                                                                  ,    1,   75,      7,         12,         24,     0,       0,           0,           0,          75, MC_UNDEAD,   IMUNE_MAGIC  | IMUNE_FIRE  | RESIST_LIGHTNING | IMUNE_NULL_40, IMUNE_MAGIC  | IMUNE_FIRE  | RESIST_LIGHTNING | IMUNE_NULL_40,         0,        3,  4374 },
+	{     96,    484, "Monsters\\Unrav\\Unrav%c.CL2",    FALSE,       "Monsters\\Acid\\Acid%c%i.WAV",      FALSE,       FALSE,     NULL,                              { 10, 10, 12,  5, 16,  0 }, { 0, 0, 0, 0, 0, 0 }, "Pain Master",             27,       30,     29,    110,    200, AI_SKELSD,   0                                                                  ,    2,   80,      7,         16,         30,     0,       0,           0,           0,          80, MC_UNDEAD,   IMUNE_MAGIC  | IMUNE_FIRE  | RESIST_LIGHTNING | IMUNE_NULL_40, IMUNE_MAGIC  | IMUNE_FIRE  | RESIST_LIGHTNING | IMUNE_NULL_40,         0,        3,  5147 },
+	{     96,    484, "Monsters\\Unrav\\Unrav%c.CL2",    FALSE,       "Monsters\\Acid\\Acid%c%i.WAV",      FALSE,       FALSE,     NULL,                              { 10, 10, 12,  5, 16,  0 }, { 0, 0, 0, 0, 0, 0 }, "Reality Weaver",          28,       30,     30,    135,    240, AI_SKELSD,   0                                                                  ,    3,   85,      7,         20,         35,     0,       0,           0,           0,          85, MC_UNDEAD,   RESIST_MAGIC | IMUNE_FIRE  | IMUNE_LIGHTNING  | IMUNE_NULL_40, RESIST_MAGIC | IMUNE_FIRE  | IMUNE_LIGHTNING  | IMUNE_NULL_40,         0,        3,  5925 },
+	{    128,    980, "Monsters\\Succ\\Scbs%c.CL2",      FALSE,       "Monsters\\Succ\\Scbs%c%i.WAV",      FALSE,       FALSE,     NULL,                              { 14,  8, 16,  7, 24,  0 }, { 0, 0, 0, 0, 0, 0 }, "Succubus",                22,       26,     24,    120,    150, AI_SUCC,                                                     MFLAG_CAN_OPEN_DOOR,    0,  100,     10,          1,         20,     0,       0,           0,           0,          60, MC_DEMON,    RESIST_MAGIC                                                 , IMUNE_MAGIC  | RESIST_FIRE                                   ,         0,        3,  3696 },
+	{    128,    980, "Monsters\\Succ\\Scbs%c.CL2",      FALSE,       "Monsters\\Succ\\Scbs%c%i.WAV",      FALSE,       TRUE,      "Monsters\\Succ\\Succb.TRN",       { 14,  8, 16,  7, 24,  0 }, { 0, 0, 0, 0, 0, 0 }, "Snow Witch",              25,       28,     26,    135,    175, AI_SUCC,                                                     MFLAG_CAN_OPEN_DOOR,    1,  110,     10,          1,         24,     0,       0,           0,           0,          65, MC_DEMON,                                 RESIST_LIGHTNING | IMUNE_NULL_40, IMUNE_MAGIC  |               RESIST_LIGHTNING | IMUNE_NULL_40,         0,        3,  4084 },
+	{    128,    980, "Monsters\\Succ\\Scbs%c.CL2",      FALSE,       "Monsters\\Succ\\Scbs%c%i.WAV",      FALSE,       TRUE,      "Monsters\\Succ\\Succrw.TRN",      { 14,  8, 16,  7, 24,  0 }, { 0, 0, 0, 0, 0, 0 }, "Hell Spawn",              27,       30,     28,    150,    200, AI_SUCC,                                      MFLAG_SEARCH | MFLAG_CAN_OPEN_DOOR,    2,  115,     10,          1,         30,     0,       0,           0,           0,          75, MC_DEMON,    RESIST_MAGIC |               IMUNE_LIGHTNING                 , IMUNE_MAGIC  | IMUNE_FIRE  | RESIST_LIGHTNING                ,         0,        3,  4480 },
+	{    128,    980, "Monsters\\Succ\\Scbs%c.CL2",      FALSE,       "Monsters\\Succ\\Scbs%c%i.WAV",      FALSE,       TRUE,      "Monsters\\Succ\\Succbw.TRN",      { 14,  8, 16,  7, 24,  0 }, { 0, 0, 0, 0, 0, 0 }, "Soul Burner",             28,       30,     30,    140,    225, AI_SUCC,                                      MFLAG_SEARCH | MFLAG_CAN_OPEN_DOOR,    3,  120,     10,          1,         35,     0,       0,           0,           0,          85, MC_DEMON,    RESIST_MAGIC | IMUNE_FIRE  | RESIST_LIGHTNING                , IMUNE_MAGIC  | IMUNE_FIRE  | IMUNE_LIGHTNING                 ,         0,        3,  4644 },
+	{    128,   2000, "Monsters\\Mage\\Mage%c.CL2",      TRUE,        "Monsters\\Mage\\Mage%c%i.WAV",      FALSE,       FALSE,     NULL,                              { 12,  1, 20,  8, 28, 20 }, { 0, 0, 0, 0, 0, 0 }, "Counselor",               24,       26,     25,     70,     70, AI_COUNSLR,                                                  MFLAG_CAN_OPEN_DOOR,    0,   90,      8,          8,         20,     0,       0,           0,           0,           0, MC_DEMON,    RESIST_MAGIC | RESIST_FIRE | RESIST_LIGHTNING                , RESIST_MAGIC | RESIST_FIRE | RESIST_LIGHTNING                ,         0,        7,  4070 },
+	{    128,   2000, "Monsters\\Mage\\Mage%c.CL2",      TRUE,        "Monsters\\Mage\\Mage%c%i.WAV",      FALSE,       TRUE,      "Monsters\\Mage\\Cnselg.TRN",      { 12,  1, 20,  8, 28, 20 }, { 0, 0, 0, 0, 0, 0 }, "Magistrate",              26,       28,     27,     85,     85, AI_COUNSLR,                                                  MFLAG_CAN_OPEN_DOOR,    1,  100,      8,         10,         24,     0,       0,           0,           0,           0, MC_DEMON,    RESIST_MAGIC | IMUNE_FIRE  | RESIST_LIGHTNING | IMUNE_NULL_40, IMUNE_MAGIC  | IMUNE_FIRE  | RESIST_LIGHTNING | IMUNE_NULL_40,         0,        7,  4478 },
+	{    128,   2000, "Monsters\\Mage\\Mage%c.CL2",      TRUE,        "Monsters\\Mage\\Mage%c%i.WAV",      FALSE,       TRUE,      "Monsters\\Mage\\Cnselgd.TRN",     { 12,  1, 20,  8, 28, 20 }, { 0, 0, 0, 0, 0, 0 }, "Cabalist",                28,       30,     29,    120,    120, AI_COUNSLR,                                                  MFLAG_CAN_OPEN_DOOR,    2,  110,      8,         14,         30,     0,       0,           0,           0,           0, MC_DEMON,    RESIST_MAGIC | RESIST_FIRE | IMUNE_LIGHTNING  | IMUNE_NULL_40, IMUNE_MAGIC  | RESIST_FIRE | IMUNE_LIGHTNING  | IMUNE_NULL_40,         0,        7,  4929 },
+	{    128,   2000, "Monsters\\Mage\\Mage%c.CL2",      TRUE,        "Monsters\\Mage\\Mage%c%i.WAV",      FALSE,       TRUE,      "Monsters\\Mage\\Cnselbk.TRN",     { 12,  1, 20,  8, 28, 20 }, { 0, 0, 0, 0, 0, 0 }, "Advocate",                30,       30,     30,    145,    145, AI_COUNSLR,                                                  MFLAG_CAN_OPEN_DOOR,    3,  120,      8,         15,         25,     0,       0,           0,           0,           0, MC_DEMON,    IMUNE_MAGIC  | RESIST_FIRE | IMUNE_LIGHTNING  | IMUNE_NULL_40, IMUNE_MAGIC  | IMUNE_FIRE  | IMUNE_LIGHTNING  | IMUNE_NULL_40,         0,        7,  4968 },
+	{     96,    386, "Monsters\\Golem\\Golem%c.CL2",    TRUE,        "Monsters\\Golem\\Golm%c%i.WAV",     FALSE,       FALSE,     NULL,                              {  0, 16, 12,  0, 12, 20 }, { 0, 0, 0, 0, 0, 0 }, "Golem",                    0,        0,     12,      1,      1, AI_GOLUM,                                                    MFLAG_CAN_OPEN_DOOR,    0,    0,      7,          1,          1,     0,       0,           0,           0,           1, MC_DEMON,    0                                                            , 0                                                            ,         0,        0,     0 },
+	{    160,   2000, "Monsters\\Diablo\\Diablo%c.CL2",  TRUE,        "Monsters\\Diablo\\Diablo%c%i.WAV",  TRUE,        FALSE,     NULL,                              { 16,  6, 16,  6, 16, 16 }, { 0, 0, 0, 0, 0, 0 }, "The Dark Lord",           50,       50,     30,   1666,   1666, AI_DIABLO,                  MFLAG_KNOCKBACK | MFLAG_SEARCH | MFLAG_CAN_OPEN_DOOR,    3,  220,      4,         30,         60,     0,      11,           0,           0,          70, MC_DEMON,    IMUNE_MAGIC  | RESIST_FIRE | RESIST_LIGHTNING | IMUNE_NULL_40, IMUNE_MAGIC  | RESIST_FIRE | RESIST_LIGHTNING | IMUNE_NULL_40,         0,        7, 31666 },
+	{    128,   1060, "Monsters\\DarkMage\\Dmage%c.CL2", TRUE,        "Monsters\\DarkMage\\Dmag%c%i.WAV",  FALSE,       FALSE,     NULL,                              {  6,  1, 21,  6, 23, 18 }, { 0, 0, 0, 0, 0, 0 }, "The Arch-Litch Malignus", 30,       30,     30,    160,    160, AI_COUNSLR,                                                  MFLAG_CAN_OPEN_DOOR,    3,  120,      8,         20,         40,     0,       0,           0,           0,          70, MC_DEMON,    RESIST_MAGIC | RESIST_FIRE | RESIST_LIGHTNING | IMUNE_NULL_40, IMUNE_MAGIC  | IMUNE_FIRE  | IMUNE_LIGHTNING  | IMUNE_NULL_40,         0,        7,  4968 },
+	// clang-format on
+};
+
+/**
+ * Map between .DUN file value and monster type enum
+ */
+BYTE MonstConvTbl[] = {
+	MT_NZOMBIE,
+	MT_BZOMBIE,
+	MT_GZOMBIE,
+	MT_YZOMBIE,
+	MT_RFALLSP,
+	MT_DFALLSP,
+	MT_YFALLSP,
+	MT_BFALLSP,
+	MT_WSKELAX,
+	MT_TSKELAX,
+	MT_RSKELAX,
+	MT_XSKELAX,
+	MT_RFALLSD,
+	MT_DFALLSD,
+	MT_YFALLSD,
+	MT_BFALLSD,
+	MT_NSCAV,
+	MT_BSCAV,
+	MT_WSCAV,
+	MT_YSCAV,
+	MT_WSKELBW,
+	MT_TSKELBW,
+	MT_RSKELBW,
+	MT_XSKELBW,
+	MT_WSKELSD,
+	MT_TSKELSD,
+	MT_RSKELSD,
+	MT_XSKELSD,
+	MT_SNEAK,
+	MT_STALKER,
+	MT_UNSEEN,
+	MT_ILLWEAV,
+	MT_NGOATMC,
+	MT_BGOATMC,
+	MT_RGOATMC,
+	MT_GGOATMC,
+	MT_FIEND,
+	MT_GLOOM,
+	MT_BLINK,
+	MT_FAMILIAR,
+	MT_NGOATBW,
+	MT_BGOATBW,
+	MT_RGOATBW,
+	MT_GGOATBW,
+	MT_NACID,
+	MT_RACID,
+	MT_BACID,
+	MT_XACID,
+	MT_SKING,
+	MT_FAT,
+	MT_MUDMAN,
+	MT_TOAD,
+	MT_FLAYED,
+	MT_WYRM,
+	MT_CAVSLUG,
+	MT_DEVOUR,
+	MT_DVLWYRM,
+	MT_NMAGMA,
+	MT_YMAGMA,
+	MT_BMAGMA,
+	MT_WMAGMA,
+	MT_HORNED,
+	MT_MUDRUN,
+	MT_FROSTC,
+	MT_OBLORD,
+	MT_BONEDMN,
+	MT_REDDTH,
+	MT_LTCHDMN,
+	MT_UDEDBLRG,
+	0,
+	0,
+	0,
+	0,
+	MT_INCIN,
+	MT_FLAMLRD,
+	MT_DOOMFIRE,
+	MT_HELLBURN,
+	0,
+	0,
+	0,
+	0,
+	MT_RSTORM,
+	MT_STORM,
+	MT_STORML,
+	MT_MAEL,
+	MT_WINGED,
+	MT_GARGOYLE,
+	MT_BLOODCLW,
+	MT_DEATHW,
+	MT_MEGA,
+	MT_GUARD,
+	MT_VTEXLRD,
+	MT_BALROG,
+	MT_NSNAKE,
+	MT_RSNAKE,
+	MT_GSNAKE,
+	MT_BSNAKE,
+	MT_NBLACK,
+	MT_RTBLACK,
+	MT_BTBLACK,
+	MT_RBLACK,
+	MT_UNRAV,
+	MT_HOLOWONE,
+	MT_PAINMSTR,
+	MT_REALWEAV,
+	MT_SUCCUBUS,
+	MT_SNOWWICH,
+	MT_HLSPWN,
+	MT_SOLBRNR,
+	MT_COUNSLR,
+	MT_MAGISTR,
+	MT_CABALIST,
+	MT_ADVOCATE,
+	0,
+	MT_DIABLO,
+	0,
+	MT_GOLEM,
+	0,
+	0,
+	0, // Monster from blood1.dun and blood2.dun
+	0,
+	0,
+	0,
+	0, // Snotspill from banner2.dun
+	0,
+	0,
+	MT_BIGFALL,
+	MT_DARKMAGE,
+	0, // Hellfire: Hellboar
+	0, // Hellfire: Stinger
+	0, // Hellfire: Psychorb
+	0, // Hellfire: Arachnon
+	0, // Hellfire: Felltwin
+	0, // Hellfire: Hork Spawn
+	0, // Hellfire: Stinger (duplicate)
+	0, // Hellfire: Psychorb (duplicate)
+	0, // Hellfire: Arachnon (duplicate)
+	0, // Hellfire: Lashworm
+	0, // Hellfire: Torchant
+	0, // Hellfire: Hork Demon
+	0, // Hellfire: Hell Bug
+	0, // Hellfire: Gravedigger
+	0, // Hellfire: Tomb Rat
+	0, // Hellfire: Firebat
+	0, // Hellfire: Skullwing
+	0, // Hellfire: Lich
+	0, // Hellfire: Crypt Demon
+	0, // Hellfire: Firebat (duplicate)
+	0, // Hellfire: Skullwing (duplicate)
+	0, // Hellfire: Lich (duplicate)
+	0, // Hellfire: Biclops
+	0, // Hellfire: Flesh Thing
+	0, // Hellfire: Reaper
+	0, // Hellfire: Na-Krul
+	MT_CLEAVER,
+	MT_INVILORD,
+	MT_LRDSAYTR,
+};
+
+#define MAT_NEVER 0
+#define MAT_ALWAYS 1
+#define MAT_RETAIL 2
+/**
+ * Define what version a monster type is available in
+ */
+BYTE MonstAvailTbl[] = {
+	MAT_ALWAYS, // Zombie
+	MAT_ALWAYS, // Ghoul
+	MAT_ALWAYS, // Rotting Carcass
+	MAT_ALWAYS, // Black Death
+	MAT_ALWAYS, // Fallen One
+	MAT_ALWAYS, // Carver
+	MAT_ALWAYS, // Devil Kin
+	MAT_ALWAYS, // Dark One
+	MAT_ALWAYS, // Skeleton
+	MAT_ALWAYS, // Corpse Axe
+	MAT_ALWAYS, // Burning Dead
+	MAT_ALWAYS, // Horror
+	MAT_ALWAYS, // Fallen One
+	MAT_ALWAYS, // Carver
+	MAT_ALWAYS, // Devil Kin
+	MAT_ALWAYS, // Dark One
+	MAT_ALWAYS, // Scavenger
+	MAT_ALWAYS, // Plague Eater
+	MAT_ALWAYS, // Shadow Beast
+	MAT_ALWAYS, // Bone Gasher
+	MAT_ALWAYS, // Skeleton
+	MAT_ALWAYS, // Corpse Bow
+	MAT_ALWAYS, // Burning Dead
+	MAT_ALWAYS, // Horror
+	MAT_ALWAYS, // Skeleton Captain
+	MAT_ALWAYS, // Corpse Captain
+	MAT_ALWAYS, // Burning Dead Captain
+	MAT_ALWAYS, // Horror Captain
+	MAT_NEVER,  // Invisible Lord
+	MAT_RETAIL, // Hidden
+	MAT_RETAIL, // Stalker
+	MAT_RETAIL, // Unseen
+	MAT_RETAIL, // Illusion Weaver
+	MAT_NEVER,  // Lord Sayter
+	MAT_RETAIL, // Flesh Clan
+	MAT_RETAIL, // Stone Clan
+	MAT_RETAIL, // Fire Clan
+	MAT_RETAIL, // Night Clan
+	MAT_ALWAYS, // Fiend
+	MAT_ALWAYS, // Blink
+	MAT_ALWAYS, // Gloom
+	MAT_ALWAYS, // Familiar
+	MAT_RETAIL, // Flesh Clan
+	MAT_RETAIL, // Stone Clan
+	MAT_RETAIL, // Fire Clan
+	MAT_RETAIL, // Night Clan
+	MAT_RETAIL, // Acid Beast
+	MAT_RETAIL, // Poison Spitter
+	MAT_RETAIL, // Pit Beast
+	MAT_RETAIL, // Lava Maw
+	MAT_NEVER,  // Skeleton King
+	MAT_NEVER,  // The Butcher
+	MAT_RETAIL, // Overlord
+	MAT_RETAIL, // Mud Man
+	MAT_RETAIL, // Toad Demon
+	MAT_RETAIL, // Flayed One
+	MAT_NEVER,  // Wyrm
+	MAT_NEVER,  // Cave Slug
+	MAT_NEVER,  // Devil Wyrm
+	MAT_NEVER,  // Devourer
+	MAT_RETAIL, // Magma Demon
+	MAT_RETAIL, // Blood Stone
+	MAT_RETAIL, // Hell Stone
+	MAT_RETAIL, // Lava Lord
+	MAT_RETAIL, // Horned Demon
+	MAT_RETAIL, // Mud Runner
+	MAT_RETAIL, // Frost Charger
+	MAT_RETAIL, // Obsidian Lord
+	MAT_NEVER,  // Bone Demon (oldboned in Hellfire)
+	MAT_NEVER,  // Red Death
+	MAT_NEVER,  // Litch Demon
+	MAT_NEVER,  // Undead Balrog
+	MAT_NEVER,  // Incinerator
+	MAT_NEVER,  // Flame Lord
+	MAT_NEVER,  // Doom Fire
+	MAT_NEVER,  // Hell Burner
+	MAT_RETAIL, // Red Storm
+	MAT_RETAIL, // Storm Rider
+	MAT_RETAIL, // Storm Lord
+	MAT_RETAIL, // Maelstorm
+	MAT_NEVER,  // Devil Kin Brute
+	MAT_RETAIL, // Winged-Demon
+	MAT_RETAIL, // Gargoyle
+	MAT_RETAIL, // Blood Claw
+	MAT_RETAIL, // Death Wing
+	MAT_RETAIL, // Slayer
+	MAT_RETAIL, // Guardian
+	MAT_RETAIL, // Vortex Lord
+	MAT_RETAIL, // Balrog
+	MAT_RETAIL, // Cave Viper
+	MAT_RETAIL, // Fire Drake
+	MAT_RETAIL, // Gold Viper
+	MAT_RETAIL, // Azure Drake
+	MAT_RETAIL, // Black Knight
+	MAT_RETAIL, // Doom Guard
+	MAT_RETAIL, // Steel Lord
+	MAT_RETAIL, // Blood Knight
+	MAT_NEVER,  // Unraveler
+	MAT_NEVER,  // Hollow One
+	MAT_NEVER,  // Pain Master
+	MAT_NEVER,  // Reality Weaver
+	MAT_RETAIL, // Succubus
+	MAT_RETAIL, // Snow Witch
+	MAT_RETAIL, // Hell Spawn
+	MAT_RETAIL, // Soul Burner
+	MAT_RETAIL, // Counselor
+	MAT_RETAIL, // Magistrate
+	MAT_RETAIL, // Cabalist
+	MAT_RETAIL, // Advocate
+	MAT_NEVER,  // Golem
+	MAT_NEVER,  // The Dark Lord
+	MAT_NEVER,  // The Arch-Litch Malignus
+};
+/** Contains the data related to each unique monster ID. */
+UniqMonstStruct UniqMonst[] = {
+	// clang-format off
+	// mtype,       mName,                   mTrnName, mlevel, mmaxhp, mAi,      mint, mMinDamage, mMaxDamage, mMagicRes,                                                     mUnqAttr, mUnqVar1, mUnqVar2, mtalkmsg
+	{  MT_NGOATMC,  "Gharbad the Weak",         "BSDB",     4,    120, AI_GARBUD,   3,          8,         16,                              IMUNE_LIGHTNING  | IMUNE_NULL_40,        0,        0,        0, TEXT_GARBUD1  },
+	{  MT_SKING,    "Skeleton King",            "GENRL",    0,    240, AI_SKELKING, 3,          6,         16, IMUNE_MAGIC  | RESIST_FIRE | RESIST_LIGHTNING | IMUNE_NULL_40,        1,        0,        0, 0              },
+	{  MT_COUNSLR,  "Zhar the Mad",             "GENERAL",  8,    360, AI_ZHAR,     3,         16,         40, IMUNE_MAGIC  | RESIST_FIRE | RESIST_LIGHTNING                ,        0,        0,        0, TEXT_ZHAR1    },
+	{  MT_BFALLSP,  "Snotspill",                "BNG",      4,    220, AI_SNOTSPIL, 3,         10,         18,                              RESIST_LIGHTNING                ,        0,        0,        0, TEXT_BANNER10 },
+	{  MT_ADVOCATE, "Arch-Bishop Lazarus",      "GENERAL",  0,    600, AI_LAZURUS,  3,         30,         50, IMUNE_MAGIC  | RESIST_FIRE | RESIST_LIGHTNING | IMUNE_NULL_40,        0,        0,        0, TEXT_VILE13   },
+	{  MT_HLSPWN,   "Red Vex",                  "REDV",     0,    400, AI_LAZHELP,  3,         30,         50, IMUNE_MAGIC  | RESIST_FIRE |                    IMUNE_NULL_40,        0,        0,        0, TEXT_VILE13   },
+	{  MT_HLSPWN,   "BlackJade",                "BLKJD",    0,    400, AI_LAZHELP,  3,         30,         50, IMUNE_MAGIC  |               RESIST_LIGHTNING | IMUNE_NULL_40,        0,        0,        0, TEXT_VILE13   },
+	{  MT_RBLACK,   "Lachdanan",                "BHKA",    14,    500, AI_LACHDAN,  3,          0,          0, 0                                                            ,        0,        0,        0, TEXT_VEIL9    },
+	{  MT_BTBLACK,  "Warlord of Blood",         "GENERAL", 13,    850, AI_WARLORD,  3,         35,         50, IMUNE_MAGIC  | IMUNE_FIRE  | IMUNE_LIGHTNING  | IMUNE_NULL_40,        0,        0,        0, TEXT_WARLRD9  },
+	{  MT_CLEAVER,  "The Butcher",              "GENRL",    0,    220, AI_CLEAVER,  3,          6,         12,                RESIST_FIRE | RESIST_LIGHTNING | IMUNE_NULL_40,        0,        0,        0, 0              },
+	{  MT_TSKELAX,  "Bonehead Keenaxe",         "BHKA",     2,     91, AI_SKELSD,   2,          4,         10, IMUNE_MAGIC  |                                  IMUNE_NULL_40,        7,      100,        0, 0              },
+	{  MT_RFALLSD,  "Bladeskin the Slasher",    "BSTS",     2,     51, AI_FALLEN,   0,          6,         18,                RESIST_FIRE                                   ,       11,       45,        0, 0              },
+	{  MT_NZOMBIE,  "Soulpus",                  "GENERAL",  2,    133, AI_ZOMBIE,   0,          4,          8,                RESIST_FIRE | RESIST_LIGHTNING                ,        0,        0,        0, 0              },
+	{  MT_RFALLSP,  "Pukerat the Unclean",      "PTU",      2,     77, AI_FALLEN,   3,          1,          5,                RESIST_FIRE                                   ,        0,        0,        0, 0              },
+	{  MT_WSKELAX,  "Boneripper",               "BR",       2,     54, AI_BAT,      0,          6,         15, IMUNE_MAGIC  | IMUNE_FIRE  |                    IMUNE_NULL_40,        3,        0,        0, 0              },
+	{  MT_NZOMBIE,  "Rotfeast the Hungry",      "ETH",      2,     85, AI_SKELSD,   3,          4,         12, IMUNE_MAGIC  |                                  IMUNE_NULL_40,        3,        0,        0, 0              },
+	{  MT_DFALLSD,  "Gutshank the Quick",       "GTQ",      3,     66, AI_BAT,      2,          6,         16,                RESIST_FIRE                                   ,        3,        0,        0, 0              },
+	{  MT_TSKELSD,  "Brokenhead Bangshield",    "BHBS",     3,    108, AI_SKELSD,   3,         12,         20, IMUNE_MAGIC  |               RESIST_LIGHTNING | IMUNE_NULL_40,        3,        0,        0, 0              },
+	{  MT_YFALLSP,  "Bongo",                    "BNG",      3,    178, AI_FALLEN,   3,          9,         21, 0                                                            ,        3,        0,        0, 0              },
+	{  MT_BZOMBIE,  "Rotcarnage",               "RCRN",     3,    102, AI_ZOMBIE,   3,          9,         24, IMUNE_MAGIC  |               RESIST_LIGHTNING | IMUNE_NULL_40,       11,       45,        0, 0              },
+	{  MT_NSCAV,    "Shadowbite",               "SHBT",     2,     60, AI_SKELSD,   3,          3,         20,                IMUNE_FIRE                                    ,        3,        0,        0, 0              },
+	{  MT_WSKELBW,  "Deadeye",                  "DE",       2,     49, AI_GOATBOW,  0,          6,          9, IMUNE_MAGIC  | RESIST_FIRE |                    IMUNE_NULL_40,        0,        0,        0, 0              },
+	{  MT_RSKELAX,  "Madeye the Dead",          "MTD",      4,     75, AI_BAT,      0,          9,         21, IMUNE_MAGIC  | IMUNE_FIRE                                    ,       11,       30,        0, 0              },
+	{  MT_BSCAV,    "El Chupacabras",           "GENERAL",  3,    120, AI_GOATMC,   0,         10,         18,                RESIST_FIRE                                   ,        3,       30,        0, 0              },
+	{  MT_TSKELBW,  "Skullfire",                "SKFR",     3,    125, AI_GOATBOW,  1,          6,         10,                IMUNE_FIRE                                    ,        0,      100,        0, 0              },
+	{  MT_SNEAK,    "Warpskull",                "TSPO",     3,    117, AI_SNEAK,    2,          6,         18,                RESIST_FIRE | RESIST_LIGHTNING                ,        3,        0,        0, 0              },
+	{  MT_GZOMBIE,  "Goretongue",               "PMR",      3,    156, AI_SKELSD,   1,         15,         30, IMUNE_MAGIC  |                                  IMUNE_NULL_40,        0,        0,        0, 0              },
+	{  MT_WSCAV,    "Pulsecrawler",             "BHKA",     4,    150, AI_SCAV,     0,         16,         20,                IMUNE_FIRE  | RESIST_LIGHTNING                ,       11,       45,        0, 0              },
+	{  MT_BLINK,    "Moonbender",               "GENERAL",  4,    135, AI_BAT,      0,          9,         27,                IMUNE_FIRE                                    ,        3,        0,        0, 0              },
+	{  MT_BLINK,    "Wrathraven",               "GENERAL",  5,    135, AI_BAT,      2,          9,         22,                IMUNE_FIRE                                    ,        3,        0,        0, 0              },
+	{  MT_YSCAV,    "Spineeater",               "GENERAL",  4,    180, AI_SCAV,     1,         18,         25,                              IMUNE_LIGHTNING  | IMUNE_NULL_40,        3,        0,        0, 0              },
+	{  MT_RSKELBW,  "Blackash the Burning",     "BASHTB",   4,    120, AI_GOATBOW,  0,          6,         16, IMUNE_MAGIC  | IMUNE_FIRE                                    ,        3,        0,        0, 0              },
+	{  MT_BFALLSD,  "Shadowcrow",               "GENERAL",  5,    270, AI_SNEAK,    2,         12,         25, 0                                                            ,        3,        0,        0, 0              },
+	{  MT_LRDSAYTR, "Blightstone the Weak",     "BHKA",     4,    360, AI_SKELSD,   0,          4,         12, IMUNE_MAGIC  |               RESIST_LIGHTNING                ,        7,       70,        0, 0              },
+	{  MT_FAT,      "Bilefroth the Pit Master", "BFTP",     6,    210, AI_BAT,      1,         16,         23, IMUNE_MAGIC  | IMUNE_FIRE  | RESIST_LIGHTNING                ,        3,        0,        0, 0              },
+	{  MT_NGOATBW,  "Bloodskin Darkbow",        "BSDB",     5,    207, AI_GOATBOW,  0,          3,         16,                RESIST_FIRE | RESIST_LIGHTNING                ,       11,       55,        0, 0              },
+	{  MT_GLOOM,    "Foulwing",                 "DB",       5,    246, AI_RHINO,    3,         12,         28,                RESIST_FIRE                                   ,        3,        0,        0, 0              },
+	{  MT_XSKELSD,  "Shadowdrinker",            "SHDR",     5,    300, AI_SNEAK,    1,         18,         26, IMUNE_MAGIC  | RESIST_FIRE | RESIST_LIGHTNING | IMUNE_NULL_40,        8,       45,        0, 0              },
+	{  MT_UNSEEN,   "Hazeshifter",              "BHKA",     5,    285, AI_SNEAK,    3,         18,         30,                              IMUNE_LIGHTNING  | IMUNE_NULL_40,        3,        0,        0, 0              },
+	{  MT_NACID,    "Deathspit",                "BFDS",     6,    303, AI_ACIDUNIQ, 0,         12,         32,                RESIST_FIRE | RESIST_LIGHTNING                ,        3,        0,        0, 0              },
+	{  MT_RGOATMC,  "Bloodgutter",              "BGBL",     6,    315, AI_BAT,      1,         24,         34,                IMUNE_FIRE                                    ,        3,        0,        0, 0              },
+	{  MT_BGOATMC,  "Deathshade Fleshmaul",     "DSFM",     6,    276, AI_RHINO,    0,         12,         24, IMUNE_MAGIC  | RESIST_FIRE                                   ,        8,       65,        0, 0              },
+	{  MT_WYRM,     "Warmaggot the Mad",        "GENERAL",  6,    246, AI_BAT,      3,         15,         30,                              RESIST_LIGHTNING                ,        3,        0,        0, 0              },
+	{  MT_STORM,    "Glasskull the Jagged",     "BHKA",     7,    354, AI_STORM,    0,         18,         30, IMUNE_MAGIC  | IMUNE_FIRE  |                    IMUNE_NULL_40,        3,        0,        0, 0              },
+	{  MT_RGOATBW,  "Blightfire",               "BLF",      7,    321, AI_SUCC,     2,         13,         21,                IMUNE_FIRE                                    ,        3,        0,        0, 0              },
+	{  MT_GARGOYLE, "Nightwing the Cold",       "GENERAL",  7,    342, AI_BAT,      1,         18,         26, IMUNE_MAGIC  |               RESIST_LIGHTNING | IMUNE_NULL_40,        3,        0,        0, 0              },
+	{  MT_GGOATBW,  "Gorestone",                "GENERAL",  7,    303, AI_GOATBOW,  1,         15,         28,                              RESIST_LIGHTNING | IMUNE_NULL_40,        7,       70,        0, 0              },
+	{  MT_BMAGMA,   "Bronzefist Firestone",     "GENERAL",  8,    360, AI_MAGMA,    0,         30,         36, IMUNE_MAGIC  | RESIST_FIRE                                   ,        3,        0,        0, 0              },
+	{  MT_INCIN,    "Wrathfire the Doomed",     "WFTD",     8,    270, AI_SKELSD,   2,         20,         30, IMUNE_MAGIC  | RESIST_FIRE |  RESIST_LIGHTNING               ,        3,        0,        0, 0              },
+	{  MT_NMAGMA,   "Firewound the Grim",       "BHKA",     8,    303, AI_MAGMA,    0,         18,         22, IMUNE_MAGIC  | RESIST_FIRE                                   ,        3,        0,        0, 0              },
+	{  MT_MUDMAN,   "Baron Sludge",             "BSM",      8,    315, AI_SNEAK,    3,         25,         34, IMUNE_MAGIC  | RESIST_FIRE | RESIST_LIGHTNING | IMUNE_NULL_40,       11,       75,        0, 0              },
+	{  MT_GGOATMC,  "Blighthorn Steelmace",     "BHSM",     7,    250, AI_RHINO,    0,         20,         28,                              RESIST_LIGHTNING                ,       11,       45,        0, 0              },
+	{  MT_RACID,    "Chaoshowler",              "GENERAL",  8,    240, AI_ACIDUNIQ, 0,         12,         20, 0                                                            ,        3,        0,        0, 0              },
+	{  MT_REDDTH,   "Doomgrin the Rotting",     "GENERAL",  8,    405, AI_STORM,    3,         25,         50, IMUNE_MAGIC  | RESIST_FIRE | RESIST_LIGHTNING | IMUNE_NULL_40,        3,        0,        0, 0              },
+	{  MT_FLAMLRD,  "Madburner",                "GENERAL",  9,    270, AI_STORM,    0,         20,         40, IMUNE_MAGIC  | IMUNE_FIRE  | IMUNE_LIGHTNING                 ,        3,        0,        0, 0              },
+	{  MT_LTCHDMN,  "Bonesaw the Litch",        "GENERAL",  9,    495, AI_STORM,    2,         30,         55, IMUNE_MAGIC  | RESIST_FIRE | RESIST_LIGHTNING | IMUNE_NULL_40,        3,        0,        0, 0              },
+	{  MT_MUDRUN,   "Breakspine",               "GENERAL",  9,    351, AI_RHINO,    0,         25,         34,                RESIST_FIRE                                   ,        3,        0,        0, 0              },
+	{  MT_REDDTH,   "Devilskull Sharpbone",     "GENERAL",  9,    444, AI_STORM,    1,         25,         40,                IMUNE_FIRE                                    ,        3,        0,        0, 0              },
+	{  MT_STORM,    "Brokenstorm",              "GENERAL",  9,    411, AI_STORM,    2,         25,         36,                              IMUNE_LIGHTNING                 ,        3,        0,        0, 0              },
+	{  MT_RSTORM,   "Stormbane",                "GENERAL",  9,    555, AI_STORM,    3,         30,         30,                              IMUNE_LIGHTNING                 ,        3,        0,        0, 0              },
+	{  MT_TOAD,     "Oozedrool",                "GENERAL",  9,    483, AI_FAT,      3,         25,         30,                              RESIST_LIGHTNING                ,        3,        0,        0, 0              },
+	{  MT_BLOODCLW, "Goldblight of the Flame",  "GENERAL", 10,    405, AI_GARG,     0,         15,         35, IMUNE_MAGIC  | IMUNE_FIRE                                    ,       11,       80,        0, 0              },
+	{  MT_OBLORD,   "Blackstorm",               "GENERAL", 10,    525, AI_RHINO,    3,         20,         40, IMUNE_MAGIC  |               IMUNE_LIGHTNING                 ,       11,       90,        0, 0              },
+	{  MT_RACID,    "Plaguewrath",              "GENERAL", 10,    450, AI_ACIDUNIQ, 2,         20,         30, IMUNE_MAGIC  | RESIST_FIRE |                    IMUNE_NULL_40,        3,        0,        0, 0              },
+	{  MT_RSTORM,   "The Flayer",               "GENERAL", 10,    501, AI_STORM,    1,         20,         35, RESIST_MAGIC | RESIST_FIRE | IMUNE_LIGHTNING  | IMUNE_NULL_40,        3,        0,        0, 0              },
+	{  MT_FROSTC,   "Bluehorn",                 "GENERAL", 11,    477, AI_RHINO,    1,         25,         30, IMUNE_MAGIC  | RESIST_FIRE                                   ,       11,       90,        0, 0              },
+	{  MT_HELLBURN, "Warpfire Hellspawn",       "GENERAL", 11,    525, AI_FIREMAN,  3,         10,         40, RESIST_MAGIC | IMUNE_FIRE                                    ,        3,        0,        0, 0              },
+	{  MT_NSNAKE,   "Fangspeir",                "GENERAL", 11,    444, AI_SKELSD,   1,         15,         32,                IMUNE_FIRE  |                    IMUNE_NULL_40,        3,        0,        0, 0              },
+	{  MT_UDEDBLRG, "Festerskull",              "GENERAL", 11,    600, AI_STORM,    2,         15,         30, IMUNE_MAGIC  |                                  IMUNE_NULL_40,        3,        0,        0, 0              },
+	{  MT_NBLACK,   "Lionskull the Bent",       "GENERAL", 12,    525, AI_SKELSD,   2,         25,         25, IMUNE_MAGIC  | IMUNE_FIRE  | IMUNE_LIGHTNING  | IMUNE_NULL_40,        3,        0,        0, 0              },
+	{  MT_COUNSLR,  "Blacktongue",              "GENERAL", 12,    360, AI_COUNSLR,  3,         15,         30,                RESIST_FIRE |                    IMUNE_NULL_40,        3,        0,        0, 0              },
+	{  MT_DEATHW,   "Viletouch",                "GENERAL", 12,    525, AI_GARG,     3,         20,         40,                              IMUNE_LIGHTNING  | IMUNE_NULL_40,        3,        0,        0, 0              },
+	{  MT_RSNAKE,   "Viperflame",               "GENERAL", 12,    570, AI_SKELSD,   1,         25,         35,                IMUNE_FIRE  | RESIST_LIGHTNING                ,        3,        0,        0, 0              },
+	{  MT_BSNAKE,   "Fangskin",                 "BHKA",    14,    681, AI_SKELSD,   2,         15,         50, IMUNE_MAGIC  |               RESIST_LIGHTNING                ,        3,        0,        0, 0              },
+	{  MT_SUCCUBUS, "Witchfire the Unholy",     "GENERAL", 12,    444, AI_SUCC,     3,         10,         20, IMUNE_MAGIC  | IMUNE_FIRE  | RESIST_LIGHTNING                ,        3,        0,        0, 0              },
+	{  MT_BALROG,   "Blackskull",               "BHKA",    13,    750, AI_SKELSD,   3,         25,         40, IMUNE_MAGIC  |               RESIST_LIGHTNING                ,        3,        0,        0, 0              },
+	{  MT_UNRAV,    "Soulslash",                "GENERAL", 12,    450, AI_SKELSD,   0,         25,         25, IMUNE_MAGIC  |                                  IMUNE_NULL_40,        3,        0,        0, 0              },
+	{  MT_VTEXLRD,  "Windspawn",                "GENERAL", 12,    711, AI_SKELSD,   1,         35,         40, IMUNE_MAGIC  | IMUNE_FIRE                                    ,        3,        0,        0, 0              },
+	{  MT_GSNAKE,   "Lord of the Pit",          "GENERAL", 13,    762, AI_SKELSD,   2,         25,         42,                RESIST_FIRE |                    IMUNE_NULL_40,        3,        0,        0, 0              },
+	{  MT_RTBLACK,  "Rustweaver",               "GENERAL", 13,    400, AI_SKELSD,   3,          1,         60, IMUNE_MAGIC  | IMUNE_FIRE  | IMUNE_LIGHTNING  | IMUNE_NULL_40,        0,        0,        0, 0              },
+	{  MT_HOLOWONE, "Howlingire the Shade",     "GENERAL", 13,    450, AI_SKELSD,   2,         40,         75,                RESIST_FIRE | RESIST_LIGHTNING                ,        3,        0,        0, 0              },
+	{  MT_MAEL,     "Doomcloud",                "GENERAL", 13,    612, AI_STORM,    1,          1,         60,                RESIST_FIRE | IMUNE_LIGHTNING                 ,        0,        0,        0, 0              },
+	{  MT_PAINMSTR, "Bloodmoon Soulfire",       "GENERAL", 13,    684, AI_SKELSD,   1,         15,         40, IMUNE_MAGIC  | RESIST_FIRE | RESIST_LIGHTNING                ,        3,        0,        0, 0              },
+	{  MT_SNOWWICH, "Witchmoon",                "GENERAL", 13,    310, AI_SUCC,     3,         30,         40,                              RESIST_LIGHTNING                ,        0,        0,        0, 0              },
+	{  MT_VTEXLRD,  "Gorefeast",                "GENERAL", 13,    771, AI_SKELSD,   3,         20,         55,                RESIST_FIRE |                    IMUNE_NULL_40,        0,        0,        0, 0              },
+	{  MT_RTBLACK,  "Graywar the Slayer",       "GENERAL", 14,    672, AI_SKELSD,   1,         30,         50,                              RESIST_LIGHTNING | IMUNE_NULL_40,        0,        0,        0, 0              },
+	{  MT_MAGISTR,  "Dreadjudge",               "GENERAL", 14,    540, AI_COUNSLR,  1,         30,         40, IMUNE_MAGIC  | RESIST_FIRE | RESIST_LIGHTNING                ,        3,        0,        0, 0              },
+	{  MT_HLSPWN,   "Stareye the Witch",        "GENERAL", 14,    726, AI_SUCC,     2,         30,         50,                IMUNE_FIRE                                    ,        0,        0,        0, 0              },
+	{  MT_BTBLACK,  "Steelskull the Hunter",    "GENERAL", 14,    831, AI_SKELSD,   3,         40,         50,                              RESIST_LIGHTNING | IMUNE_NULL_40,        0,        0,        0, 0              },
+	{  MT_RBLACK,   "Sir Gorash",               "GENERAL", 16,   1050, AI_SKELSD,   1,         20,         60,                                                 IMUNE_NULL_40,        0,        0,        0, 0              },
+	{  MT_CABALIST, "The Vizier",               "GENERAL", 15,    850, AI_COUNSLR,  2,         25,         40,                IMUNE_FIRE                                    ,        3,        0,        0, 0              },
+	{  MT_REALWEAV, "Zamphir",                  "GENERAL", 15,    891, AI_SKELSD,   2,         30,         50, IMUNE_MAGIC  | RESIST_FIRE | RESIST_LIGHTNING | IMUNE_NULL_40,        3,        0,        0, 0              },
+	{  MT_HLSPWN,   "Bloodlust",                "GENERAL", 15,    825, AI_SUCC,     1,         20,         55, IMUNE_MAGIC  |               IMUNE_LIGHTNING  | IMUNE_NULL_40,        0,        0,        0, 0              },
+	{  MT_HLSPWN,   "Webwidow",                 "GENERAL", 16,    774, AI_SUCC,     1,         20,         50, IMUNE_MAGIC  | IMUNE_FIRE  |                    IMUNE_NULL_40,        0,        0,        0, 0              },
+	{  MT_SOLBRNR,  "Fleshdancer",              "GENERAL", 16,    999, AI_SUCC,     3,         30,         50, IMUNE_MAGIC  | RESIST_FIRE |                    IMUNE_NULL_40,        0,        0,        0, 0              },
+	{  MT_OBLORD,   "Grimspike",                "GENERAL", 19,    534, AI_SNEAK,    1,         25,         40, IMUNE_MAGIC  | RESIST_FIRE |                    IMUNE_NULL_40,        3,        0,        0, 0              },
+	{  MT_STORML,   "Doomlock",                 "GENERAL", 28,    534, AI_SNEAK,    1,         35,         55, IMUNE_MAGIC  | RESIST_FIRE | RESIST_LIGHTNING | IMUNE_NULL_40,        3,        0,        0, 0              },
+	{  -1,          NULL,                       NULL,       0,      0, 0,           0,          0,          0, 0                                                            ,        0,        0,        0, 0              },
+	// clang-format on
+};
+
+DEVILUTION_END_NAMESPACE