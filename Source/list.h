/* Intrusive double-linked list implementation,
 * based on https://github.com/webcoyote/coho/blob/master/Base/List.h
 */

#include <new>      // for placement new
#include <stddef.h> // for offsetof
#include <typeinfo> // for typeid

<<<<<<< HEAD
DEVILUTION_BEGIN_NAMESPACE
=======
#include "../3rdParty/Storm/Source/storm.h"

>>>>>>> f6e66e15
#ifdef _MSC_VER
#pragma warning (disable : 4291) // no matching operator delete found
#endif

#define OBJECT_NAME(obj) (((const char *)&typeid(obj)) + 8)

/******************************************************************************
*
*   List definition macros
*
***/

// Define a field within a structure that will be used to link it into a list
#define LIST_LINK(T) TLink<T>

template <class T>
class TLink;

/******************************************************************************
*
*   TList
*
***/

//=============================================================================
template <class T>
class TList {
public:
	TList();
	~TList();

	void UnlinkAll();
	void DeleteAll();

	T *Head();

	enum InsertPos {
		NONE = 0,
		AFTER,
		BEFORE
	};

	void Insert(T *node, InsertPos pos, T *ref);
	T *Remove(T *node);
	T *Create(InsertPos pos = BEFORE, size_t extra = 0, int memflags = 0);

private:
	size_t m_offset;
	TLink<T> m_link;

	TLink<T> *GetLinkFromNode(T *node) const;

	// Hide copy-constructor and assignment operator
	TList(const TList &);
	TList &operator=(const TList &);

	// replacement new/delete operators for Storm objects
	static __inline T *SNew(size_t extralen, int flags)
	{
		void *obj = SMemAlloc(sizeof(T) + extralen, (char *)OBJECT_NAME(T), SLOG_OBJECT, flags | (1<<3));
		return new (obj) T();
	}

	static __inline void SDelete(T *node)
	{
		node->~T();
		SMemFree(node, (char *)OBJECT_NAME(T), SLOG_OBJECT, 0);
	}
};

//=============================================================================
template <class T>
TList<T>::~TList()
{
	// BUGFIX: Unlinking does not free memory, should use DeleteAll()
	UnlinkAll();
}

//=============================================================================
template <class T>
TList<T>::TList()
{
	size_t offset = offsetof(T, m_Link);
	// Mark this node as the end of the list, with the link offset set
	m_link.m_prevLink = &m_link;
	m_offset = offset;
	m_link.m_nextNode = (T *)~((size_t)&m_link - offset);
}

//=============================================================================
template <class T>
void TList<T>::DeleteAll()
{
	while (T *node = m_link.Next())
		SDelete(node);
}

//=============================================================================
template <class T>
__inline T *TList<T>::Head()
{
	return m_link.Next();
}

//=============================================================================
template <class T>
__inline TLink<T> *TList<T>::GetLinkFromNode(T *node) const
{
	//    assert(m_offset != (size_t) -1);
	//    return (TLink<T> *) ((size_t) node + m_offset);
	return &node->m_Link;
}

template <class T>
T *TList<T>::Remove(T *node)
{
	TLink<T> *link = node ? &node->m_Link : &m_link;
	T *next = link->Next();
	SDelete(node);
	return next;
}

template <class T>
T *TList<T>::Create(InsertPos pos, size_t extra, int memflags)
{
	T *node = SNew(extra, memflags);
	if (pos != NONE)
		Insert(node, pos, NULL);
	return node;
}

template <class T>
void TList<T>::Insert(T *node, InsertPos pos, T *ref)
{
	TLink<T> *reflink;
	TLink<T> *i = node ? GetLinkFromNode(node) : &m_link;
	if (i->IsLinked())
		i->Unlink();

	reflink = ref ? GetLinkFromNode(ref) : &m_link;

	switch (pos) {
	case AFTER:
		i->InsertAfter(node, reflink, m_offset);
		break;
	case BEFORE:
		i->InsertBefore(node, reflink);
	}
}

//=============================================================================
template <class T>
void TList<T>::UnlinkAll()
{
	for (;;) {
		T *node = m_link.Next();
		if ((int)node <= 0)
			break;
		node->m_Link.Unlink();
	}
}

/******************************************************************************
*
*   TLink
*
***/

//=============================================================================
template <class T>
class TLink {
public:
	TLink()
		: m_prevLink(NULL)
		, m_nextNode(NULL)
	{
	}
	~TLink()
	{
		Unlink();
	}

	bool IsLinked() const
	{
		return m_prevLink != NULL;
	}
	void Unlink();

	T *Next()
	{
		if ((int)m_nextNode <= 0)
			return NULL;
		return m_nextNode;
	}

	TLink<T> *NextLink(size_t offset = -1)
	{
		if ((int)m_nextNode <= 0)
			return (TLink<T> *)~((size_t)m_nextNode);

		if ((int)offset < 0) {
			// Calculate the offset from a node pointer to a link structure
			offset = (size_t)this - (size_t)m_prevLink->m_nextNode;
		}

		// Get the link field for the next node
		return (TLink<T> *)((size_t)m_nextNode + offset);
	}

	void InsertBefore(T *node, TLink<T> *nextLink)
	{
		TLink<T> *p = nextLink->m_prevLink;
		m_prevLink = p;
		m_nextNode = p->m_nextNode;

		p->m_nextNode = node;
		nextLink->m_prevLink = this;
	}

	__inline void InsertAfter(T *node, TLink<T> *prevLink, const size_t &offset)
	{
		m_prevLink = prevLink;
		m_nextNode = prevLink->m_nextNode;

		prevLink->NextLink(offset)->m_prevLink = this;
		prevLink->m_nextNode = node;
	}

private:
	TLink<T> *m_prevLink; // pointer to the previous >link field<
	T *m_nextNode;        // pointer to the next >object<

	// Hide copy-constructor and assignment operator
	TLink(const TLink &);
	TLink &operator=(const TLink &);

	friend class TList<T>;
};

//=============================================================================
template <class T>
void TLink<T>::Unlink()
{
	if (IsLinked()) {
		NextLink()->m_prevLink = m_prevLink;
		m_prevLink->m_nextNode = m_nextNode;

		m_prevLink = NULL;
		m_nextNode = NULL;
	}
}

DEVILUTION_END_NAMESPACE<|MERGE_RESOLUTION|>--- conflicted
+++ resolved
@@ -6,12 +6,9 @@
 #include <stddef.h> // for offsetof
 #include <typeinfo> // for typeid
 
-<<<<<<< HEAD
+#include "../3rdParty/Storm/Source/storm.h"
+
 DEVILUTION_BEGIN_NAMESPACE
-=======
-#include "../3rdParty/Storm/Source/storm.h"
-
->>>>>>> f6e66e15
 #ifdef _MSC_VER
 #pragma warning (disable : 4291) // no matching operator delete found
 #endif
