/**
 * @file gendung.h
 *
 * Interface of general dungeon generation code.
 */
#ifndef __GENDUNG_H__
#define __GENDUNG_H__

DEVILUTION_BEGIN_NAMESPACE

#ifdef __cplusplus
extern "C" {
#endif

extern BYTE dungeon[DMAXX][DMAXY];
extern BYTE pdungeon[DMAXX][DMAXY];
extern char dflags[DMAXX][DMAXY];
extern int setpc_x;
extern int setpc_y;
extern int setpc_w;
extern int setpc_h;
extern BYTE *pSetPiece;
extern BOOL setloadflag;
extern BYTE *pSpecialCels;
extern BYTE *pMegaTiles;
extern BYTE *pLevelPieces;
extern BYTE *pDungeonCels;
extern BYTE *pSpeedCels;
extern int SpeedFrameTbl[128][16];
extern char block_lvid[MAXTILES + 1];
extern BOOLEAN nBlockTable[MAXTILES + 1];
extern BOOLEAN nSolidTable[MAXTILES + 1];
extern BOOLEAN nTransTable[MAXTILES + 1];
extern BOOLEAN nMissileTable[MAXTILES + 1];
extern BOOLEAN nTrapTable[MAXTILES + 1];
extern int dminx;
extern int dminy;
extern int dmaxx;
extern int dmaxy;
extern int gnDifficulty;
extern BYTE leveltype;
extern BYTE currlevel;
extern BOOLEAN setlevel;
extern BYTE setlvlnum;
extern char setlvltype;
extern int ViewX;
extern int ViewY;
extern int ViewBX;
extern int ViewBY;
extern int ViewDX;
extern int ViewDY;
extern ScrollStruct ScrollInfo;
extern int LvlViewX;
extern int LvlViewY;
extern int MicroTileLen;
extern char TransVal;
extern BOOLEAN TransList[256];
extern int dPiece[MAXDUNX][MAXDUNY];
extern MICROS dpiece_defs_map_2[MAXDUNX][MAXDUNY];
extern MICROS dpiece_defs_map_1[MAXDUNX * MAXDUNY];
extern char dTransVal[MAXDUNX][MAXDUNY];
extern char dLight[MAXDUNX][MAXDUNY];
extern char dPreLight[MAXDUNX][MAXDUNY];
extern char dFlags[MAXDUNX][MAXDUNY];
extern char dPlayer[MAXDUNX][MAXDUNY];
extern int dMonster[MAXDUNX][MAXDUNY];
extern char dDead[MAXDUNX][MAXDUNY];
extern char dObject[MAXDUNX][MAXDUNY];
extern char dItem[MAXDUNX][MAXDUNY];
extern char dMissile[MAXDUNX][MAXDUNY];
extern char dSpecial[MAXDUNX][MAXDUNY];
extern int themeCount;
extern THEME_LOC themeLoc[MAXTHEMES];

void FillSolidBlockTbls();
<<<<<<< HEAD
=======
int IsometricCoord(int x, int y);
>>>>>>> 4251527e
void SetDungeonMicros();
void DRLG_InitTrans();
void DRLG_MRectTrans(int x1, int y1, int x2, int y2);
void DRLG_RectTrans(int x1, int y1, int x2, int y2);
void DRLG_CopyTrans(int sx, int sy, int dx, int dy);
void DRLG_ListTrans(int num, BYTE *List);
void DRLG_AreaTrans(int num, BYTE *List);
void DRLG_InitSetPC();
void DRLG_SetPC();
void Make_SetPC(int x, int y, int w, int h);
void DRLG_PlaceThemeRooms(int minSize, int maxSize, int floor, int freq, int rndSize);
void DRLG_HoldThemeRooms();
BOOL SkipThemeRoom(int x, int y);
void InitLevels();

#ifdef __cplusplus
}
#endif

DEVILUTION_END_NAMESPACE

#endif /* __GENDUNG_H__ */
<|MERGE_RESOLUTION|>--- conflicted
+++ resolved
@@ -1,101 +1,97 @@
-/**
- * @file gendung.h
- *
- * Interface of general dungeon generation code.
- */
-#ifndef __GENDUNG_H__
-#define __GENDUNG_H__
-
-DEVILUTION_BEGIN_NAMESPACE
-
-#ifdef __cplusplus
-extern "C" {
-#endif
-
-extern BYTE dungeon[DMAXX][DMAXY];
-extern BYTE pdungeon[DMAXX][DMAXY];
-extern char dflags[DMAXX][DMAXY];
-extern int setpc_x;
-extern int setpc_y;
-extern int setpc_w;
-extern int setpc_h;
-extern BYTE *pSetPiece;
-extern BOOL setloadflag;
-extern BYTE *pSpecialCels;
-extern BYTE *pMegaTiles;
-extern BYTE *pLevelPieces;
-extern BYTE *pDungeonCels;
-extern BYTE *pSpeedCels;
-extern int SpeedFrameTbl[128][16];
-extern char block_lvid[MAXTILES + 1];
-extern BOOLEAN nBlockTable[MAXTILES + 1];
-extern BOOLEAN nSolidTable[MAXTILES + 1];
-extern BOOLEAN nTransTable[MAXTILES + 1];
-extern BOOLEAN nMissileTable[MAXTILES + 1];
-extern BOOLEAN nTrapTable[MAXTILES + 1];
-extern int dminx;
-extern int dminy;
-extern int dmaxx;
-extern int dmaxy;
-extern int gnDifficulty;
-extern BYTE leveltype;
-extern BYTE currlevel;
-extern BOOLEAN setlevel;
-extern BYTE setlvlnum;
-extern char setlvltype;
-extern int ViewX;
-extern int ViewY;
-extern int ViewBX;
-extern int ViewBY;
-extern int ViewDX;
-extern int ViewDY;
-extern ScrollStruct ScrollInfo;
-extern int LvlViewX;
-extern int LvlViewY;
-extern int MicroTileLen;
-extern char TransVal;
-extern BOOLEAN TransList[256];
-extern int dPiece[MAXDUNX][MAXDUNY];
-extern MICROS dpiece_defs_map_2[MAXDUNX][MAXDUNY];
-extern MICROS dpiece_defs_map_1[MAXDUNX * MAXDUNY];
-extern char dTransVal[MAXDUNX][MAXDUNY];
-extern char dLight[MAXDUNX][MAXDUNY];
-extern char dPreLight[MAXDUNX][MAXDUNY];
-extern char dFlags[MAXDUNX][MAXDUNY];
-extern char dPlayer[MAXDUNX][MAXDUNY];
-extern int dMonster[MAXDUNX][MAXDUNY];
-extern char dDead[MAXDUNX][MAXDUNY];
-extern char dObject[MAXDUNX][MAXDUNY];
-extern char dItem[MAXDUNX][MAXDUNY];
-extern char dMissile[MAXDUNX][MAXDUNY];
-extern char dSpecial[MAXDUNX][MAXDUNY];
-extern int themeCount;
-extern THEME_LOC themeLoc[MAXTHEMES];
-
-void FillSolidBlockTbls();
-<<<<<<< HEAD
-=======
-int IsometricCoord(int x, int y);
->>>>>>> 4251527e
-void SetDungeonMicros();
-void DRLG_InitTrans();
-void DRLG_MRectTrans(int x1, int y1, int x2, int y2);
-void DRLG_RectTrans(int x1, int y1, int x2, int y2);
-void DRLG_CopyTrans(int sx, int sy, int dx, int dy);
-void DRLG_ListTrans(int num, BYTE *List);
-void DRLG_AreaTrans(int num, BYTE *List);
-void DRLG_InitSetPC();
-void DRLG_SetPC();
-void Make_SetPC(int x, int y, int w, int h);
-void DRLG_PlaceThemeRooms(int minSize, int maxSize, int floor, int freq, int rndSize);
-void DRLG_HoldThemeRooms();
-BOOL SkipThemeRoom(int x, int y);
-void InitLevels();
-
-#ifdef __cplusplus
-}
-#endif
-
-DEVILUTION_END_NAMESPACE
-
-#endif /* __GENDUNG_H__ */
+/**
+ * @file gendung.h
+ *
+ * Interface of general dungeon generation code.
+ */
+#ifndef __GENDUNG_H__
+#define __GENDUNG_H__
+
+DEVILUTION_BEGIN_NAMESPACE
+
+#ifdef __cplusplus
+extern "C" {
+#endif
+
+extern BYTE dungeon[DMAXX][DMAXY];
+extern BYTE pdungeon[DMAXX][DMAXY];
+extern char dflags[DMAXX][DMAXY];
+extern int setpc_x;
+extern int setpc_y;
+extern int setpc_w;
+extern int setpc_h;
+extern BYTE *pSetPiece;
+extern BOOL setloadflag;
+extern BYTE *pSpecialCels;
+extern BYTE *pMegaTiles;
+extern BYTE *pLevelPieces;
+extern BYTE *pDungeonCels;
+extern BYTE *pSpeedCels;
+extern int SpeedFrameTbl[128][16];
+extern char block_lvid[MAXTILES + 1];
+extern BOOLEAN nBlockTable[MAXTILES + 1];
+extern BOOLEAN nSolidTable[MAXTILES + 1];
+extern BOOLEAN nTransTable[MAXTILES + 1];
+extern BOOLEAN nMissileTable[MAXTILES + 1];
+extern BOOLEAN nTrapTable[MAXTILES + 1];
+extern int dminx;
+extern int dminy;
+extern int dmaxx;
+extern int dmaxy;
+extern int gnDifficulty;
+extern BYTE leveltype;
+extern BYTE currlevel;
+extern BOOLEAN setlevel;
+extern BYTE setlvlnum;
+extern char setlvltype;
+extern int ViewX;
+extern int ViewY;
+extern int ViewBX;
+extern int ViewBY;
+extern int ViewDX;
+extern int ViewDY;
+extern ScrollStruct ScrollInfo;
+extern int LvlViewX;
+extern int LvlViewY;
+extern int MicroTileLen;
+extern char TransVal;
+extern BOOLEAN TransList[256];
+extern int dPiece[MAXDUNX][MAXDUNY];
+extern MICROS dpiece_defs_map_2[MAXDUNX][MAXDUNY];
+extern MICROS dpiece_defs_map_1[MAXDUNX * MAXDUNY];
+extern char dTransVal[MAXDUNX][MAXDUNY];
+extern char dLight[MAXDUNX][MAXDUNY];
+extern char dPreLight[MAXDUNX][MAXDUNY];
+extern char dFlags[MAXDUNX][MAXDUNY];
+extern char dPlayer[MAXDUNX][MAXDUNY];
+extern int dMonster[MAXDUNX][MAXDUNY];
+extern char dDead[MAXDUNX][MAXDUNY];
+extern char dObject[MAXDUNX][MAXDUNY];
+extern char dItem[MAXDUNX][MAXDUNY];
+extern char dMissile[MAXDUNX][MAXDUNY];
+extern char dSpecial[MAXDUNX][MAXDUNY];
+extern int themeCount;
+extern THEME_LOC themeLoc[MAXTHEMES];
+
+void FillSolidBlockTbls();
+void SetDungeonMicros();
+void DRLG_InitTrans();
+void DRLG_MRectTrans(int x1, int y1, int x2, int y2);
+void DRLG_RectTrans(int x1, int y1, int x2, int y2);
+void DRLG_CopyTrans(int sx, int sy, int dx, int dy);
+void DRLG_ListTrans(int num, BYTE *List);
+void DRLG_AreaTrans(int num, BYTE *List);
+void DRLG_InitSetPC();
+void DRLG_SetPC();
+void Make_SetPC(int x, int y, int w, int h);
+void DRLG_PlaceThemeRooms(int minSize, int maxSize, int floor, int freq, int rndSize);
+void DRLG_HoldThemeRooms();
+BOOL SkipThemeRoom(int x, int y);
+void InitLevels();
+
+#ifdef __cplusplus
+}
+#endif
+
+DEVILUTION_END_NAMESPACE
+
+#endif /* __GENDUNG_H__ */