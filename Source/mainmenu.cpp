/**
 * @file mainmenu.cpp
 *
 * Implementation of functions for interacting with the main menu.
 */
#include "all.h"
#include "../3rdParty/Storm/Source/storm.h"
#include "../DiabloUI/diabloui.h"

DEVILUTION_BEGIN_NAMESPACE

char gszHero[16];

/* data */

/** The active music track id for the main menu. */
int menu_music_track_id = TMUSIC_INTRO;

void mainmenu_refresh_music()
{
	music_start(menu_music_track_id);
#ifndef SPAWN
	do {
		menu_music_track_id++;
		if (menu_music_track_id == NUM_MUSIC)
			menu_music_track_id = TMUSIC_TOWN;
	} while (menu_music_track_id == TMUSIC_TOWN || menu_music_track_id == TMUSIC_L1);
#endif
}

void mainmenu_change_name(int arg1, int arg2, int arg3, int arg4, char *name_1, char *name_2)
{
	if (UiValidPlayerName(name_2))
		pfile_rename_hero(name_1, name_2);
}

<<<<<<< HEAD
int mainmenu_select_hero_dialog(
=======
BOOL __stdcall mainmenu_select_hero_dialog(
>>>>>>> 7e45f8bc
    const _SNETPROGRAMDATA *client_info,
    const _SNETPLAYERDATA *user_info,
    const _SNETUIDATA *ui_info,
    const _SNETVERSIONDATA *fileinfo,
    DWORD mode,
    char *cname, DWORD clen,
    char *cdesc, DWORD cdlen,
    BOOL *multi)
{
	BOOL hero_is_created = TRUE;
	int dlgresult = 0;
	if (gbMaxPlayers == 1) {
		if (!UiSelHeroSingDialog(
		        pfile_ui_set_hero_infos,
		        pfile_ui_save_create,
		        pfile_delete_save,
		        pfile_ui_set_class_stats,
		        &dlgresult,
		        gszHero,
		        &gnDifficulty))
			app_fatal("Unable to display SelHeroSing");

		if (dlgresult == SELHERO_CONTINUE)
			gbLoadGame = TRUE;
		else
			gbLoadGame = FALSE;

	} else if (!UiSelHeroMultDialog(
	               pfile_ui_set_hero_infos,
	               pfile_ui_save_create,
	               pfile_delete_save,
	               pfile_ui_set_class_stats,
	               &dlgresult,
	               &hero_is_created,
	               gszHero)) {
		app_fatal("Can't load multiplayer dialog");
	}
	if (dlgresult == SELHERO_PREVIOUS) {
		SErrSetLastError(1223);
		return FALSE;
	}

	pfile_create_player_description(cdesc, cdlen);
	if (multi) {
		if (mode == 'BNET')
			*multi = hero_is_created || !plr[myplr].pBattleNet;
		else
			*multi = hero_is_created;
	}
	if (cname && clen)
		SStrCopy(cname, gszHero, clen);

	return TRUE;
}

void mainmenu_loop()
{
	BOOL done;
	int menu;

	done = FALSE;
	mainmenu_refresh_music();

	do {
		menu = 0;
		if (!UiMainMenuDialog(gszProductName, &menu, effects_play_sound, 30))
			app_fatal("Unable to display mainmenu");

		switch (menu) {
		case MAINMENU_SINGLE_PLAYER:
			if (!mainmenu_single_player())
				done = TRUE;
			break;
		case MAINMENU_MULTIPLAYER:
			if (!mainmenu_multi_player())
				done = TRUE;
			break;
		case MAINMENU_REPLAY_INTRO:
		case MAINMENU_ATTRACT_MODE:
#ifdef SPAWN
			done = FALSE;
#else
			if (gbActive)
				mainmenu_play_intro();
#endif
			break;
		case MAINMENU_SHOW_CREDITS:
			UiCreditsDialog(16);
			break;
		case MAINMENU_EXIT_DIABLO:
			done = TRUE;
			break;
		}
	} while (!done);

	music_stop();
}

BOOL mainmenu_single_player()
{
	gbMaxPlayers = 1;
	return mainmenu_init_menu(SELHERO_NEW_DUNGEON);
}

BOOL mainmenu_init_menu(int type)
{
	BOOL success;

	if (type == SELHERO_PREVIOUS)
		return TRUE;

	music_stop();

	success = StartGame(type != SELHERO_CONTINUE, type != SELHERO_CONNECT);
	if (success)
		mainmenu_refresh_music();

	return success;
}

BOOL mainmenu_multi_player()
{
	gbMaxPlayers = MAX_PLRS;
	return mainmenu_init_menu(SELHERO_CONNECT);
}

#ifndef SPAWN
void mainmenu_play_intro()
{
	music_stop();
	play_movie("gendata\\diablo1.smk", TRUE);
	mainmenu_refresh_music();
}
#endif

DEVILUTION_END_NAMESPACE
<|MERGE_RESOLUTION|>--- conflicted
+++ resolved
@@ -1,177 +1,173 @@
-/**
- * @file mainmenu.cpp
- *
- * Implementation of functions for interacting with the main menu.
- */
-#include "all.h"
-#include "../3rdParty/Storm/Source/storm.h"
-#include "../DiabloUI/diabloui.h"
-
-DEVILUTION_BEGIN_NAMESPACE
-
-char gszHero[16];
-
-/* data */
-
-/** The active music track id for the main menu. */
-int menu_music_track_id = TMUSIC_INTRO;
-
-void mainmenu_refresh_music()
-{
-	music_start(menu_music_track_id);
-#ifndef SPAWN
-	do {
-		menu_music_track_id++;
-		if (menu_music_track_id == NUM_MUSIC)
-			menu_music_track_id = TMUSIC_TOWN;
-	} while (menu_music_track_id == TMUSIC_TOWN || menu_music_track_id == TMUSIC_L1);
-#endif
-}
-
-void mainmenu_change_name(int arg1, int arg2, int arg3, int arg4, char *name_1, char *name_2)
-{
-	if (UiValidPlayerName(name_2))
-		pfile_rename_hero(name_1, name_2);
-}
-
-<<<<<<< HEAD
-int mainmenu_select_hero_dialog(
-=======
-BOOL __stdcall mainmenu_select_hero_dialog(
->>>>>>> 7e45f8bc
-    const _SNETPROGRAMDATA *client_info,
-    const _SNETPLAYERDATA *user_info,
-    const _SNETUIDATA *ui_info,
-    const _SNETVERSIONDATA *fileinfo,
-    DWORD mode,
-    char *cname, DWORD clen,
-    char *cdesc, DWORD cdlen,
-    BOOL *multi)
-{
-	BOOL hero_is_created = TRUE;
-	int dlgresult = 0;
-	if (gbMaxPlayers == 1) {
-		if (!UiSelHeroSingDialog(
-		        pfile_ui_set_hero_infos,
-		        pfile_ui_save_create,
-		        pfile_delete_save,
-		        pfile_ui_set_class_stats,
-		        &dlgresult,
-		        gszHero,
-		        &gnDifficulty))
-			app_fatal("Unable to display SelHeroSing");
-
-		if (dlgresult == SELHERO_CONTINUE)
-			gbLoadGame = TRUE;
-		else
-			gbLoadGame = FALSE;
-
-	} else if (!UiSelHeroMultDialog(
-	               pfile_ui_set_hero_infos,
-	               pfile_ui_save_create,
-	               pfile_delete_save,
-	               pfile_ui_set_class_stats,
-	               &dlgresult,
-	               &hero_is_created,
-	               gszHero)) {
-		app_fatal("Can't load multiplayer dialog");
-	}
-	if (dlgresult == SELHERO_PREVIOUS) {
-		SErrSetLastError(1223);
-		return FALSE;
-	}
-
-	pfile_create_player_description(cdesc, cdlen);
-	if (multi) {
-		if (mode == 'BNET')
-			*multi = hero_is_created || !plr[myplr].pBattleNet;
-		else
-			*multi = hero_is_created;
-	}
-	if (cname && clen)
-		SStrCopy(cname, gszHero, clen);
-
-	return TRUE;
-}
-
-void mainmenu_loop()
-{
-	BOOL done;
-	int menu;
-
-	done = FALSE;
-	mainmenu_refresh_music();
-
-	do {
-		menu = 0;
-		if (!UiMainMenuDialog(gszProductName, &menu, effects_play_sound, 30))
-			app_fatal("Unable to display mainmenu");
-
-		switch (menu) {
-		case MAINMENU_SINGLE_PLAYER:
-			if (!mainmenu_single_player())
-				done = TRUE;
-			break;
-		case MAINMENU_MULTIPLAYER:
-			if (!mainmenu_multi_player())
-				done = TRUE;
-			break;
-		case MAINMENU_REPLAY_INTRO:
-		case MAINMENU_ATTRACT_MODE:
-#ifdef SPAWN
-			done = FALSE;
-#else
-			if (gbActive)
-				mainmenu_play_intro();
-#endif
-			break;
-		case MAINMENU_SHOW_CREDITS:
-			UiCreditsDialog(16);
-			break;
-		case MAINMENU_EXIT_DIABLO:
-			done = TRUE;
-			break;
-		}
-	} while (!done);
-
-	music_stop();
-}
-
-BOOL mainmenu_single_player()
-{
-	gbMaxPlayers = 1;
-	return mainmenu_init_menu(SELHERO_NEW_DUNGEON);
-}
-
-BOOL mainmenu_init_menu(int type)
-{
-	BOOL success;
-
-	if (type == SELHERO_PREVIOUS)
-		return TRUE;
-
-	music_stop();
-
-	success = StartGame(type != SELHERO_CONTINUE, type != SELHERO_CONNECT);
-	if (success)
-		mainmenu_refresh_music();
-
-	return success;
-}
-
-BOOL mainmenu_multi_player()
-{
-	gbMaxPlayers = MAX_PLRS;
-	return mainmenu_init_menu(SELHERO_CONNECT);
-}
-
-#ifndef SPAWN
-void mainmenu_play_intro()
-{
-	music_stop();
-	play_movie("gendata\\diablo1.smk", TRUE);
-	mainmenu_refresh_music();
-}
-#endif
-
-DEVILUTION_END_NAMESPACE
+/**
+ * @file mainmenu.cpp
+ *
+ * Implementation of functions for interacting with the main menu.
+ */
+#include "all.h"
+#include "../3rdParty/Storm/Source/storm.h"
+#include "../DiabloUI/diabloui.h"
+
+DEVILUTION_BEGIN_NAMESPACE
+
+char gszHero[16];
+
+/* data */
+
+/** The active music track id for the main menu. */
+int menu_music_track_id = TMUSIC_INTRO;
+
+void mainmenu_refresh_music()
+{
+	music_start(menu_music_track_id);
+#ifndef SPAWN
+	do {
+		menu_music_track_id++;
+		if (menu_music_track_id == NUM_MUSIC)
+			menu_music_track_id = TMUSIC_TOWN;
+	} while (menu_music_track_id == TMUSIC_TOWN || menu_music_track_id == TMUSIC_L1);
+#endif
+}
+
+void mainmenu_change_name(int arg1, int arg2, int arg3, int arg4, char *name_1, char *name_2)
+{
+	if (UiValidPlayerName(name_2))
+		pfile_rename_hero(name_1, name_2);
+}
+
+BOOL mainmenu_select_hero_dialog(
+    const _SNETPROGRAMDATA *client_info,
+    const _SNETPLAYERDATA *user_info,
+    const _SNETUIDATA *ui_info,
+    const _SNETVERSIONDATA *fileinfo,
+    DWORD mode,
+    char *cname, DWORD clen,
+    char *cdesc, DWORD cdlen,
+    BOOL *multi)
+{
+	BOOL hero_is_created = TRUE;
+	int dlgresult = 0;
+	if (gbMaxPlayers == 1) {
+		if (!UiSelHeroSingDialog(
+		        pfile_ui_set_hero_infos,
+		        pfile_ui_save_create,
+		        pfile_delete_save,
+		        pfile_ui_set_class_stats,
+		        &dlgresult,
+		        gszHero,
+		        &gnDifficulty))
+			app_fatal("Unable to display SelHeroSing");
+
+		if (dlgresult == SELHERO_CONTINUE)
+			gbLoadGame = TRUE;
+		else
+			gbLoadGame = FALSE;
+
+	} else if (!UiSelHeroMultDialog(
+	               pfile_ui_set_hero_infos,
+	               pfile_ui_save_create,
+	               pfile_delete_save,
+	               pfile_ui_set_class_stats,
+	               &dlgresult,
+	               &hero_is_created,
+	               gszHero)) {
+		app_fatal("Can't load multiplayer dialog");
+	}
+	if (dlgresult == SELHERO_PREVIOUS) {
+		SErrSetLastError(1223);
+		return FALSE;
+	}
+
+	pfile_create_player_description(cdesc, cdlen);
+	if (multi) {
+		if (mode == 'BNET')
+			*multi = hero_is_created || !plr[myplr].pBattleNet;
+		else
+			*multi = hero_is_created;
+	}
+	if (cname && clen)
+		SStrCopy(cname, gszHero, clen);
+
+	return TRUE;
+}
+
+void mainmenu_loop()
+{
+	BOOL done;
+	int menu;
+
+	done = FALSE;
+	mainmenu_refresh_music();
+
+	do {
+		menu = 0;
+		if (!UiMainMenuDialog(gszProductName, &menu, effects_play_sound, 30))
+			app_fatal("Unable to display mainmenu");
+
+		switch (menu) {
+		case MAINMENU_SINGLE_PLAYER:
+			if (!mainmenu_single_player())
+				done = TRUE;
+			break;
+		case MAINMENU_MULTIPLAYER:
+			if (!mainmenu_multi_player())
+				done = TRUE;
+			break;
+		case MAINMENU_REPLAY_INTRO:
+		case MAINMENU_ATTRACT_MODE:
+#ifdef SPAWN
+			done = FALSE;
+#else
+			if (gbActive)
+				mainmenu_play_intro();
+#endif
+			break;
+		case MAINMENU_SHOW_CREDITS:
+			UiCreditsDialog(16);
+			break;
+		case MAINMENU_EXIT_DIABLO:
+			done = TRUE;
+			break;
+		}
+	} while (!done);
+
+	music_stop();
+}
+
+BOOL mainmenu_single_player()
+{
+	gbMaxPlayers = 1;
+	return mainmenu_init_menu(SELHERO_NEW_DUNGEON);
+}
+
+BOOL mainmenu_init_menu(int type)
+{
+	BOOL success;
+
+	if (type == SELHERO_PREVIOUS)
+		return TRUE;
+
+	music_stop();
+
+	success = StartGame(type != SELHERO_CONTINUE, type != SELHERO_CONNECT);
+	if (success)
+		mainmenu_refresh_music();
+
+	return success;
+}
+
+BOOL mainmenu_multi_player()
+{
+	gbMaxPlayers = MAX_PLRS;
+	return mainmenu_init_menu(SELHERO_CONNECT);
+}
+
+#ifndef SPAWN
+void mainmenu_play_intro()
+{
+	music_stop();
+	play_movie("gendata\\diablo1.smk", TRUE);
+	mainmenu_refresh_music();
+}
+#endif
+
+DEVILUTION_END_NAMESPACE