//HEADER_GOES_HERE

#include "../types.h"

static float mainmenu_cpp_init_value = INFINITY;
char chr_name_str[16];

/* data */

int menu_music_track_id = 5;

void __cdecl mainmenu_refresh_music()
{
    music_start(menu_music_track_id);
    do {
        menu_music_track_id++;
        if (menu_music_track_id == 6)
            menu_music_track_id = 0;
    } while (!menu_music_track_id || menu_music_track_id == 1);
}

void __stdcall mainmenu_create_hero(char *name_1, char *name_2)
{
    if (UiValidPlayerName(name_1))
        pfile_create_save_file(name_1, name_2);
}

int __stdcall mainmenu_select_hero_dialog(
    const struct _SNETPROGRAMDATA *u1,
    const struct _SNETPLAYERDATA *u2,
    const struct _SNETUIDATA *u3,
    const struct _SNETVERSIONDATA *u4,
    DWORD mode,
    char *cname, DWORD clen,
    char *cdesc, DWORD cdlen,
    BOOL *multi)
{
<<<<<<< HEAD
    int a6 = 1;
    int a5 = 0;
=======
    int v10; // eax
    int a6;  // [esp+8h] [ebp-8h]
    int a5;  // [esp+Ch] [ebp-4h]

    a6 = 1;
    a5 = 0;
>>>>>>> ee41cefd
    if (gbMaxPlayers == 1) {
        if (!UiSelHeroSingDialog(
                pfile_ui_set_hero_infos,
                pfile_ui_save_create,
                pfile_delete_save,
                pfile_ui_set_class_stats,
                &a5,
                chr_name_str,
                &gnDifficulty))
            TermMsg("Unable to display SelHeroSing");
<<<<<<< HEAD
        if (a5 == 2)
            dword_5256E8 = TRUE;
        else
            dword_5256E8 = FALSE;
=======
        if (a5 == 2) {
            dword_5256E8 = 1;
            goto LABEL_6;
        }
        dword_5256E8 = 0;
>>>>>>> ee41cefd
    } else if (!UiSelHeroMultDialog(
                   pfile_ui_set_hero_infos,
                   pfile_ui_save_create,
                   pfile_delete_save,
                   pfile_ui_set_class_stats,
                   &a5,
                   &a6,
                   chr_name_str)) {
        TermMsg("Can't load multiplayer dialog");
    }
    if (a5 == 4) {
        SErrSetLastError(1223);
        return 0;
    }
<<<<<<< HEAD
    pfile_create_player_description(cdesc, cdlen);
    if (multi) {
        if (mode == 'BNET')
            *multi = a6 || !plr[myplr].pBattleNet;
        else
            *multi = a6;
    }
    if (cname && clen)
        SStrCopy(cname, chr_name_str, clen);

=======
LABEL_6:
    pfile_create_player_description(cdesc, cdlen);
    if (multi) {
        if (mode == 'BNET')
            v10 = a6 || !plr[myplr].pBattleNet;
        else
            v10 = a6;
        *multi = v10;
    }
    if (cname) {
        if (clen)
            SStrCopy(cname, chr_name_str, clen);
    }
>>>>>>> ee41cefd
    return 1;
}

void __cdecl mainmenu_loop()
{
	int v1; // eax
	int a2; // [esp+0h] [ebp-4h]

	mainmenu_refresh_music();
	do
	{
		while ( 1 )
		{
			a2 = 0;
			if ( !UiMainMenuDialog("Diablo v1.09", &a2, effects_play_sound, 30) )
				TermMsg("Unable to display mainmenu");
			if ( a2 == 1 )
				break;
			switch ( a2 )
			{
				case MAINMENU_MULTIPLAYER:
					v1 = mainmenu_multi_player();
					goto LABEL_15;
				case MAINMENU_REPLAY_INTRO:
					goto LABEL_10;
				case MAINMENU_SHOW_CREDITS:
					UiCreditsDialog(16);
					break;
				case MAINMENU_EXIT_DIABLO:
					goto LABEL_16;
				case MAINMENU_ATTRACT_MODE:
LABEL_10:
					if ( gbActive )
						mainmenu_play_intro();
					break;
			}
		}
		v1 = mainmenu_single_player();
LABEL_15:
		;
	}
	while ( v1 );
LABEL_16:
	music_stop();
}
// 634980: using guessed type int gbActive;

BOOL __cdecl mainmenu_single_player()
{
    gbMaxPlayers = 1;
    return mainmenu_init_menu(1);
}
// 679660: using guessed type char gbMaxPlayers;

BOOL __fastcall mainmenu_init_menu(int type)
{
    if (type == 4)
        return 1;

    music_stop();

    int success = diablo_init_menu(type != 2, type != 3);
    if (success)
        mainmenu_refresh_music();

    return success;
}

BOOL __cdecl mainmenu_multi_player()
{
    gbMaxPlayers = MAX_PLRS;
    return mainmenu_init_menu(3);
}

void __cdecl mainmenu_play_intro()
{
    music_stop();
    play_movie("gendata\\diablo1.smk", 1);
    mainmenu_refresh_music();
}
<|MERGE_RESOLUTION|>--- conflicted
+++ resolved
@@ -1,190 +1,160 @@
-//HEADER_GOES_HERE
-
-#include "../types.h"
-
-static float mainmenu_cpp_init_value = INFINITY;
-char chr_name_str[16];
-
-/* data */
-
-int menu_music_track_id = 5;
-
-void __cdecl mainmenu_refresh_music()
-{
-    music_start(menu_music_track_id);
-    do {
-        menu_music_track_id++;
-        if (menu_music_track_id == 6)
-            menu_music_track_id = 0;
-    } while (!menu_music_track_id || menu_music_track_id == 1);
-}
-
-void __stdcall mainmenu_create_hero(char *name_1, char *name_2)
-{
-    if (UiValidPlayerName(name_1))
-        pfile_create_save_file(name_1, name_2);
-}
-
-int __stdcall mainmenu_select_hero_dialog(
-    const struct _SNETPROGRAMDATA *u1,
-    const struct _SNETPLAYERDATA *u2,
-    const struct _SNETUIDATA *u3,
-    const struct _SNETVERSIONDATA *u4,
-    DWORD mode,
-    char *cname, DWORD clen,
-    char *cdesc, DWORD cdlen,
-    BOOL *multi)
-{
-<<<<<<< HEAD
-    int a6 = 1;
-    int a5 = 0;
-=======
-    int v10; // eax
-    int a6;  // [esp+8h] [ebp-8h]
-    int a5;  // [esp+Ch] [ebp-4h]
-
-    a6 = 1;
-    a5 = 0;
->>>>>>> ee41cefd
-    if (gbMaxPlayers == 1) {
-        if (!UiSelHeroSingDialog(
-                pfile_ui_set_hero_infos,
-                pfile_ui_save_create,
-                pfile_delete_save,
-                pfile_ui_set_class_stats,
-                &a5,
-                chr_name_str,
-                &gnDifficulty))
-            TermMsg("Unable to display SelHeroSing");
-<<<<<<< HEAD
-        if (a5 == 2)
-            dword_5256E8 = TRUE;
-        else
-            dword_5256E8 = FALSE;
-=======
-        if (a5 == 2) {
-            dword_5256E8 = 1;
-            goto LABEL_6;
-        }
-        dword_5256E8 = 0;
->>>>>>> ee41cefd
-    } else if (!UiSelHeroMultDialog(
-                   pfile_ui_set_hero_infos,
-                   pfile_ui_save_create,
-                   pfile_delete_save,
-                   pfile_ui_set_class_stats,
-                   &a5,
-                   &a6,
-                   chr_name_str)) {
-        TermMsg("Can't load multiplayer dialog");
-    }
-    if (a5 == 4) {
-        SErrSetLastError(1223);
-        return 0;
-    }
-<<<<<<< HEAD
-    pfile_create_player_description(cdesc, cdlen);
-    if (multi) {
-        if (mode == 'BNET')
-            *multi = a6 || !plr[myplr].pBattleNet;
-        else
-            *multi = a6;
-    }
-    if (cname && clen)
-        SStrCopy(cname, chr_name_str, clen);
-
-=======
-LABEL_6:
-    pfile_create_player_description(cdesc, cdlen);
-    if (multi) {
-        if (mode == 'BNET')
-            v10 = a6 || !plr[myplr].pBattleNet;
-        else
-            v10 = a6;
-        *multi = v10;
-    }
-    if (cname) {
-        if (clen)
-            SStrCopy(cname, chr_name_str, clen);
-    }
->>>>>>> ee41cefd
-    return 1;
-}
-
-void __cdecl mainmenu_loop()
-{
-	int v1; // eax
-	int a2; // [esp+0h] [ebp-4h]
-
-	mainmenu_refresh_music();
-	do
-	{
-		while ( 1 )
-		{
-			a2 = 0;
-			if ( !UiMainMenuDialog("Diablo v1.09", &a2, effects_play_sound, 30) )
-				TermMsg("Unable to display mainmenu");
-			if ( a2 == 1 )
-				break;
-			switch ( a2 )
-			{
-				case MAINMENU_MULTIPLAYER:
-					v1 = mainmenu_multi_player();
-					goto LABEL_15;
-				case MAINMENU_REPLAY_INTRO:
-					goto LABEL_10;
-				case MAINMENU_SHOW_CREDITS:
-					UiCreditsDialog(16);
-					break;
-				case MAINMENU_EXIT_DIABLO:
-					goto LABEL_16;
-				case MAINMENU_ATTRACT_MODE:
-LABEL_10:
-					if ( gbActive )
-						mainmenu_play_intro();
-					break;
-			}
-		}
-		v1 = mainmenu_single_player();
-LABEL_15:
-		;
-	}
-	while ( v1 );
-LABEL_16:
-	music_stop();
-}
-// 634980: using guessed type int gbActive;
-
-BOOL __cdecl mainmenu_single_player()
-{
-    gbMaxPlayers = 1;
-    return mainmenu_init_menu(1);
-}
-// 679660: using guessed type char gbMaxPlayers;
-
-BOOL __fastcall mainmenu_init_menu(int type)
-{
-    if (type == 4)
-        return 1;
-
-    music_stop();
-
-    int success = diablo_init_menu(type != 2, type != 3);
-    if (success)
-        mainmenu_refresh_music();
-
-    return success;
-}
-
-BOOL __cdecl mainmenu_multi_player()
-{
-    gbMaxPlayers = MAX_PLRS;
-    return mainmenu_init_menu(3);
-}
-
-void __cdecl mainmenu_play_intro()
-{
-    music_stop();
-    play_movie("gendata\\diablo1.smk", 1);
-    mainmenu_refresh_music();
-}
+//HEADER_GOES_HERE
+
+#include "../types.h"
+
+static float mainmenu_cpp_init_value = INFINITY;
+char chr_name_str[16];
+
+/* data */
+
+int menu_music_track_id = 5;
+
+void __cdecl mainmenu_refresh_music()
+{
+    music_start(menu_music_track_id);
+    do {
+        menu_music_track_id++;
+        if (menu_music_track_id == 6)
+            menu_music_track_id = 0;
+    } while (!menu_music_track_id || menu_music_track_id == 1);
+}
+
+void __stdcall mainmenu_create_hero(char *name_1, char *name_2)
+{
+    if (UiValidPlayerName(name_1))
+        pfile_create_save_file(name_1, name_2);
+}
+
+int __stdcall mainmenu_select_hero_dialog(
+    const struct _SNETPROGRAMDATA *u1,
+    const struct _SNETPLAYERDATA *u2,
+    const struct _SNETUIDATA *u3,
+    const struct _SNETVERSIONDATA *u4,
+    DWORD mode,
+    char *cname, DWORD clen,
+    char *cdesc, DWORD cdlen,
+    BOOL *multi)
+{
+    int a6 = 1;
+    int a5 = 0;
+    if (gbMaxPlayers == 1) {
+        if (!UiSelHeroSingDialog(
+                pfile_ui_set_hero_infos,
+                pfile_ui_save_create,
+                pfile_delete_save,
+                pfile_ui_set_class_stats,
+                &a5,
+                chr_name_str,
+                &gnDifficulty))
+            TermMsg("Unable to display SelHeroSing");
+
+        if (a5 == 2)
+            dword_5256E8 = TRUE;
+        else
+            dword_5256E8 = FALSE;
+
+    } else if (!UiSelHeroMultDialog(
+                   pfile_ui_set_hero_infos,
+                   pfile_ui_save_create,
+                   pfile_delete_save,
+                   pfile_ui_set_class_stats,
+                   &a5,
+                   &a6,
+                   chr_name_str)) {
+        TermMsg("Can't load multiplayer dialog");
+    }
+    if (a5 == 4) {
+        SErrSetLastError(1223);
+        return 0;
+    }
+
+    pfile_create_player_description(cdesc, cdlen);
+    if (multi) {
+        if (mode == 'BNET')
+            *multi = a6 || !plr[myplr].pBattleNet;
+        else
+            *multi = a6;
+    }
+    if (cname && clen)
+        SStrCopy(cname, chr_name_str, clen);
+
+    return 1;
+}
+
+void __cdecl mainmenu_loop()
+{
+	int v1; // eax
+	int a2; // [esp+0h] [ebp-4h]
+
+	mainmenu_refresh_music();
+	do
+	{
+		while ( 1 )
+		{
+			a2 = 0;
+			if ( !UiMainMenuDialog("Diablo v1.09", &a2, effects_play_sound, 30) )
+				TermMsg("Unable to display mainmenu");
+			if ( a2 == 1 )
+				break;
+			switch ( a2 )
+			{
+				case MAINMENU_MULTIPLAYER:
+					v1 = mainmenu_multi_player();
+					goto LABEL_15;
+				case MAINMENU_REPLAY_INTRO:
+					goto LABEL_10;
+				case MAINMENU_SHOW_CREDITS:
+					UiCreditsDialog(16);
+					break;
+				case MAINMENU_EXIT_DIABLO:
+					goto LABEL_16;
+				case MAINMENU_ATTRACT_MODE:
+LABEL_10:
+					if ( gbActive )
+						mainmenu_play_intro();
+					break;
+			}
+		}
+		v1 = mainmenu_single_player();
+LABEL_15:
+		;
+	}
+	while ( v1 );
+LABEL_16:
+	music_stop();
+}
+// 634980: using guessed type int gbActive;
+
+BOOL __cdecl mainmenu_single_player()
+{
+    gbMaxPlayers = 1;
+    return mainmenu_init_menu(1);
+}
+// 679660: using guessed type char gbMaxPlayers;
+
+BOOL __fastcall mainmenu_init_menu(int type)
+{
+    if (type == 4)
+        return 1;
+
+    music_stop();
+
+    int success = diablo_init_menu(type != 2, type != 3);
+    if (success)
+        mainmenu_refresh_music();
+
+    return success;
+}
+
+BOOL __cdecl mainmenu_multi_player()
+{
+    gbMaxPlayers = MAX_PLRS;
+    return mainmenu_init_menu(3);
+}
+
+void __cdecl mainmenu_play_intro()
+{
+    music_stop();
+    play_movie("gendata\\diablo1.smk", 1);
+    mainmenu_refresh_music();
+}