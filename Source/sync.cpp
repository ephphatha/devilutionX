--- conflicted
+++ resolved
@@ -1,309 +1,292 @@
-//HEADER_GOES_HERE
-
-#include "../types.h"
-
-<<<<<<< HEAD
-DEVILUTION_BEGIN_NAMESPACE
-
-short sync_word_6AA708[MAXMONSTERS];
-int syncmonsters; // weak
-short sync_word_6AA89C[MAXMONSTERS];
-int syncitems;
-int sgnSyncPInv; // weak
-=======
-WORD sync_word_6AA708[MAXMONSTERS];
-int sgnMonsters;
-WORD sgwLRU[MAXMONSTERS];
-int sgnSyncItem;
-int sgnSyncPInv;
->>>>>>> 736181aa
-
-DWORD __fastcall sync_all_monsters(const BYTE *pbBuf, DWORD dwMaxLen)
-{
-	TSyncHeader *pHdr;
-	int i;
-	BOOL sync;
-
-	if(nummonsters < 1) {
-		return dwMaxLen;
-	}
-	if(dwMaxLen < sizeof(*pHdr) + sizeof(TSyncMonster)) {
-		return dwMaxLen;
-	}
-
-	pHdr = (TSyncHeader *)pbBuf;
-	pbBuf += sizeof(*pHdr);
-	dwMaxLen -= sizeof(*pHdr);
-
-	pHdr->bCmd = CMD_SYNCDATA;
-	pHdr->bLevel = currlevel;
-	pHdr->wLen = 0;
-	SyncPlrInv(pHdr);
-	/// ASSERT: assert(dwMaxLen <= 0xffff);
-	sync_one_monster();
-
-	for(i = 0; i < nummonsters && dwMaxLen >= sizeof(TSyncMonster); i++) {
-		sync = FALSE;
-		if(i < 2) {
-			sync = sync_monster_active2((TSyncMonster *)pbBuf);
-		}
-		if(!sync) {
-			sync = sync_monster_active((TSyncMonster *)pbBuf);
-		}
-		if(!sync) {
-			break;
-		}
-		pbBuf += sizeof(TSyncMonster);
-		pHdr->wLen += sizeof(TSyncMonster);
-		dwMaxLen -= sizeof(TSyncMonster);
-	}
-
-	return dwMaxLen;
-}
-
-void __cdecl sync_one_monster()
-{
-	int i, m;
-
-	for(i = 0; i < nummonsters; i++) {
-		m = monstactive[i];
-		sync_word_6AA708[m] = abs(plr[myplr].WorldX - monster[m]._mx) + abs(plr[myplr].WorldY - monster[m]._my);
-		if(monster[m]._msquelch == 0) {
-			sync_word_6AA708[m] += 0x1000;
-		} else if(sgwLRU[m] != 0) {
-			sgwLRU[m]--;
-		}
-	}
-}
-
-BOOL __fastcall sync_monster_active(TSyncMonster *p)
-{
-	int i, m, ndx;
-	DWORD lru;
-
-	ndx = -1;
-	lru = 0xFFFFFFFF;
-
-	for(i = 0; i < nummonsters; i++) {
-		m = monstactive[i];
-		if(sync_word_6AA708[m] < lru && sgwLRU[m] < 0xFFFE) {
-			lru = sync_word_6AA708[m];
-			ndx = monstactive[i];
-		}
-	}
-
-	if(ndx == -1) {
-		return FALSE;
-	}
-
-	sync_monster_pos(p, ndx);
-	return TRUE;
-}
-
-void __fastcall sync_monster_pos(TSyncMonster *p, int ndx)
-{
-	p->_mndx = ndx;
-	p->_mx = monster[ndx]._mx;
-	p->_my = monster[ndx]._my;
-	p->_menemy = encode_enemy(ndx);
-	p->_mdelta = sync_word_6AA708[ndx] > 255 ? 255 : sync_word_6AA708[ndx];
-
-	sync_word_6AA708[ndx] = 0xFFFF;
-	sgwLRU[ndx] = monster[ndx]._msquelch == 0 ? 0xFFFF : 0xFFFE;
-}
-
-BOOL __fastcall sync_monster_active2(TSyncMonster *p)
-{
-	int i, m, ndx;
-	DWORD lru;
-
-	ndx = -1;
-	lru = 0xFFFE;
-
-	for(i = 0; i < nummonsters; i++) {
-		if(sgnMonsters >= nummonsters) {
-			sgnMonsters = 0;
-		}
-		m = monstactive[sgnMonsters];
-		if(sgwLRU[m] < lru) {
-			lru = sgwLRU[m];
-			ndx = monstactive[sgnMonsters];
-		}
-		sgnMonsters++;
-	}
-
-	if(ndx == -1) {
-		return FALSE;
-	}
-
-	sync_monster_pos(p, ndx);
-	return TRUE;
-}
-
-void __fastcall SyncPlrInv(TSyncHeader *pHdr)
-{
-	int ii;
-	ItemStruct *pItem;
-
-	if(numitems > 0) {
-		if(sgnSyncItem >= numitems) {
-			sgnSyncItem = 0;
-		}
-		ii = itemactive[sgnSyncItem++];
-		pHdr->bItemI = ii;
-		pHdr->bItemX = item[ii]._ix;
-		pHdr->bItemY = item[ii]._iy;
-		pHdr->wItemIndx = item[ii].IDidx;
-		if(item[ii].IDidx == IDI_EAR) {
-			pHdr->wItemCI = (item[ii]._iName[7] << 8) | item[ii]._iName[8];
-			pHdr->dwItemSeed = (item[ii]._iName[9] << 24) | (item[ii]._iName[10] << 16) | (item[ii]._iName[11] << 8) | item[ii]._iName[12];
-			pHdr->bItemId = item[ii]._iName[13];
-			pHdr->bItemDur = item[ii]._iName[14];
-			pHdr->bItemMDur = item[ii]._iName[15];
-			pHdr->bItemCh = item[ii]._iName[16];
-			pHdr->bItemMCh = item[ii]._iName[17];
-			pHdr->wItemVal = (item[ii]._iName[18] << 8) | ((item[ii]._iCurs - 19) << 6) | item[ii]._ivalue;
-			pHdr->dwItemBuff = (item[ii]._iName[19] << 24) | (item[ii]._iName[20] << 16) | (item[ii]._iName[21] << 8) | item[ii]._iName[22];
-		} else {
-			pHdr->wItemCI = item[ii]._iCreateInfo;
-			pHdr->dwItemSeed = item[ii]._iSeed;
-			pHdr->bItemId = item[ii]._iIdentified;
-			pHdr->bItemDur = item[ii]._iDurability;
-			pHdr->bItemMDur = item[ii]._iMaxDur;
-			pHdr->bItemCh = item[ii]._iCharges;
-			pHdr->bItemMCh = item[ii]._iMaxCharges;
-			if(item[ii].IDidx == IDI_GOLD) {
-				pHdr->wItemVal = item[ii]._ivalue;
-			}
-		}
-	} else {
-		pHdr->bItemI = -1;
-	}
-
-	/// ASSERT: assert((DWORD) sgnSyncPInv < NUM_INVLOC);
-	pItem = &plr[myplr].InvBody[sgnSyncPInv];
-	if(pItem->_itype != -1) {
-		pHdr->bPInvLoc = sgnSyncPInv;
-		pHdr->wPInvIndx = pItem->IDidx;
-		pHdr->wPInvCI = pItem->_iCreateInfo;
-		pHdr->dwPInvSeed = pItem->_iSeed;
-		pHdr->bPInvId = pItem->_iIdentified;
-	} else {
-		pHdr->bPInvLoc = -1;
-	}
-
-	sgnSyncPInv++;
-	if(sgnSyncPInv >= NUM_INVLOC) {
-		sgnSyncPInv = 0;
-	}
-}
-
-DWORD __fastcall sync_update(int pnum, const BYTE *pbBuf)
-{
-	TSyncHeader *pHdr;
-	WORD wLen;
-
-	pHdr = (TSyncHeader *)pbBuf;
-	pbBuf += sizeof(*pHdr);
-
-	if(pHdr->bCmd != CMD_SYNCDATA) {
-		app_fatal("bad sync command");
-	}
-
-	/// ASSERT: assert(gbBufferMsgs != BUFFER_PROCESS);
-
-	if(gbBufferMsgs == 1) {
-		return pHdr->wLen + sizeof(*pHdr);
-	}
-	if(pnum == myplr) {
-		return pHdr->wLen + sizeof(*pHdr);
-	}
-
-	for(wLen = pHdr->wLen; wLen >= sizeof(TSyncMonster); wLen -= sizeof(TSyncMonster)) {
-		if(currlevel == pHdr->bLevel) {
-			sync_monster(pnum, (TSyncMonster *)pbBuf);
-		}
-		delta_sync_monster((TSyncMonster *)pbBuf, pHdr->bLevel);
-		pbBuf += sizeof(TSyncMonster);
-	}
-
-	/// ASSERT: assert(wLen == 0);
-
-	return pHdr->wLen + sizeof(*pHdr);
-}
-// 676194: using guessed type char gbBufferMsgs;
-
-void __fastcall sync_monster(int pnum, const TSyncMonster *p)
-{
-	int i, ndx, md, mdx, mdy;
-	DWORD delta;
-
-	ndx = p->_mndx;
-
-	if(monster[ndx]._mhitpoints == 0) {
-		return;
-	}
-
-	for(i = 0; i < nummonsters; i++) {
-		if(monstactive[i] == ndx) {
-			break;
-		}
-	}
-
-	delta = abs(plr[myplr].WorldX - monster[ndx]._mx) + abs(plr[myplr].WorldY - monster[ndx]._my);
-	if(delta > 255) {
-		delta = 255;
-	}
-
-	if(delta < p->_mdelta || (delta == p->_mdelta && pnum > myplr)) {
-		return;
-	}
-	if(monster[ndx]._mfutx == p->_mx && monster[ndx]._mfuty == p->_my) {
-		return;
-	}
-	if(monster[ndx]._mmode == MM_CHARGE || monster[ndx]._mmode == MM_STONE) {
-		return;
-	}
-
-	mdx = abs(monster[ndx]._mx - p->_mx);
-	mdy = abs(monster[ndx]._my - p->_my);
-	if(mdx <= 2 && mdy <= 2) {
-		if(monster[ndx]._mmode < MM_WALK || monster[ndx]._mmode > MM_WALK3) {
-			md = GetDirection(monster[ndx]._mx, monster[ndx]._my, p->_mx, p->_my);
-			if(DirOK(ndx, md)) {
-				M_ClearSquares(ndx);
-				dMonster[monster[ndx]._mx][monster[ndx]._my] = ndx + 1;
-				M_WalkDir(ndx, md);
-				monster[ndx]._msquelch = -1;
-			}
-		}
-	} else if(dMonster[p->_mx][p->_my] == 0) {
-		M_ClearSquares(ndx);
-		dMonster[p->_mx][p->_my] = ndx + 1;
-		monster[ndx]._mx = p->_mx;
-		monster[ndx]._my = p->_my;
-		decode_enemy(ndx, p->_menemy);
-		md = GetDirection(p->_mx, p->_my, monster[ndx]._menemyx, monster[ndx]._menemyy);
-		M_StartStand(ndx, md);
-		monster[ndx]._msquelch = -1;
-	}
-
-	decode_enemy(ndx, p->_menemy);
-}
-
-void __cdecl sync_init()
-{
-<<<<<<< HEAD
-	syncmonsters = 16 * myplr;
-	memset(sync_word_6AA89C, 255, 0x190u);
-}
-// 6AA898: using guessed type int syncmonsters;
-
-DEVILUTION_END_NAMESPACE
-
-=======
-	sgnMonsters = 16 * myplr;
-	memset(sgwLRU, 255, sizeof(sgwLRU));
-}
-
->>>>>>> 736181aa
+//HEADER_GOES_HERE
+
+#include "../types.h"
+
+DEVILUTION_BEGIN_NAMESPACE
+
+WORD sync_word_6AA708[MAXMONSTERS];
+int sgnMonsters;
+WORD sgwLRU[MAXMONSTERS];
+int sgnSyncItem;
+int sgnSyncPInv;
+
+DWORD __fastcall sync_all_monsters(const BYTE *pbBuf, DWORD dwMaxLen)
+{
+	TSyncHeader *pHdr;
+	int i;
+	BOOL sync;
+
+	if(nummonsters < 1) {
+		return dwMaxLen;
+	}
+	if(dwMaxLen < sizeof(*pHdr) + sizeof(TSyncMonster)) {
+		return dwMaxLen;
+	}
+
+	pHdr = (TSyncHeader *)pbBuf;
+	pbBuf += sizeof(*pHdr);
+	dwMaxLen -= sizeof(*pHdr);
+
+	pHdr->bCmd = CMD_SYNCDATA;
+	pHdr->bLevel = currlevel;
+	pHdr->wLen = 0;
+	SyncPlrInv(pHdr);
+	/// ASSERT: assert(dwMaxLen <= 0xffff);
+	sync_one_monster();
+
+	for(i = 0; i < nummonsters && dwMaxLen >= sizeof(TSyncMonster); i++) {
+		sync = FALSE;
+		if(i < 2) {
+			sync = sync_monster_active2((TSyncMonster *)pbBuf);
+		}
+		if(!sync) {
+			sync = sync_monster_active((TSyncMonster *)pbBuf);
+		}
+		if(!sync) {
+			break;
+		}
+		pbBuf += sizeof(TSyncMonster);
+		pHdr->wLen += sizeof(TSyncMonster);
+		dwMaxLen -= sizeof(TSyncMonster);
+	}
+
+	return dwMaxLen;
+}
+
+void __cdecl sync_one_monster()
+{
+	int i, m;
+
+	for(i = 0; i < nummonsters; i++) {
+		m = monstactive[i];
+		sync_word_6AA708[m] = abs(plr[myplr].WorldX - monster[m]._mx) + abs(plr[myplr].WorldY - monster[m]._my);
+		if(monster[m]._msquelch == 0) {
+			sync_word_6AA708[m] += 0x1000;
+		} else if(sgwLRU[m] != 0) {
+			sgwLRU[m]--;
+		}
+	}
+}
+
+BOOL __fastcall sync_monster_active(TSyncMonster *p)
+{
+	int i, m, ndx;
+	DWORD lru;
+
+	ndx = -1;
+	lru = 0xFFFFFFFF;
+
+	for(i = 0; i < nummonsters; i++) {
+		m = monstactive[i];
+		if(sync_word_6AA708[m] < lru && sgwLRU[m] < 0xFFFE) {
+			lru = sync_word_6AA708[m];
+			ndx = monstactive[i];
+		}
+	}
+
+	if(ndx == -1) {
+		return FALSE;
+	}
+
+	sync_monster_pos(p, ndx);
+	return TRUE;
+}
+
+void __fastcall sync_monster_pos(TSyncMonster *p, int ndx)
+{
+	p->_mndx = ndx;
+	p->_mx = monster[ndx]._mx;
+	p->_my = monster[ndx]._my;
+	p->_menemy = encode_enemy(ndx);
+	p->_mdelta = sync_word_6AA708[ndx] > 255 ? 255 : sync_word_6AA708[ndx];
+
+	sync_word_6AA708[ndx] = 0xFFFF;
+	sgwLRU[ndx] = monster[ndx]._msquelch == 0 ? 0xFFFF : 0xFFFE;
+}
+
+BOOL __fastcall sync_monster_active2(TSyncMonster *p)
+{
+	int i, m, ndx;
+	DWORD lru;
+
+	ndx = -1;
+	lru = 0xFFFE;
+
+	for(i = 0; i < nummonsters; i++) {
+		if(sgnMonsters >= nummonsters) {
+			sgnMonsters = 0;
+		}
+		m = monstactive[sgnMonsters];
+		if(sgwLRU[m] < lru) {
+			lru = sgwLRU[m];
+			ndx = monstactive[sgnMonsters];
+		}
+		sgnMonsters++;
+	}
+
+	if(ndx == -1) {
+		return FALSE;
+	}
+
+	sync_monster_pos(p, ndx);
+	return TRUE;
+}
+
+void __fastcall SyncPlrInv(TSyncHeader *pHdr)
+{
+	int ii;
+	ItemStruct *pItem;
+
+	if(numitems > 0) {
+		if(sgnSyncItem >= numitems) {
+			sgnSyncItem = 0;
+		}
+		ii = itemactive[sgnSyncItem++];
+		pHdr->bItemI = ii;
+		pHdr->bItemX = item[ii]._ix;
+		pHdr->bItemY = item[ii]._iy;
+		pHdr->wItemIndx = item[ii].IDidx;
+		if(item[ii].IDidx == IDI_EAR) {
+			pHdr->wItemCI = (item[ii]._iName[7] << 8) | item[ii]._iName[8];
+			pHdr->dwItemSeed = (item[ii]._iName[9] << 24) | (item[ii]._iName[10] << 16) | (item[ii]._iName[11] << 8) | item[ii]._iName[12];
+			pHdr->bItemId = item[ii]._iName[13];
+			pHdr->bItemDur = item[ii]._iName[14];
+			pHdr->bItemMDur = item[ii]._iName[15];
+			pHdr->bItemCh = item[ii]._iName[16];
+			pHdr->bItemMCh = item[ii]._iName[17];
+			pHdr->wItemVal = (item[ii]._iName[18] << 8) | ((item[ii]._iCurs - 19) << 6) | item[ii]._ivalue;
+			pHdr->dwItemBuff = (item[ii]._iName[19] << 24) | (item[ii]._iName[20] << 16) | (item[ii]._iName[21] << 8) | item[ii]._iName[22];
+		} else {
+			pHdr->wItemCI = item[ii]._iCreateInfo;
+			pHdr->dwItemSeed = item[ii]._iSeed;
+			pHdr->bItemId = item[ii]._iIdentified;
+			pHdr->bItemDur = item[ii]._iDurability;
+			pHdr->bItemMDur = item[ii]._iMaxDur;
+			pHdr->bItemCh = item[ii]._iCharges;
+			pHdr->bItemMCh = item[ii]._iMaxCharges;
+			if(item[ii].IDidx == IDI_GOLD) {
+				pHdr->wItemVal = item[ii]._ivalue;
+			}
+		}
+	} else {
+		pHdr->bItemI = -1;
+	}
+
+	/// ASSERT: assert((DWORD) sgnSyncPInv < NUM_INVLOC);
+	pItem = &plr[myplr].InvBody[sgnSyncPInv];
+	if(pItem->_itype != -1) {
+		pHdr->bPInvLoc = sgnSyncPInv;
+		pHdr->wPInvIndx = pItem->IDidx;
+		pHdr->wPInvCI = pItem->_iCreateInfo;
+		pHdr->dwPInvSeed = pItem->_iSeed;
+		pHdr->bPInvId = pItem->_iIdentified;
+	} else {
+		pHdr->bPInvLoc = -1;
+	}
+
+	sgnSyncPInv++;
+	if(sgnSyncPInv >= NUM_INVLOC) {
+		sgnSyncPInv = 0;
+	}
+}
+
+DWORD __fastcall sync_update(int pnum, const BYTE *pbBuf)
+{
+	TSyncHeader *pHdr;
+	WORD wLen;
+
+	pHdr = (TSyncHeader *)pbBuf;
+	pbBuf += sizeof(*pHdr);
+
+	if(pHdr->bCmd != CMD_SYNCDATA) {
+		app_fatal("bad sync command");
+	}
+
+	/// ASSERT: assert(gbBufferMsgs != BUFFER_PROCESS);
+
+	if(gbBufferMsgs == 1) {
+		return pHdr->wLen + sizeof(*pHdr);
+	}
+	if(pnum == myplr) {
+		return pHdr->wLen + sizeof(*pHdr);
+	}
+
+	for(wLen = pHdr->wLen; wLen >= sizeof(TSyncMonster); wLen -= sizeof(TSyncMonster)) {
+		if(currlevel == pHdr->bLevel) {
+			sync_monster(pnum, (TSyncMonster *)pbBuf);
+		}
+		delta_sync_monster((TSyncMonster *)pbBuf, pHdr->bLevel);
+		pbBuf += sizeof(TSyncMonster);
+	}
+
+	/// ASSERT: assert(wLen == 0);
+
+	return pHdr->wLen + sizeof(*pHdr);
+}
+// 676194: using guessed type char gbBufferMsgs;
+
+void __fastcall sync_monster(int pnum, const TSyncMonster *p)
+{
+	int i, ndx, md, mdx, mdy;
+	DWORD delta;
+
+	ndx = p->_mndx;
+
+	if(monster[ndx]._mhitpoints == 0) {
+		return;
+	}
+
+	for(i = 0; i < nummonsters; i++) {
+		if(monstactive[i] == ndx) {
+			break;
+		}
+	}
+
+	delta = abs(plr[myplr].WorldX - monster[ndx]._mx) + abs(plr[myplr].WorldY - monster[ndx]._my);
+	if(delta > 255) {
+		delta = 255;
+	}
+
+	if(delta < p->_mdelta || (delta == p->_mdelta && pnum > myplr)) {
+		return;
+	}
+	if(monster[ndx]._mfutx == p->_mx && monster[ndx]._mfuty == p->_my) {
+		return;
+	}
+	if(monster[ndx]._mmode == MM_CHARGE || monster[ndx]._mmode == MM_STONE) {
+		return;
+	}
+
+	mdx = abs(monster[ndx]._mx - p->_mx);
+	mdy = abs(monster[ndx]._my - p->_my);
+	if(mdx <= 2 && mdy <= 2) {
+		if(monster[ndx]._mmode < MM_WALK || monster[ndx]._mmode > MM_WALK3) {
+			md = GetDirection(monster[ndx]._mx, monster[ndx]._my, p->_mx, p->_my);
+			if(DirOK(ndx, md)) {
+				M_ClearSquares(ndx);
+				dMonster[monster[ndx]._mx][monster[ndx]._my] = ndx + 1;
+				M_WalkDir(ndx, md);
+				monster[ndx]._msquelch = -1;
+			}
+		}
+	} else if(dMonster[p->_mx][p->_my] == 0) {
+		M_ClearSquares(ndx);
+		dMonster[p->_mx][p->_my] = ndx + 1;
+		monster[ndx]._mx = p->_mx;
+		monster[ndx]._my = p->_my;
+		decode_enemy(ndx, p->_menemy);
+		md = GetDirection(p->_mx, p->_my, monster[ndx]._menemyx, monster[ndx]._menemyy);
+		M_StartStand(ndx, md);
+		monster[ndx]._msquelch = -1;
+	}
+
+	decode_enemy(ndx, p->_menemy);
+}
+
+void __cdecl sync_init()
+{
+	sgnMonsters = 16 * myplr;
+	memset(sgwLRU, 255, sizeof(sgwLRU));
+}
+
+DEVILUTION_END_NAMESPACE