--- conflicted
+++ resolved
@@ -1,64 +1,48 @@
-/**
- * @file palette.h
- *
- * Interface of functions for handling the engines color palette.
- */
-#ifndef __PALETTE_H__
-#define __PALETTE_H__
-
-<<<<<<< HEAD
-DEVILUTION_BEGIN_NAMESPACE
-=======
-extern PALETTEENTRY system_palette[256];
->>>>>>> 39a9ada5
-
-#ifdef __cplusplus
-extern "C" {
-#endif
-
-extern SDL_Color logical_palette[256];
-extern SDL_Color system_palette[256];
-extern SDL_Color orig_palette[256];
-
-void palette_update();
-void SaveGamma();
-void palette_init();
-void LoadPalette(const char *pszFileName);
-void LoadRndLvlPal(int l);
-void ResetPal();
-void IncreaseGamma();
-void ApplyGamma(SDL_Color *dst, const SDL_Color *src, int n);
-void DecreaseGamma();
-int UpdateGamma(int gamma);
-void BlackPalette();
-void SetFadeLevel(DWORD fadeval);
-void PaletteFadeIn(int fr);
-void PaletteFadeOut(int fr);
-void palette_update_caves();
-#ifdef HELLFIRE
-void palette_update_crypt();
-void palette_update_hive();
-#endif
-void palette_update_quest_palette(int n);
-BOOL palette_get_color_cycling();
-BOOL palette_set_color_cycling(BOOL enabled);
-
-<<<<<<< HEAD
-/* rdata */
-
-/* data */
-
-extern int gamma_correction;
-#ifndef HELLFIRE
-extern BOOL color_cycling_enabled;
-#endif
-
-#ifdef __cplusplus
-}
-#endif
-
-DEVILUTION_END_NAMESPACE
-
-=======
->>>>>>> 39a9ada5
-#endif /* __PALETTE_H__ */
+/**
+ * @file palette.h
+ *
+ * Interface of functions for handling the engines color palette.
+ */
+#ifndef __PALETTE_H__
+#define __PALETTE_H__
+
+DEVILUTION_BEGIN_NAMESPACE
+
+#ifdef __cplusplus
+extern "C" {
+#endif
+
+extern SDL_Color logical_palette[256];
+extern SDL_Color system_palette[256];
+extern SDL_Color orig_palette[256];
+
+void palette_update();
+void SaveGamma();
+void palette_init();
+void LoadPalette(const char *pszFileName);
+void LoadRndLvlPal(int l);
+void ResetPal();
+void IncreaseGamma();
+void ApplyGamma(SDL_Color *dst, const SDL_Color *src, int n);
+void DecreaseGamma();
+int UpdateGamma(int gamma);
+void BlackPalette();
+void SetFadeLevel(DWORD fadeval);
+void PaletteFadeIn(int fr);
+void PaletteFadeOut(int fr);
+void palette_update_caves();
+#ifdef HELLFIRE
+void palette_update_crypt();
+void palette_update_hive();
+#endif
+void palette_update_quest_palette(int n);
+BOOL palette_get_color_cycling();
+BOOL palette_set_color_cycling(BOOL enabled);
+
+#ifdef __cplusplus
+}
+#endif
+
+DEVILUTION_END_NAMESPACE
+
+#endif /* __PALETTE_H__ */