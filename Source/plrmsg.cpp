--- conflicted
+++ resolved
@@ -1,169 +1,160 @@
-/**
- * @file plrmsg.cpp
- *
- * Implementation of functionality for printing the ingame chat messages.
- */
-#include "all.h"
-
-DEVILUTION_BEGIN_NAMESPACE
-
-static BYTE plr_msg_slot;
-_plrmsg plr_msgs[PMSG_COUNT];
-
-/** Maps from player_num to text colour, as used in chat messages. */
-const char text_color_from_player_num[MAX_PLRS + 1] = { COL_WHITE, COL_WHITE, COL_WHITE, COL_WHITE, COL_GOLD };
-
-void plrmsg_delay(BOOL delay)
-{
-	int i;
-	_plrmsg *pMsg;
-	static DWORD plrmsg_ticks;
-
-	if (delay) {
-		plrmsg_ticks = -SDL_GetTicks();
-		return;
-	}
-
-	plrmsg_ticks += SDL_GetTicks();
-	pMsg = plr_msgs;
-	for (i = 0; i < PMSG_COUNT; i++, pMsg++)
-		pMsg->time += plrmsg_ticks;
-}
-
-char *ErrorPlrMsg(const char *pszMsg)
-{
-	char *result;
-	_plrmsg *pMsg = &plr_msgs[plr_msg_slot];
-	plr_msg_slot = (plr_msg_slot + 1) & (PMSG_COUNT - 1);
-	pMsg->player = MAX_PLRS;
-	pMsg->time = SDL_GetTicks();
-	result = strncpy(pMsg->str, pszMsg, sizeof(pMsg->str));
-	pMsg->str[sizeof(pMsg->str) - 1] = '\0';
-	return result;
-}
-
-size_t EventPlrMsg(const char *pszFmt, ...)
-{
-	_plrmsg *pMsg;
-	va_list va;
-
-	va_start(va, pszFmt);
-	pMsg = &plr_msgs[plr_msg_slot];
-	plr_msg_slot = (plr_msg_slot + 1) & (PMSG_COUNT - 1);
-	pMsg->player = MAX_PLRS;
-	pMsg->time = SDL_GetTicks();
-	vsprintf(pMsg->str, pszFmt, va);
-	va_end(va);
-	return strlen(pMsg->str);
-}
-
-void SendPlrMsg(int pnum, const char *pszStr)
-{
-	_plrmsg *pMsg = &plr_msgs[plr_msg_slot];
-	plr_msg_slot = (plr_msg_slot + 1) & (PMSG_COUNT - 1);
-	pMsg->player = pnum;
-	pMsg->time = SDL_GetTicks();
-	strlen(plr[pnum]._pName); /* these are used in debug */
-	strlen(pszStr);
-	sprintf(pMsg->str, "%s (lvl %d): %s", plr[pnum]._pName, plr[pnum]._pLevel, pszStr);
-}
-
-void ClearPlrMsg()
-{
-	int i;
-	_plrmsg *pMsg = plr_msgs;
-	DWORD tick = SDL_GetTicks();
-
-	for (i = 0; i < PMSG_COUNT; i++, pMsg++) {
-		if ((int)(tick - pMsg->time) > 10000)
-			pMsg->str[0] = '\0';
-	}
-}
-
-void InitPlrMsg()
-{
-	memset(plr_msgs, 0, sizeof(plr_msgs));
-	plr_msg_slot = 0;
-}
-
-void DrawPlrMsg()
-{
-	int i;
-	DWORD x = 10 + SCREEN_X;
-	DWORD y = 70 + SCREEN_Y;
-	DWORD width = SCREEN_WIDTH - 20;
-	_plrmsg *pMsg;
-
-	if (chrflag || questlog) {
-<<<<<<< HEAD
-		x = 330 + SCREEN_X;
-		width -= 300;
-	}
-	if (invflag || sbookflag)
-		width -= 300;
-
-	if (width < 300)
-		return;
-
-	if (width > 620)
-		width = 620;
-=======
-		if (invflag || sbookflag)
-			return;
-		x += SPANEL_WIDTH;
-		width -= SPANEL_WIDTH;
-	} else if (invflag || sbookflag)
-		width -= SPANEL_WIDTH;
->>>>>>> c2d54ad3
-
-	pMsg = plr_msgs;
-	for (i = 0; i < 8; i++) {
-		if (pMsg->str[0])
-			PrintPlrMsg(x, y, width, pMsg->str, text_color_from_player_num[pMsg->player]);
-		pMsg++;
-		y += 35;
-	}
-}
-
-void PrintPlrMsg(DWORD x, DWORD y, DWORD width, const char *str, BYTE col)
-{
-	int line = 0;
-
-	while (*str) {
-		BYTE c;
-		int sx = x;
-		DWORD len = 0;
-		const char *sstr = str;
-		const char *endstr = sstr;
-
-		while (1) {
-			if (*sstr) {
-				c = gbFontTransTbl[(BYTE)*sstr++];
-				c = fontframe[c];
-				len += fontkern[c] + 1;
-				if (!c) // allow wordwrap on blank glyph
-					endstr = sstr;
-				else if (len >= width)
-					break;
-			} else {
-				endstr = sstr;
-				break;
-			}
-		}
-
-		while (str < endstr) {
-			c = gbFontTransTbl[(BYTE)*str++];
-			c = fontframe[c];
-			if (c)
-				PrintChar(sx, y, c, col);
-			sx += fontkern[c] + 1;
-		}
-
-		y += 10;
-		line++;
-		if (line == 3)
-			break;
-	}
-}
-
-DEVILUTION_END_NAMESPACE
+/**
+ * @file plrmsg.cpp
+ *
+ * Implementation of functionality for printing the ingame chat messages.
+ */
+#include "all.h"
+
+DEVILUTION_BEGIN_NAMESPACE
+
+static BYTE plr_msg_slot;
+_plrmsg plr_msgs[PMSG_COUNT];
+
+/** Maps from player_num to text colour, as used in chat messages. */
+const char text_color_from_player_num[MAX_PLRS + 1] = { COL_WHITE, COL_WHITE, COL_WHITE, COL_WHITE, COL_GOLD };
+
+void plrmsg_delay(BOOL delay)
+{
+	int i;
+	_plrmsg *pMsg;
+	static DWORD plrmsg_ticks;
+
+	if (delay) {
+		plrmsg_ticks = -SDL_GetTicks();
+		return;
+	}
+
+	plrmsg_ticks += SDL_GetTicks();
+	pMsg = plr_msgs;
+	for (i = 0; i < PMSG_COUNT; i++, pMsg++)
+		pMsg->time += plrmsg_ticks;
+}
+
+char *ErrorPlrMsg(const char *pszMsg)
+{
+	char *result;
+	_plrmsg *pMsg = &plr_msgs[plr_msg_slot];
+	plr_msg_slot = (plr_msg_slot + 1) & (PMSG_COUNT - 1);
+	pMsg->player = MAX_PLRS;
+	pMsg->time = SDL_GetTicks();
+	result = strncpy(pMsg->str, pszMsg, sizeof(pMsg->str));
+	pMsg->str[sizeof(pMsg->str) - 1] = '\0';
+	return result;
+}
+
+size_t EventPlrMsg(const char *pszFmt, ...)
+{
+	_plrmsg *pMsg;
+	va_list va;
+
+	va_start(va, pszFmt);
+	pMsg = &plr_msgs[plr_msg_slot];
+	plr_msg_slot = (plr_msg_slot + 1) & (PMSG_COUNT - 1);
+	pMsg->player = MAX_PLRS;
+	pMsg->time = SDL_GetTicks();
+	vsprintf(pMsg->str, pszFmt, va);
+	va_end(va);
+	return strlen(pMsg->str);
+}
+
+void SendPlrMsg(int pnum, const char *pszStr)
+{
+	_plrmsg *pMsg = &plr_msgs[plr_msg_slot];
+	plr_msg_slot = (plr_msg_slot + 1) & (PMSG_COUNT - 1);
+	pMsg->player = pnum;
+	pMsg->time = SDL_GetTicks();
+	strlen(plr[pnum]._pName); /* these are used in debug */
+	strlen(pszStr);
+	sprintf(pMsg->str, "%s (lvl %d): %s", plr[pnum]._pName, plr[pnum]._pLevel, pszStr);
+}
+
+void ClearPlrMsg()
+{
+	int i;
+	_plrmsg *pMsg = plr_msgs;
+	DWORD tick = SDL_GetTicks();
+
+	for (i = 0; i < PMSG_COUNT; i++, pMsg++) {
+		if ((int)(tick - pMsg->time) > 10000)
+			pMsg->str[0] = '\0';
+	}
+}
+
+void InitPlrMsg()
+{
+	memset(plr_msgs, 0, sizeof(plr_msgs));
+	plr_msg_slot = 0;
+}
+
+void DrawPlrMsg()
+{
+	int i;
+	DWORD x = 10 + SCREEN_X;
+	DWORD y = 70 + SCREEN_Y;
+	DWORD width = SCREEN_WIDTH - 20;
+	_plrmsg *pMsg;
+
+	if (chrflag || questlog) {
+		x += SPANEL_WIDTH;
+		width -= SPANEL_WIDTH;
+	}
+	if (invflag || sbookflag)
+		width -= SPANEL_WIDTH;
+
+	if (width < 300)
+		return;
+
+	if (width > 620)
+		width = 620;
+
+	pMsg = plr_msgs;
+	for (i = 0; i < 8; i++) {
+		if (pMsg->str[0])
+			PrintPlrMsg(x, y, width, pMsg->str, text_color_from_player_num[pMsg->player]);
+		pMsg++;
+		y += 35;
+	}
+}
+
+void PrintPlrMsg(DWORD x, DWORD y, DWORD width, const char *str, BYTE col)
+{
+	int line = 0;
+
+	while (*str) {
+		BYTE c;
+		int sx = x;
+		DWORD len = 0;
+		const char *sstr = str;
+		const char *endstr = sstr;
+
+		while (1) {
+			if (*sstr) {
+				c = gbFontTransTbl[(BYTE)*sstr++];
+				c = fontframe[c];
+				len += fontkern[c] + 1;
+				if (!c) // allow wordwrap on blank glyph
+					endstr = sstr;
+				else if (len >= width)
+					break;
+			} else {
+				endstr = sstr;
+				break;
+			}
+		}
+
+		while (str < endstr) {
+			c = gbFontTransTbl[(BYTE)*str++];
+			c = fontframe[c];
+			if (c)
+				PrintChar(sx, y, c, col);
+			sx += fontkern[c] + 1;
+		}
+
+		y += 10;
+		line++;
+		if (line == 3)
+			break;
+	}
+}
+
+DEVILUTION_END_NAMESPACE