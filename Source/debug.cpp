/**
 * @file debug.cpp
 *
 * Implementation of debug functions.
 */
#include "all.h"

DEVILUTION_BEGIN_NAMESPACE

#ifdef _DEBUG
BOOL update_seed_check = FALSE;
#endif

#define DEBUGSEEDS 4096
int seed_index;
int level_seeds[NUMLEVELS + 1];
int seed_table[DEBUGSEEDS];

BYTE *pSquareCel;
char dMonsDbg[NUMLEVELS][MAXDUNX][MAXDUNY];
char dFlagDbg[NUMLEVELS][MAXDUNX][MAXDUNY];

void LoadDebugGFX()
{
	if (visiondebug)
		pSquareCel = LoadFileInMem("Data\\Square.CEL", NULL);
}

void FreeDebugGFX()
{
	MemFreeDbg(pSquareCel);
}

<<<<<<< HEAD
=======
#ifdef _DEBUG
void init_seed_desync()
{
	int i;

	for (i = 0; i < DEBUGSEEDS; i++) {
		seed_table[i] = -1;
	}

	seed_index = 0;

	for (i = 0; i < NUMLEVELS; i++) {
		level_seeds[i] = 0;
	}
}

void seed_desync_index_get()
{
	if (currlevel == 0) {
		return;
	}

	update_seed_check = TRUE;
	seed_index = level_seeds[currlevel];
}

void seed_desync_index_set()
{
	if (currlevel == 0) {
		return;
	}

	update_seed_check = FALSE;
	level_seeds[currlevel + 1] = seed_index;
}

void seed_desync_check(int seed)
{
	if (!update_seed_check || seed_index == DEBUGSEEDS || currlevel == 0) {
		return;
	}

	if (seed_table[seed_index] == -1) {
		seed_table[seed_index] = seed;
	} else if (seed != seed_table[seed_index]) {
		app_fatal("Seeds desynced");
	}

	seed_index++;
}
#endif

>>>>>>> 05445884
void CheckDungeonClear()
{
	int i, j;

	for (j = 0; j < MAXDUNY; j++) {
		for (i = 0; i < MAXDUNX; i++) {
			if (dMonster[i][j] != 0)
				app_fatal("Monsters not cleared");
			if (dPlayer[i][j] != 0)
				app_fatal("Players not cleared");

			dMonsDbg[currlevel][i][j] = dFlags[i][j] & BFLAG_VISIBLE;
			dFlagDbg[currlevel][i][j] = dFlags[i][j] & BFLAG_POPULATED;
		}
	}
}

#ifdef _DEBUG
void GiveGoldCheat()
{
	int i, ni;

	for (i = 0; i < NUM_INV_GRID_ELEM; i++) {
		if (!plr[myplr].InvGrid[i]) {
			ni = plr[myplr]._pNumInv++;
			SetPlrHandItem(&plr[myplr].InvList[ni], IDI_GOLD);
			GetPlrHandSeed(&plr[myplr].InvList[ni]);
			plr[myplr].InvList[ni]._ivalue = GOLD_MAX_LIMIT;
			plr[myplr].InvList[ni]._iCurs = ICURS_GOLD_LARGE;
			plr[myplr]._pGold += GOLD_MAX_LIMIT;
			plr[myplr].InvGrid[i] = plr[myplr]._pNumInv;
		}
	}
}

void StoresCheat()
{
	int i;

	numpremium = 0;

	for (i = 0; i < SMITH_PREMIUM_ITEMS; i++)
		premiumitem[i]._itype = ITYPE_NONE;

	SpawnPremium(30);

	for (i = 0; i < 20; i++)
		witchitem[i]._itype = ITYPE_NONE;

	SpawnWitch(30);
}

void TakeGoldCheat()
{
	int i;
	char ig;

	for (i = 0; i < NUM_INV_GRID_ELEM; i++) {
		ig = plr[myplr].InvGrid[i];
		if (ig > 0 && plr[myplr].InvList[ig - 1]._itype == ITYPE_GOLD)
			RemoveInvItem(myplr, ig - 1);
	}

	for (i = 0; i < MAXBELTITEMS; i++) {
		if (plr[myplr].SpdList[i]._itype == ITYPE_GOLD)
			plr[myplr].SpdList[i]._itype = ITYPE_NONE;
	}

	plr[myplr]._pGold = 0;
}

void MaxSpellsCheat()
{
	int i;

	for (i = 1; i < MAX_SPELLS; i++) {
		if (spelldata[i].sBookLvl != -1) {
			plr[myplr]._pMemSpells |= (__int64)1 << (i - 1);
			plr[myplr]._pSplLvl[i] = 10;
		}
	}
}

void SetSpellLevelCheat(char spl, int spllvl)
{
	plr[myplr]._pMemSpells |= (__int64)1 << (spl - 1);
	plr[myplr]._pSplLvl[spl] = spllvl;
}

void SetAllSpellsCheat()
{
	SetSpellLevelCheat(SPL_FIREBOLT, 8);
	SetSpellLevelCheat(SPL_CBOLT, 11);
	SetSpellLevelCheat(SPL_HBOLT, 10);
	SetSpellLevelCheat(SPL_HEAL, 7);
	SetSpellLevelCheat(SPL_HEALOTHER, 5);
	SetSpellLevelCheat(SPL_LIGHTNING, 9);
	SetSpellLevelCheat(SPL_FIREWALL, 5);
	SetSpellLevelCheat(SPL_TELEKINESIS, 3);
	SetSpellLevelCheat(SPL_TOWN, 3);
	SetSpellLevelCheat(SPL_FLASH, 3);
	SetSpellLevelCheat(SPL_RNDTELEPORT, 2);
	SetSpellLevelCheat(SPL_MANASHIELD, 2);
	SetSpellLevelCheat(SPL_WAVE, 4);
	SetSpellLevelCheat(SPL_FIREBALL, 3);
	SetSpellLevelCheat(SPL_STONE, 1);
	SetSpellLevelCheat(SPL_CHAIN, 1);
	SetSpellLevelCheat(SPL_GUARDIAN, 4);
	SetSpellLevelCheat(SPL_ELEMENT, 3);
	SetSpellLevelCheat(SPL_NOVA, 1);
	SetSpellLevelCheat(SPL_GOLEM, 2);
	SetSpellLevelCheat(SPL_FLARE, 1);
	SetSpellLevelCheat(SPL_BONESPIRIT, 1);
}

void PrintDebugPlayer(BOOL bNextPlayer)
{
	char dstr[128];

	if (bNextPlayer)
		dbgplr = ((BYTE)dbgplr + 1) & 3;

	sprintf(dstr, "Plr %i : Active = %i", dbgplr, plr[dbgplr].plractive);
	NetSendCmdString(1 << myplr, dstr);

	if (plr[dbgplr].plractive) {
		sprintf(dstr, "  Plr %i is %s", dbgplr, plr[dbgplr]._pName);
		NetSendCmdString(1 << myplr, dstr);
		sprintf(dstr, "  Lvl = %i : Change = %i", plr[dbgplr].plrlevel, plr[dbgplr]._pLvlChanging);
		NetSendCmdString(1 << myplr, dstr);
		sprintf(dstr, "  x = %i, y = %i : tx = %i, ty = %i", plr[dbgplr].WorldX, plr[dbgplr].WorldY, plr[dbgplr]._ptargx, plr[dbgplr]._ptargy);
		NetSendCmdString(1 << myplr, dstr);
		sprintf(dstr, "  mode = %i : daction = %i : walk[0] = %i", plr[dbgplr]._pmode, plr[dbgplr].destAction, plr[dbgplr].walkpath[0]);
		NetSendCmdString(1 << myplr, dstr);
		sprintf(dstr, "  inv = %i : hp = %i", plr[dbgplr]._pInvincible, plr[dbgplr]._pHitPoints);
		NetSendCmdString(1 << myplr, dstr);
	}
}

void PrintDebugQuest()
{
	char dstr[128];

	sprintf(dstr, "Quest %i :  Active = %i, Var1 = %i", dbgqst, quests[dbgqst]._qactive, quests[dbgqst]._qvar1);
	NetSendCmdString(1 << myplr, dstr);

	dbgqst++;
	if (dbgqst == MAXQUESTS)
		dbgqst = 0;
}

void PrintDebugMonster(int m)
{
	BOOL bActive;
	int i;
	char dstr[128];

	sprintf(dstr, "Monster %i = %s", m, monster[m].mName);
	NetSendCmdString(1 << myplr, dstr);
	sprintf(dstr, "X = %i, Y = %i", monster[m]._mx, monster[m]._my);
	NetSendCmdString(1 << myplr, dstr);
	sprintf(dstr, "Enemy = %i, HP = %i", monster[m]._menemy, monster[m]._mhitpoints);
	NetSendCmdString(1 << myplr, dstr);
	sprintf(dstr, "Mode = %i, Var1 = %i", monster[m]._mmode, monster[m]._mVar1);
	NetSendCmdString(1 << myplr, dstr);

	bActive = FALSE;

	for (i = 0; i < nummonsters; i++) {
		if (monstactive[i] == m)
			bActive = TRUE;
	}

	sprintf(dstr, "Active List = %i, Squelch = %i", bActive, monster[m]._msquelch);
	NetSendCmdString(1 << myplr, dstr);
}

void GetDebugMonster()
{
	int mi1, mi2;

	mi1 = pcursmonst;
	if (mi1 == -1) {
		mi2 = dMonster[cursmx][cursmy];
		if (mi2 != 0) {
			mi1 = mi2 - 1;
			if (mi2 <= 0)
				mi1 = -1 - mi2;
		} else {
			mi1 = dbgmon;
		}
	}
	PrintDebugMonster(mi1);
}

void NextDebugMonster()
{
	char dstr[128];

	dbgmon++;
	if (dbgmon == MAXMONSTERS)
		dbgmon = 0;

	sprintf(dstr, "Current debug monster = %i", dbgmon);
	NetSendCmdString(1 << myplr, dstr);
}
#endif

DEVILUTION_END_NAMESPACE
<|MERGE_RESOLUTION|>--- conflicted
+++ resolved
@@ -1,297 +1,242 @@
-/**
- * @file debug.cpp
- *
- * Implementation of debug functions.
- */
-#include "all.h"
-
-DEVILUTION_BEGIN_NAMESPACE
-
-#ifdef _DEBUG
-BOOL update_seed_check = FALSE;
-#endif
-
-#define DEBUGSEEDS 4096
-int seed_index;
-int level_seeds[NUMLEVELS + 1];
-int seed_table[DEBUGSEEDS];
-
-BYTE *pSquareCel;
-char dMonsDbg[NUMLEVELS][MAXDUNX][MAXDUNY];
-char dFlagDbg[NUMLEVELS][MAXDUNX][MAXDUNY];
-
-void LoadDebugGFX()
-{
-	if (visiondebug)
-		pSquareCel = LoadFileInMem("Data\\Square.CEL", NULL);
-}
-
-void FreeDebugGFX()
-{
-	MemFreeDbg(pSquareCel);
-}
-
-<<<<<<< HEAD
-=======
-#ifdef _DEBUG
-void init_seed_desync()
-{
-	int i;
-
-	for (i = 0; i < DEBUGSEEDS; i++) {
-		seed_table[i] = -1;
-	}
-
-	seed_index = 0;
-
-	for (i = 0; i < NUMLEVELS; i++) {
-		level_seeds[i] = 0;
-	}
-}
-
-void seed_desync_index_get()
-{
-	if (currlevel == 0) {
-		return;
-	}
-
-	update_seed_check = TRUE;
-	seed_index = level_seeds[currlevel];
-}
-
-void seed_desync_index_set()
-{
-	if (currlevel == 0) {
-		return;
-	}
-
-	update_seed_check = FALSE;
-	level_seeds[currlevel + 1] = seed_index;
-}
-
-void seed_desync_check(int seed)
-{
-	if (!update_seed_check || seed_index == DEBUGSEEDS || currlevel == 0) {
-		return;
-	}
-
-	if (seed_table[seed_index] == -1) {
-		seed_table[seed_index] = seed;
-	} else if (seed != seed_table[seed_index]) {
-		app_fatal("Seeds desynced");
-	}
-
-	seed_index++;
-}
-#endif
-
->>>>>>> 05445884
-void CheckDungeonClear()
-{
-	int i, j;
-
-	for (j = 0; j < MAXDUNY; j++) {
-		for (i = 0; i < MAXDUNX; i++) {
-			if (dMonster[i][j] != 0)
-				app_fatal("Monsters not cleared");
-			if (dPlayer[i][j] != 0)
-				app_fatal("Players not cleared");
-
-			dMonsDbg[currlevel][i][j] = dFlags[i][j] & BFLAG_VISIBLE;
-			dFlagDbg[currlevel][i][j] = dFlags[i][j] & BFLAG_POPULATED;
-		}
-	}
-}
-
-#ifdef _DEBUG
-void GiveGoldCheat()
-{
-	int i, ni;
-
-	for (i = 0; i < NUM_INV_GRID_ELEM; i++) {
-		if (!plr[myplr].InvGrid[i]) {
-			ni = plr[myplr]._pNumInv++;
-			SetPlrHandItem(&plr[myplr].InvList[ni], IDI_GOLD);
-			GetPlrHandSeed(&plr[myplr].InvList[ni]);
-			plr[myplr].InvList[ni]._ivalue = GOLD_MAX_LIMIT;
-			plr[myplr].InvList[ni]._iCurs = ICURS_GOLD_LARGE;
-			plr[myplr]._pGold += GOLD_MAX_LIMIT;
-			plr[myplr].InvGrid[i] = plr[myplr]._pNumInv;
-		}
-	}
-}
-
-void StoresCheat()
-{
-	int i;
-
-	numpremium = 0;
-
-	for (i = 0; i < SMITH_PREMIUM_ITEMS; i++)
-		premiumitem[i]._itype = ITYPE_NONE;
-
-	SpawnPremium(30);
-
-	for (i = 0; i < 20; i++)
-		witchitem[i]._itype = ITYPE_NONE;
-
-	SpawnWitch(30);
-}
-
-void TakeGoldCheat()
-{
-	int i;
-	char ig;
-
-	for (i = 0; i < NUM_INV_GRID_ELEM; i++) {
-		ig = plr[myplr].InvGrid[i];
-		if (ig > 0 && plr[myplr].InvList[ig - 1]._itype == ITYPE_GOLD)
-			RemoveInvItem(myplr, ig - 1);
-	}
-
-	for (i = 0; i < MAXBELTITEMS; i++) {
-		if (plr[myplr].SpdList[i]._itype == ITYPE_GOLD)
-			plr[myplr].SpdList[i]._itype = ITYPE_NONE;
-	}
-
-	plr[myplr]._pGold = 0;
-}
-
-void MaxSpellsCheat()
-{
-	int i;
-
-	for (i = 1; i < MAX_SPELLS; i++) {
-		if (spelldata[i].sBookLvl != -1) {
-			plr[myplr]._pMemSpells |= (__int64)1 << (i - 1);
-			plr[myplr]._pSplLvl[i] = 10;
-		}
-	}
-}
-
-void SetSpellLevelCheat(char spl, int spllvl)
-{
-	plr[myplr]._pMemSpells |= (__int64)1 << (spl - 1);
-	plr[myplr]._pSplLvl[spl] = spllvl;
-}
-
-void SetAllSpellsCheat()
-{
-	SetSpellLevelCheat(SPL_FIREBOLT, 8);
-	SetSpellLevelCheat(SPL_CBOLT, 11);
-	SetSpellLevelCheat(SPL_HBOLT, 10);
-	SetSpellLevelCheat(SPL_HEAL, 7);
-	SetSpellLevelCheat(SPL_HEALOTHER, 5);
-	SetSpellLevelCheat(SPL_LIGHTNING, 9);
-	SetSpellLevelCheat(SPL_FIREWALL, 5);
-	SetSpellLevelCheat(SPL_TELEKINESIS, 3);
-	SetSpellLevelCheat(SPL_TOWN, 3);
-	SetSpellLevelCheat(SPL_FLASH, 3);
-	SetSpellLevelCheat(SPL_RNDTELEPORT, 2);
-	SetSpellLevelCheat(SPL_MANASHIELD, 2);
-	SetSpellLevelCheat(SPL_WAVE, 4);
-	SetSpellLevelCheat(SPL_FIREBALL, 3);
-	SetSpellLevelCheat(SPL_STONE, 1);
-	SetSpellLevelCheat(SPL_CHAIN, 1);
-	SetSpellLevelCheat(SPL_GUARDIAN, 4);
-	SetSpellLevelCheat(SPL_ELEMENT, 3);
-	SetSpellLevelCheat(SPL_NOVA, 1);
-	SetSpellLevelCheat(SPL_GOLEM, 2);
-	SetSpellLevelCheat(SPL_FLARE, 1);
-	SetSpellLevelCheat(SPL_BONESPIRIT, 1);
-}
-
-void PrintDebugPlayer(BOOL bNextPlayer)
-{
-	char dstr[128];
-
-	if (bNextPlayer)
-		dbgplr = ((BYTE)dbgplr + 1) & 3;
-
-	sprintf(dstr, "Plr %i : Active = %i", dbgplr, plr[dbgplr].plractive);
-	NetSendCmdString(1 << myplr, dstr);
-
-	if (plr[dbgplr].plractive) {
-		sprintf(dstr, "  Plr %i is %s", dbgplr, plr[dbgplr]._pName);
-		NetSendCmdString(1 << myplr, dstr);
-		sprintf(dstr, "  Lvl = %i : Change = %i", plr[dbgplr].plrlevel, plr[dbgplr]._pLvlChanging);
-		NetSendCmdString(1 << myplr, dstr);
-		sprintf(dstr, "  x = %i, y = %i : tx = %i, ty = %i", plr[dbgplr].WorldX, plr[dbgplr].WorldY, plr[dbgplr]._ptargx, plr[dbgplr]._ptargy);
-		NetSendCmdString(1 << myplr, dstr);
-		sprintf(dstr, "  mode = %i : daction = %i : walk[0] = %i", plr[dbgplr]._pmode, plr[dbgplr].destAction, plr[dbgplr].walkpath[0]);
-		NetSendCmdString(1 << myplr, dstr);
-		sprintf(dstr, "  inv = %i : hp = %i", plr[dbgplr]._pInvincible, plr[dbgplr]._pHitPoints);
-		NetSendCmdString(1 << myplr, dstr);
-	}
-}
-
-void PrintDebugQuest()
-{
-	char dstr[128];
-
-	sprintf(dstr, "Quest %i :  Active = %i, Var1 = %i", dbgqst, quests[dbgqst]._qactive, quests[dbgqst]._qvar1);
-	NetSendCmdString(1 << myplr, dstr);
-
-	dbgqst++;
-	if (dbgqst == MAXQUESTS)
-		dbgqst = 0;
-}
-
-void PrintDebugMonster(int m)
-{
-	BOOL bActive;
-	int i;
-	char dstr[128];
-
-	sprintf(dstr, "Monster %i = %s", m, monster[m].mName);
-	NetSendCmdString(1 << myplr, dstr);
-	sprintf(dstr, "X = %i, Y = %i", monster[m]._mx, monster[m]._my);
-	NetSendCmdString(1 << myplr, dstr);
-	sprintf(dstr, "Enemy = %i, HP = %i", monster[m]._menemy, monster[m]._mhitpoints);
-	NetSendCmdString(1 << myplr, dstr);
-	sprintf(dstr, "Mode = %i, Var1 = %i", monster[m]._mmode, monster[m]._mVar1);
-	NetSendCmdString(1 << myplr, dstr);
-
-	bActive = FALSE;
-
-	for (i = 0; i < nummonsters; i++) {
-		if (monstactive[i] == m)
-			bActive = TRUE;
-	}
-
-	sprintf(dstr, "Active List = %i, Squelch = %i", bActive, monster[m]._msquelch);
-	NetSendCmdString(1 << myplr, dstr);
-}
-
-void GetDebugMonster()
-{
-	int mi1, mi2;
-
-	mi1 = pcursmonst;
-	if (mi1 == -1) {
-		mi2 = dMonster[cursmx][cursmy];
-		if (mi2 != 0) {
-			mi1 = mi2 - 1;
-			if (mi2 <= 0)
-				mi1 = -1 - mi2;
-		} else {
-			mi1 = dbgmon;
-		}
-	}
-	PrintDebugMonster(mi1);
-}
-
-void NextDebugMonster()
-{
-	char dstr[128];
-
-	dbgmon++;
-	if (dbgmon == MAXMONSTERS)
-		dbgmon = 0;
-
-	sprintf(dstr, "Current debug monster = %i", dbgmon);
-	NetSendCmdString(1 << myplr, dstr);
-}
-#endif
-
-DEVILUTION_END_NAMESPACE
+/**
+ * @file debug.cpp
+ *
+ * Implementation of debug functions.
+ */
+#include "all.h"
+
+DEVILUTION_BEGIN_NAMESPACE
+
+#ifdef _DEBUG
+BOOL update_seed_check = FALSE;
+#endif
+
+#define DEBUGSEEDS 4096
+int seed_index;
+int level_seeds[NUMLEVELS + 1];
+int seed_table[DEBUGSEEDS];
+
+BYTE *pSquareCel;
+char dMonsDbg[NUMLEVELS][MAXDUNX][MAXDUNY];
+char dFlagDbg[NUMLEVELS][MAXDUNX][MAXDUNY];
+
+void LoadDebugGFX()
+{
+	if (visiondebug)
+		pSquareCel = LoadFileInMem("Data\\Square.CEL", NULL);
+}
+
+void FreeDebugGFX()
+{
+	MemFreeDbg(pSquareCel);
+}
+
+void CheckDungeonClear()
+{
+	int i, j;
+
+	for (j = 0; j < MAXDUNY; j++) {
+		for (i = 0; i < MAXDUNX; i++) {
+			if (dMonster[i][j] != 0)
+				app_fatal("Monsters not cleared");
+			if (dPlayer[i][j] != 0)
+				app_fatal("Players not cleared");
+
+			dMonsDbg[currlevel][i][j] = dFlags[i][j] & BFLAG_VISIBLE;
+			dFlagDbg[currlevel][i][j] = dFlags[i][j] & BFLAG_POPULATED;
+		}
+	}
+}
+
+#ifdef _DEBUG
+void GiveGoldCheat()
+{
+	int i, ni;
+
+	for (i = 0; i < NUM_INV_GRID_ELEM; i++) {
+		if (!plr[myplr].InvGrid[i]) {
+			ni = plr[myplr]._pNumInv++;
+			SetPlrHandItem(&plr[myplr].InvList[ni], IDI_GOLD);
+			GetPlrHandSeed(&plr[myplr].InvList[ni]);
+			plr[myplr].InvList[ni]._ivalue = GOLD_MAX_LIMIT;
+			plr[myplr].InvList[ni]._iCurs = ICURS_GOLD_LARGE;
+			plr[myplr]._pGold += GOLD_MAX_LIMIT;
+			plr[myplr].InvGrid[i] = plr[myplr]._pNumInv;
+		}
+	}
+}
+
+void StoresCheat()
+{
+	int i;
+
+	numpremium = 0;
+
+	for (i = 0; i < SMITH_PREMIUM_ITEMS; i++)
+		premiumitem[i]._itype = ITYPE_NONE;
+
+	SpawnPremium(30);
+
+	for (i = 0; i < 20; i++)
+		witchitem[i]._itype = ITYPE_NONE;
+
+	SpawnWitch(30);
+}
+
+void TakeGoldCheat()
+{
+	int i;
+	char ig;
+
+	for (i = 0; i < NUM_INV_GRID_ELEM; i++) {
+		ig = plr[myplr].InvGrid[i];
+		if (ig > 0 && plr[myplr].InvList[ig - 1]._itype == ITYPE_GOLD)
+			RemoveInvItem(myplr, ig - 1);
+	}
+
+	for (i = 0; i < MAXBELTITEMS; i++) {
+		if (plr[myplr].SpdList[i]._itype == ITYPE_GOLD)
+			plr[myplr].SpdList[i]._itype = ITYPE_NONE;
+	}
+
+	plr[myplr]._pGold = 0;
+}
+
+void MaxSpellsCheat()
+{
+	int i;
+
+	for (i = 1; i < MAX_SPELLS; i++) {
+		if (spelldata[i].sBookLvl != -1) {
+			plr[myplr]._pMemSpells |= (__int64)1 << (i - 1);
+			plr[myplr]._pSplLvl[i] = 10;
+		}
+	}
+}
+
+void SetSpellLevelCheat(char spl, int spllvl)
+{
+	plr[myplr]._pMemSpells |= (__int64)1 << (spl - 1);
+	plr[myplr]._pSplLvl[spl] = spllvl;
+}
+
+void SetAllSpellsCheat()
+{
+	SetSpellLevelCheat(SPL_FIREBOLT, 8);
+	SetSpellLevelCheat(SPL_CBOLT, 11);
+	SetSpellLevelCheat(SPL_HBOLT, 10);
+	SetSpellLevelCheat(SPL_HEAL, 7);
+	SetSpellLevelCheat(SPL_HEALOTHER, 5);
+	SetSpellLevelCheat(SPL_LIGHTNING, 9);
+	SetSpellLevelCheat(SPL_FIREWALL, 5);
+	SetSpellLevelCheat(SPL_TELEKINESIS, 3);
+	SetSpellLevelCheat(SPL_TOWN, 3);
+	SetSpellLevelCheat(SPL_FLASH, 3);
+	SetSpellLevelCheat(SPL_RNDTELEPORT, 2);
+	SetSpellLevelCheat(SPL_MANASHIELD, 2);
+	SetSpellLevelCheat(SPL_WAVE, 4);
+	SetSpellLevelCheat(SPL_FIREBALL, 3);
+	SetSpellLevelCheat(SPL_STONE, 1);
+	SetSpellLevelCheat(SPL_CHAIN, 1);
+	SetSpellLevelCheat(SPL_GUARDIAN, 4);
+	SetSpellLevelCheat(SPL_ELEMENT, 3);
+	SetSpellLevelCheat(SPL_NOVA, 1);
+	SetSpellLevelCheat(SPL_GOLEM, 2);
+	SetSpellLevelCheat(SPL_FLARE, 1);
+	SetSpellLevelCheat(SPL_BONESPIRIT, 1);
+}
+
+void PrintDebugPlayer(BOOL bNextPlayer)
+{
+	char dstr[128];
+
+	if (bNextPlayer)
+		dbgplr = ((BYTE)dbgplr + 1) & 3;
+
+	sprintf(dstr, "Plr %i : Active = %i", dbgplr, plr[dbgplr].plractive);
+	NetSendCmdString(1 << myplr, dstr);
+
+	if (plr[dbgplr].plractive) {
+		sprintf(dstr, "  Plr %i is %s", dbgplr, plr[dbgplr]._pName);
+		NetSendCmdString(1 << myplr, dstr);
+		sprintf(dstr, "  Lvl = %i : Change = %i", plr[dbgplr].plrlevel, plr[dbgplr]._pLvlChanging);
+		NetSendCmdString(1 << myplr, dstr);
+		sprintf(dstr, "  x = %i, y = %i : tx = %i, ty = %i", plr[dbgplr].WorldX, plr[dbgplr].WorldY, plr[dbgplr]._ptargx, plr[dbgplr]._ptargy);
+		NetSendCmdString(1 << myplr, dstr);
+		sprintf(dstr, "  mode = %i : daction = %i : walk[0] = %i", plr[dbgplr]._pmode, plr[dbgplr].destAction, plr[dbgplr].walkpath[0]);
+		NetSendCmdString(1 << myplr, dstr);
+		sprintf(dstr, "  inv = %i : hp = %i", plr[dbgplr]._pInvincible, plr[dbgplr]._pHitPoints);
+		NetSendCmdString(1 << myplr, dstr);
+	}
+}
+
+void PrintDebugQuest()
+{
+	char dstr[128];
+
+	sprintf(dstr, "Quest %i :  Active = %i, Var1 = %i", dbgqst, quests[dbgqst]._qactive, quests[dbgqst]._qvar1);
+	NetSendCmdString(1 << myplr, dstr);
+
+	dbgqst++;
+	if (dbgqst == MAXQUESTS)
+		dbgqst = 0;
+}
+
+void PrintDebugMonster(int m)
+{
+	BOOL bActive;
+	int i;
+	char dstr[128];
+
+	sprintf(dstr, "Monster %i = %s", m, monster[m].mName);
+	NetSendCmdString(1 << myplr, dstr);
+	sprintf(dstr, "X = %i, Y = %i", monster[m]._mx, monster[m]._my);
+	NetSendCmdString(1 << myplr, dstr);
+	sprintf(dstr, "Enemy = %i, HP = %i", monster[m]._menemy, monster[m]._mhitpoints);
+	NetSendCmdString(1 << myplr, dstr);
+	sprintf(dstr, "Mode = %i, Var1 = %i", monster[m]._mmode, monster[m]._mVar1);
+	NetSendCmdString(1 << myplr, dstr);
+
+	bActive = FALSE;
+
+	for (i = 0; i < nummonsters; i++) {
+		if (monstactive[i] == m)
+			bActive = TRUE;
+	}
+
+	sprintf(dstr, "Active List = %i, Squelch = %i", bActive, monster[m]._msquelch);
+	NetSendCmdString(1 << myplr, dstr);
+}
+
+void GetDebugMonster()
+{
+	int mi1, mi2;
+
+	mi1 = pcursmonst;
+	if (mi1 == -1) {
+		mi2 = dMonster[cursmx][cursmy];
+		if (mi2 != 0) {
+			mi1 = mi2 - 1;
+			if (mi2 <= 0)
+				mi1 = -1 - mi2;
+		} else {
+			mi1 = dbgmon;
+		}
+	}
+	PrintDebugMonster(mi1);
+}
+
+void NextDebugMonster()
+{
+	char dstr[128];
+
+	dbgmon++;
+	if (dbgmon == MAXMONSTERS)
+		dbgmon = 0;
+
+	sprintf(dstr, "Current debug monster = %i", dbgmon);
+	NetSendCmdString(1 << myplr, dstr);
+}
+#endif
+
+DEVILUTION_END_NAMESPACE