/**
 * @file diablo.cpp
 *
 * Implementation of the main game initialization functions.
 */
#include "all.h"
#include "../3rdParty/Storm/Source/storm.h"
#include "../DiabloUI/diabloui.h"

HWND ghMainWnd;
int glMid1Seed[NUMLEVELS + 1];
int glMid2Seed[NUMLEVELS + 1];
int gnLevelTypeTbl[NUMLEVELS];
int MouseX;
int MouseY;
BOOL gbGameLoopStartup;
DWORD glSeedTbl[NUMLEVELS];
BOOL gbRunGame;
int glMid3Seed[NUMLEVELS + 1];
BOOL gbRunGameResult;
BOOL zoomflag;
BOOL gbProcessPlayers;
int glEndSeed[NUMLEVELS + 1];
BOOL gbLoadGame;
HINSTANCE ghInst;
int DebugMonsters[10];
BOOLEAN cineflag;
int force_redraw;
BOOL visiondebug;
/** unused */
BOOL scrollflag;
BOOL light4flag;
BOOL leveldebug;
BOOL monstdebug;
/** unused */
BOOL trigdebug;
int setseed;
int debugmonsttypes;
int PauseMode;
#ifdef HELLFIRE
BOOLEAN UseTheoQuest;
BOOLEAN UseCowFarmer;
BOOLEAN UseNestArt;
BOOLEAN UseBardTest;
BOOLEAN UseBarbarianTest;
BOOLEAN UseMultiTest;
#endif
int sgnTimeoutCurs;
char sgbMouseDown;
int color_cycle_timer;

/* rdata */

/**
 * Specifies whether to give the game exclusive access to the
 * screen, as needed for efficient rendering in fullscreen mode.
 */
BOOL fullscreen = TRUE;
#ifdef _DEBUG
int showintrodebug = 1;
int questdebug = -1;
int debug_mode_key_s;
int debug_mode_key_w;
int debug_mode_key_inverted_v;
int debug_mode_dollar_sign;
int debug_mode_key_d;
int debug_mode_key_i;
int dbgplr;
int dbgqst;
int dbgmon;
int arrowdebug;
int frameflag;
int frameend;
int framerate;
int framestart;
#endif
/** Specifies whether players are in non-PvP mode. */
BOOL FriendlyMode = TRUE;
/** Default quick messages */
char *spszMsgTbl[4] = {
	"I need help! Come Here!",
	"Follow me.",
	"Here's something for you.",
	"Now you DIE!"
};
/** INI files variable names for quick message keys */
char *spszMsgHotKeyTbl[4] = { "F9", "F10", "F11", "F12" };

void FreeGameMem()
{
	music_stop();

	MemFreeDbg(pDungeonCels);
	MemFreeDbg(pMegaTiles);
	MemFreeDbg(pLevelPieces);
	MemFreeDbg(pSpecialCels);
	MemFreeDbg(pSpeedCels);

	FreeMissiles();
	FreeMonsters();
	FreeObjectGFX();
	FreeMonsterSnd();
	FreeTownerGFX();
}

BOOL StartGame(BOOL bNewGame, BOOL bSinglePlayer)
{
	BOOL fExitProgram;
	unsigned int uMsg;

	gbSelectProvider = TRUE;

	do {
		fExitProgram = FALSE;
#ifndef HELLFIRE
		gbLoadGame = FALSE;
#endif

		if (!NetInit(bSinglePlayer, &fExitProgram)) {
			gbRunGameResult = !fExitProgram;
			break;
		}

		gbSelectProvider = FALSE;

		if (bNewGame || !gbValidSaveFile) {
			InitLevels();
			InitQuests();
			InitPortals();
			InitDungMsgs(myplr);
#ifndef HELLFIRE
		}
		if (!gbValidSaveFile || !gbLoadGame) {
<<<<<<< HEAD
#else
			if (!gbValidSaveFile && gbLoadGame)
				inv_diablo_to_hellfire(myplr);
#endif
=======
>>>>>>> cee695c8
			uMsg = WM_DIABNEWGAME;
		} else {
			uMsg = WM_DIABLOADGAME;
		}
		run_game_loop(uMsg);
		NetClose();
#ifndef HELLFIRE
		pfile_create_player_description(0, 0);
	} while (gbRunGameResult);
#else
	} while (gbMaxPlayers == 1 || !gbRunGameResult);
#endif

	SNetDestroy();
	return gbRunGameResult;
}

void run_game_loop(unsigned int uMsg)
{
	BOOL bLoop;
	WNDPROC saveProc;
	MSG msg;

	nthread_ignore_mutex(TRUE);
	start_game(uMsg);
	assert(ghMainWnd);
	saveProc = SetWindowProc(GM_Game);
	control_update_life_mana();
	run_delta_info();
	gbRunGame = TRUE;
	gbProcessPlayers = TRUE;
	gbRunGameResult = TRUE;
	force_redraw = 255;
	DrawAndBlit();
	PaletteFadeIn(8);
	force_redraw = 255;
	gbGameLoopStartup = TRUE;
	nthread_ignore_mutex(FALSE);

	while (gbRunGame) {
		diablo_color_cyc_logic();
		if (PeekMessage(&msg, NULL, 0, 0, PM_NOREMOVE)) {
			SetThreadPriority(GetCurrentThread(), THREAD_PRIORITY_ABOVE_NORMAL);
			while (PeekMessage(&msg, NULL, 0, 0, PM_REMOVE)) {
				if (msg.message == WM_QUIT) {
					gbRunGameResult = FALSE;
					gbRunGame = FALSE;
					break;
				}
				TranslateMessage(&msg);
				DispatchMessage(&msg);
			}
			bLoop = gbRunGame && nthread_has_500ms_passed(FALSE);
			SetThreadPriority(GetCurrentThread(), THREAD_PRIORITY_NORMAL);
			if (!bLoop) {
				continue;
			}
		} else if (!nthread_has_500ms_passed(FALSE)) {
#ifdef SLEEPFIX
			Sleep(1);
#endif
			continue;
		}
		multi_process_network_packets();
		game_loop(gbGameLoopStartup);
#ifndef HELLFIRE
		msgcmd_send_chat();
#endif
		gbGameLoopStartup = FALSE;
		DrawAndBlit();
	}

	if (gbMaxPlayers > 1) {
		pfile_write_hero();
	}

	pfile_flush_W();
	PaletteFadeOut(8);
	SetCursor_(CURSOR_NONE);
	ClearScreenBuffer();
	force_redraw = 255;
	scrollrt_draw_game_screen(TRUE);
	saveProc = SetWindowProc(saveProc);
	assert(saveProc == GM_Game);
	free_game();

	if (cineflag) {
		cineflag = FALSE;
		DoEnding();
	}
}

void start_game(unsigned int uMsg)
{
	zoomflag = TRUE;
	cineflag = FALSE;
	InitCursor();
	InitLightTable();
	LoadDebugGFX();
	assert(ghMainWnd);
	music_stop();
	ShowProgress(uMsg);
	gmenu_init_menu();
	InitLevelCursor();
	sgnTimeoutCurs = CURSOR_NONE;
	sgbMouseDown = 0;
	track_repeat_walk(FALSE);
}

void free_game()
{
	int i;

	FreeControlPan();
	FreeInvGFX();
	FreeGMenu();
	FreeQuestText();
	FreeStoreMem();

	for (i = 0; i < MAX_PLRS; i++)
		FreePlayerGFX(i);

	FreeItemGFX();
	FreeCursor();
	FreeLightTable();
	FreeDebugGFX();
	FreeGameMem();
}

BOOL diablo_get_not_running()
{
	SetLastError(0);
	CreateEvent(NULL, FALSE, FALSE, "DiabloEvent");
#ifdef HELLFIRE
	CreateEvent(NULL, FALSE, FALSE, "HellfireEvent");
#endif
	return GetLastError() != ERROR_ALREADY_EXISTS;
}

/**
 * @brief Main entry point, check env, initialize systesm, play intros, start main menu, shut down
 * @param hInstance A handle to the current instance of the application.
 * @param hPrevInstance Always null
 * @param lpCmdLine The command line for the application
 * @param nCmdShow Initial window state
 */
int APIENTRY WinMain(HINSTANCE hInstance, HINSTANCE hPrevInstance, LPSTR lpCmdLine, int nCmdShow)
{
	HINSTANCE hInst;
	int nData;
	char szFileName[MAX_PATH];
	BOOL bNoEvent;
#ifdef HELLFIRE
	char content[256];
	FILE *file;
#endif

	hInst = hInstance;
#ifndef DEBUGGER
	diablo_reload_process(hInstance);
#endif
	ghInst = hInst;

#ifndef HELLFIRE
	if (RestrictedTest())
		ErrOkDlg(IDD_DIALOG10, 0, "C:\\Src\\Diablo\\Source\\DIABLO.CPP", 877);
	if (ReadOnlyTest()) {
		if (!GetModuleFileName(ghInst, szFileName, sizeof(szFileName)))
			szFileName[0] = '\0';
		DirErrorDlg(szFileName);
	}
#endif

	ShowCursor(FALSE);
	srand(GetTickCount());
	InitHash();
#ifdef HELLFIRE
	alloc_plr();
	lpTopLevelExceptionFilter = SetUnhandledExceptionFilter(diablo_TopLevelExceptionFilter);
#else
	fault_get_filter();
#endif

	bNoEvent = diablo_get_not_running();
<<<<<<< HEAD
#ifdef HELLFIRE
	if (diablo_find_window("DIABLO"))
		return 0;
#endif
=======
>>>>>>> cee695c8
	if (diablo_find_window(GAME_NAME) || !bNoEvent)
		return 0;

#ifdef _DEBUG
	SFileEnableDirectAccess(TRUE);
#endif
	diablo_init_screen();
#ifdef HELLFIRE
	if (lpCmdLine[0] == '\0') {
		content[0] = '\0';
		if (file = fopen("command.txt", "r")) {
			fgets(content, 255, file);
			lpCmdLine = content;
			fclose(file);
		}
	}
#endif
	diablo_parse_flags(lpCmdLine);
	init_create_window(nCmdShow);
	ui_sound_init();
	UiInitialize();
#ifdef SPAWN
	UiSetSpawned(TRUE);
#endif

#ifdef _DEBUG
	if (showintrodebug)
#endif
		play_movie("gendata\\logo.smk", TRUE);

#ifndef SPAWN
<<<<<<< HEAD
	{
		char szValueName[] = "Intro";
		if (!SRegLoadValue(APP_NAME, szValueName, 0, &nData))
			nData = 1;
#ifndef HELLFIRE
		if (nData)
			play_movie("gendata\\diablo1.smk", TRUE);
#else
		play_movie("gendata\\Hellfire.smk", TRUE);
#endif
		SRegSaveValue(APP_NAME, szValueName, 0, 0);
	}
=======
		{
			char szValueName[] = "Intro";
		if (!SRegLoadValue(APP_NAME, szValueName, 0, &nData))
				nData = 1;
			if (nData)
				play_movie("gendata\\diablo1.smk", TRUE);
		SRegSaveValue(APP_NAME, szValueName, 0, 0);
		}
>>>>>>> cee695c8
#endif

#ifdef _DEBUG
	if (showintrodebug) {
#endif
		UiTitleDialog(7);
		BlackPalette();
#ifdef _DEBUG
	}
#endif

	mainmenu_loop();
	UiDestroy();
	SaveGamma();

<<<<<<< HEAD
	if (ghMainWnd) {
		Sleep(300);
		DestroyWindow(ghMainWnd);
	}
=======
		if (ghMainWnd) {
			Sleep(300);
			DestroyWindow(ghMainWnd);
		}
>>>>>>> cee695c8

	return 0;
}

void diablo_parse_flags(char *args)
{
	char c;
#ifdef _DEBUG
	int i;
#endif

	while (*args != '\0') {
		while (isspace(*args)) {
			args++;
		}
<<<<<<< HEAD
		if (_strnicmp("dd_emulate", args, strlen("dd_emulate")) == 0) {
			gbEmulate = 1;
			args += strlen("dd_emulate");
			continue;
		}
		if (_strnicmp("dd_backbuf", args, strlen("dd_backbuf")) == 0) {
			gbBackBuf = 1;
			args += strlen("dd_backbuf");
			continue;
		}
		if (_strnicmp("ds_noduplicates", args, strlen("ds_noduplicates")) == 0) {
			gbDupSounds = FALSE;
			args += strlen("ds_noduplicates");
			continue;
		}
#ifdef HELLFIRE
		char tq[] = "Theoquest";
		if (_strnicmp(tq, args, strlen(tq)) == 0) {
			UseTheoQuest = TRUE;
			args += strlen(tq);
			continue;
		}
		char cq[] = "Cowquest";
		if (_strnicmp(cq, args, strlen(cq)) == 0) {
			UseCowFarmer = TRUE;
			args += strlen(cq);
			continue;
		}
		char na[] = "NestArt";
		if (_strnicmp(na, args, strlen(na)) == 0) {
			UseNestArt = TRUE;
			args += strlen(na);
			continue;
		}
		char bt[] = "Bardtest";
		if (_strnicmp(bt, args, strlen(bt)) == 0) {
			UseBardTest = TRUE;
			args += strlen(bt);
			continue;
		}
		char mt[] = "Multitest";
		if (_strnicmp(mt, bt, strlen(mt)) == 0) { // BUGFIX: secound arg should be args
			UseMultiTest = TRUE;
			args += strlen(mt);
			continue;
		}
		char bb[] = "Barbariantest";
		if (_strnicmp(bb, args, strlen(bb)) == 0) {
			UseBarbarianTest = TRUE;
			args += strlen(bb);
			continue;
		}
#endif
		c = tolower(*args);
		args++;
#ifdef _DEBUG
		switch (c) {
		case '^':
			debug_mode_key_inverted_v = 1;
			break;
		case '$':
			debug_mode_dollar_sign = 1;
			break;
		case 'b':
			/*
			debug_mode_key_b = 1;
		*/
			break;
		case 'd':
			showintrodebug = 0;
			debug_mode_key_d = 1;
			break;
		case 'f':
			EnableFrameCount();
			break;
		case 'i':
			debug_mode_key_i = 1;
			break;
		case 'j':
			/*
			while(isspace(*args)) {
				args++;
=======
		static char de[] = "dd_emulate";
		if (_strnicmp(de, args, strlen(de)) == 0) {
			gbEmulate = TRUE;
			args += strlen(de);
			continue;
		}
		static char db[] = "dd_backbuf";
		if (_strnicmp(db, args, strlen(db)) == 0) {
			gbBackBuf = TRUE;
			args += strlen(db);
			continue;
		}
		static char ds[] = "ds_noduplicates";
		if (_strnicmp(ds, args, strlen(ds)) == 0) {
			gbDupSounds = FALSE;
			args += strlen(ds);
			continue;
		}
			c = tolower(*args);
			args++;
#ifdef _DEBUG
			switch (c) {
			case '^':
			debug_mode_key_inverted_v = TRUE;
				break;
			case '$':
			debug_mode_dollar_sign = TRUE;
				break;
			case 'b':
				/*
			debug_mode_key_b = TRUE;
			*/
				break;
			case 'd':
			showintrodebug = FALSE;
			debug_mode_key_d = TRUE;
				break;
			case 'f':
				EnableFrameCount();
				break;
			case 'i':
			debug_mode_key_i = TRUE;
				break;
			case 'j':
				/*
				while(isspace(*args)) {
					args++;
				}
				i = 0;
				while(isdigit(*args)) {
					i = *args + 10 * i - '0';
					args++;
				}
				debug_mode_key_J_trigger = i;
			*/
				break;
			case 'l':
				setlevel = FALSE;
				leveldebug = TRUE;
				while (isspace(*args)) {
					args++;
				}
				i = 0;
				while (isdigit(*args)) {
					i = *args + 10 * i - '0';
					args++;
				}
				leveltype = i;
				while (isspace(*args)) {
					args++;
				}
				i = 0;
				while (isdigit(*args)) {
					i = *args + 10 * i - '0';
					args++;
				}
				currlevel = i;
				plr[0].plrlevel = i;
				break;
			case 'm':
				monstdebug = TRUE;
				while (isspace(*args)) {
					args++;
				}
				i = 0;
				while (isdigit(*args)) {
					i = *args + 10 * i - '0';
					args++;
				}
				DebugMonsters[debugmonsttypes++] = i;
				break;
			case 'n':
			showintrodebug = FALSE;
				break;
			case 'q':
				while (isspace(*args)) {
					args++;
				}
				i = 0;
				while (isdigit(*args)) {
					i = *args + 10 * i - '0';
					args++;
				}
				questdebug = i;
				break;
			case 'r':
				while (isspace(*args)) {
					args++;
				}
				i = 0;
				while (isdigit(*args)) {
					i = *args + 10 * i - '0';
					args++;
				}
				setseed = i;
				break;
			case 's':
			debug_mode_key_s = TRUE;
				break;
			case 't':
				leveldebug = TRUE;
				setlevel = TRUE;
				while (isspace(*args)) {
					args++;
				}
				i = 0;
				while (isdigit(*args)) {
					i = *args + 10 * i - '0';
					args++;
				}
				setlvlnum = i;
				break;
			case 'v':
				visiondebug = TRUE;
				break;
			case 'w':
			debug_mode_key_w = TRUE;
				break;
			case 'x':
				fullscreen = FALSE;
				break;
>>>>>>> cee695c8
			}
			i = 0;
			while(isdigit(*args)) {
				i = *args + 10 * i - '0';
				args++;
			}
			debug_mode_key_J_trigger = i;
		*/
			break;
		case 'l':
			setlevel = FALSE;
			leveldebug = TRUE;
			while (isspace(*args)) {
				args++;
			}
			i = 0;
			while (isdigit(*args)) {
				i = *args + 10 * i - '0';
				args++;
			}
			leveltype = i;
			while (isspace(*args)) {
				args++;
			}
			i = 0;
			while (isdigit(*args)) {
				i = *args + 10 * i - '0';
				args++;
			}
			currlevel = i;
			plr[0].plrlevel = i;
			break;
		case 'm':
			monstdebug = TRUE;
			while (isspace(*args)) {
				args++;
			}
			i = 0;
			while (isdigit(*args)) {
				i = *args + 10 * i - '0';
				args++;
			}
			DebugMonsters[debugmonsttypes++] = i;
			break;
		case 'n':
			showintrodebug = 0;
			break;
		case 'q':
			while (isspace(*args)) {
				args++;
			}
			i = 0;
			while (isdigit(*args)) {
				i = *args + 10 * i - '0';
				args++;
			}
			questdebug = i;
			break;
		case 'r':
			while (isspace(*args)) {
				args++;
			}
			i = 0;
			while (isdigit(*args)) {
				i = *args + 10 * i - '0';
				args++;
			}
			setseed = i;
			break;
		case 's':
			debug_mode_key_s = 1;
			break;
		case 't':
			leveldebug = TRUE;
			setlevel = TRUE;
			while (isspace(*args)) {
				args++;
			}
			i = 0;
			while (isdigit(*args)) {
				i = *args + 10 * i - '0';
				args++;
			}
			setlvlnum = i;
			break;
		case 'v':
			visiondebug = TRUE;
			break;
		case 'w':
			debug_mode_key_w = 1;
			break;
		case 'x':
			fullscreen = FALSE;
			break;
		}
#endif
	}

void diablo_init_screen()
{
	int i;

	MouseX = SCREEN_WIDTH / 2;
	MouseY = SCREEN_HEIGHT / 2;
	ScrollInfo._sdx = 0;
	ScrollInfo._sdy = 0;
	ScrollInfo._sxoff = 0;
	ScrollInfo._syoff = 0;
	ScrollInfo._sdir = SDIR_NONE;

	for (i = 0; i < 1024; i++)
		PitchTbl[i] = i * BUFFER_WIDTH;

	ClrDiabloMsg();
}

#ifdef HELLFIRE
LONG __stdcall diablo_TopLevelExceptionFilter(PEXCEPTION_POINTERS pExc)
{
	dx_cleanup();
	init_cleanup(0);
	if (lpTopLevelExceptionFilter)
		return lpTopLevelExceptionFilter(pExc);

	return 0;
}
#endif

BOOL diablo_find_window(LPCSTR lpClassName)
{
	HWND hWnd, active;

	hWnd = FindWindow(lpClassName, NULL);
	if (hWnd == NULL)
		return FALSE;

	active = GetLastActivePopup(hWnd);
	if (active != NULL)
		hWnd = active;

	active = GetTopWindow(hWnd);
	if (!active)
		active = hWnd;

	SetForegroundWindow(hWnd);
	SetFocus(active);

	return TRUE;
}

void diablo_reload_process(HINSTANCE hInstance)
{
	DWORD dwSize, dwProcessId;
	BOOL bNoExist;
	char *s;
	long *plMap;
	HWND hWnd, hPrev;
	HANDLE hMap;
	STARTUPINFO si;
	SYSTEM_INFO sinf;
	PROCESS_INFORMATION pi;
	char szReload[MAX_PATH + 16];
	char szFileName[MAX_PATH] = "";

	GetModuleFileName(hInstance, szFileName, sizeof(szFileName));
	wsprintf(szReload, "Reload-%s", szFileName);
	for (s = szReload; *s != '\0'; s++) {
		if (*s == '\\') {
			*s = '/';
		}
	}

	GetSystemInfo(&sinf);
	dwSize = sinf.dwPageSize;
	if (dwSize < 4096) {
		dwSize = 4096;
	}

	hMap = CreateFileMapping(INVALID_HANDLE_VALUE, NULL, SEC_COMMIT | PAGE_READWRITE, 0, dwSize, szReload);
	bNoExist = GetLastError() != ERROR_ALREADY_EXISTS;
	if (hMap == NULL) {
		return;
	}
	plMap = (long *)MapViewOfFile(hMap, FILE_MAP_ALL_ACCESS, 0, 0, dwSize);
	if (plMap == NULL) {
		return;
	}

	if (bNoExist) {
		plMap[0] = -1;
		plMap[1] = 0;
		memset(&si, 0, sizeof(si));
		si.cb = sizeof(si);
		CreateProcess(szFileName, NULL, NULL, NULL, FALSE, CREATE_NEW_PROCESS_GROUP, NULL, NULL, &si, &pi);
		WaitForInputIdle(pi.hProcess, INFINITE);
		CloseHandle(pi.hThread);
		CloseHandle(pi.hProcess);
		while (plMap[0] < 0) {
			Sleep(1000);
		}
		UnmapViewOfFile(plMap);
		CloseHandle(hMap);
		ExitProcess(0);
	}

	if (InterlockedIncrement(&plMap[0]) == 0) {
		plMap[1] = GetCurrentProcessId();
	} else {
		hPrev = GetForegroundWindow();
		hWnd = hPrev;
		while (1) {
			hPrev = GetWindow(hPrev, GW_HWNDPREV);
			if (hPrev == NULL) {
				break;
			}
			hWnd = hPrev;
		}
		while (1) {
			GetWindowThreadProcessId(hWnd, &dwProcessId);
			if (dwProcessId == plMap[1]) {
				SetForegroundWindow(hWnd);
				break;
			}
			hWnd = GetWindow(hWnd, GW_HWNDNEXT);
			if (hWnd == NULL) {
				break;
			}
		}
		UnmapViewOfFile(plMap);
		CloseHandle(hMap);
		ExitProcess(0);
	}
}

BOOL PressEscKey()
{
	BOOL rv = FALSE;

	if (doomflag) {
		doom_close();
		rv = TRUE;
	}
	if (helpflag) {
		helpflag = FALSE;
		rv = TRUE;
	}

	if (qtextflag) {
		qtextflag = FALSE;
		stream_stop();
		rv = TRUE;
	} else if (stextflag) {
		STextESC();
		rv = TRUE;
	}

	if (msgflag) {
		msgdelay = 0;
		rv = TRUE;
	}
	if (talkflag) {
		control_reset_talk();
		rv = TRUE;
	}
	if (dropGoldFlag) {
		control_drop_gold(VK_ESCAPE);
		rv = TRUE;
	}
	if (spselflag) {
		spselflag = FALSE;
		rv = TRUE;
	}

	return rv;
}

LRESULT CALLBACK DisableInputWndProc(HWND hWnd, UINT uMsg, WPARAM wParam, LPARAM lParam)
{
	switch (uMsg) {
	case WM_KEYDOWN:
	case WM_KEYUP:
	case WM_CHAR:
	case WM_SYSKEYDOWN:
	case WM_SYSCOMMAND:
	case WM_MOUSEMOVE:
		return 0;
	case WM_LBUTTONDOWN:
		if (sgbMouseDown != 0)
			return 0;
		sgbMouseDown = 1;
		SetCapture(hWnd);
		return 0;
	case WM_LBUTTONUP:
		if (sgbMouseDown != 1)
			return 0;
		sgbMouseDown = 0;
		ReleaseCapture();
		return 0;
	case WM_RBUTTONDOWN:
		if (sgbMouseDown != 0)
			return 0;
		sgbMouseDown = 2;
		SetCapture(hWnd);
		return 0;
	case WM_RBUTTONUP:
		if (sgbMouseDown != 2)
			return 0;
		sgbMouseDown = 0;
		ReleaseCapture();
		return 0;
	case WM_CAPTURECHANGED:
		if (hWnd == (HWND)lParam)
			return 0;
		sgbMouseDown = 0;
		return 0;
	}

	return MainWndProc(hWnd, uMsg, wParam, lParam);
}

LRESULT CALLBACK GM_Game(HWND hWnd, UINT uMsg, WPARAM wParam, LPARAM lParam)
{
	switch (uMsg) {
	case WM_KEYDOWN:
		PressKey(wParam);
		return 0;
	case WM_KEYUP:
		ReleaseKey(wParam);
		return 0;
	case WM_CHAR:
		PressChar(wParam);
		return 0;
	case WM_SYSKEYDOWN:
		if (PressSysKey(wParam))
			return 0;
		break;
	case WM_SYSCOMMAND:
		if (wParam == SC_CLOSE) {
			gbRunGame = FALSE;
			gbRunGameResult = FALSE;
			return 0;
		}
		break;
	case WM_MOUSEMOVE:
		MouseX = LOWORD(lParam); // BUGFIX (short)LOWORD coords are signed
		MouseY = HIWORD(lParam); // BUGFIX (short)HIWORD coords are signed
		gmenu_on_mouse_move();
		return 0;
	case WM_LBUTTONDOWN:
		MouseX = LOWORD(lParam); // BUGFIX (short)LOWORD coords are signed
		MouseY = HIWORD(lParam); // BUGFIX (short)HIWORD coords are signed
		if (sgbMouseDown == 0) {
			sgbMouseDown = 1;
			SetCapture(hWnd);
			track_repeat_walk(LeftMouseDown(wParam));
		}
		return 0;
	case WM_LBUTTONUP:
		MouseX = LOWORD(lParam); // BUGFIX (short)LOWORD coords are signed
		MouseY = HIWORD(lParam); // BUGFIX (short)HIWORD coords are signed
		if (sgbMouseDown == 1) {
			sgbMouseDown = 0;
			LeftMouseUp();
			track_repeat_walk(FALSE);
			ReleaseCapture();
		}
		return 0;
	case WM_RBUTTONDOWN:
		MouseX = LOWORD(lParam); // BUGFIX (short)LOWORD coords are signed
		MouseY = HIWORD(lParam); // BUGFIX (short)HIWORD coords are signed
		if (sgbMouseDown == 0) {
			sgbMouseDown = 2;
			SetCapture(hWnd);
			RightMouseDown();
		}
		return 0;
	case WM_RBUTTONUP:
		MouseX = LOWORD(lParam); // BUGFIX (short)LOWORD coords are signed
		MouseY = HIWORD(lParam); // BUGFIX (short)HIWORD coords are signed
		if (sgbMouseDown == 2) {
			sgbMouseDown = 0;
			ReleaseCapture();
		}
		return 0;
	case WM_CAPTURECHANGED:
		if (hWnd != (HWND)lParam) {
			sgbMouseDown = 0;
			track_repeat_walk(FALSE);
		}
		break;
	case WM_DIABNEXTLVL:
	case WM_DIABPREVLVL:
	case WM_DIABRTNLVL:
	case WM_DIABSETLVL:
	case WM_DIABWARPLVL:
	case WM_DIABTOWNWARP:
	case WM_DIABTWARPUP:
	case WM_DIABRETOWN:
		if (gbMaxPlayers > 1)
			pfile_write_hero();
		nthread_ignore_mutex(TRUE);
		PaletteFadeOut(8);
		sound_stop();
		music_stop();
		track_repeat_walk(FALSE);
		sgbMouseDown = 0;
		ReleaseCapture();
		ShowProgress(uMsg);
		force_redraw = 255;
		DrawAndBlit();
		if (gbRunGame)
			PaletteFadeIn(8);
		nthread_ignore_mutex(FALSE);
		gbGameLoopStartup = TRUE;
		return 0;
	}

	return MainWndProc(hWnd, uMsg, wParam, lParam);
}

BOOL LeftMouseDown(int wParam)
{
	if (!gmenu_left_mouse(TRUE) && !control_check_talk_btn() && sgnTimeoutCurs == CURSOR_NONE) {
		if (deathflag) {
			control_check_btn_press();
		} else if (PauseMode != 2) {
			if (doomflag) {
				doom_close();
			} else if (spselflag) {
				SetSpell();
			} else if (stextflag != STORE_NONE) {
				CheckStoreBtn();
			} else if (MouseY < PANEL_TOP) {
				if (!gmenu_is_active() && !TryIconCurs()) {
					if (questlog && MouseX > 32 && MouseX < 288 && MouseY > 32 && MouseY < 308) {
						QuestlogESC();
					} else if (qtextflag) {
						qtextflag = FALSE;
						stream_stop();
					} else if (chrflag && MouseX < 320) {
						CheckChrBtns();
					} else if (invflag && MouseX > RIGHT_PANEL) {
						if (!dropGoldFlag)
							CheckInvItem();
					} else if (sbookflag && MouseX > RIGHT_PANEL) {
						CheckSBook();
					} else if (pcurs >= CURSOR_FIRSTITEM) {
						if (TryInvPut()) {
							NetSendCmdPItem(TRUE, CMD_PUTITEM, cursmx, cursmy);
							NewCursor(CURSOR_HAND);
						}
					} else {
						if (plr[myplr]._pStatPts != 0 && !spselflag)
							CheckLvlBtn();
						if (!lvlbtndown)
							return LeftMouseCmd(wParam == MK_SHIFT + MK_LBUTTON);
					}
				}
			} else {
				if (!talkflag && !dropGoldFlag && !gmenu_is_active())
					CheckInvScrn();
				DoPanBtn();
				if (pcurs > CURSOR_HAND && pcurs < CURSOR_FIRSTITEM)
					NewCursor(CURSOR_HAND);
			}
		}
	}

	return FALSE;
}

BOOL LeftMouseCmd(BOOL bShift)
{
	BOOL bNear;

	assert(MouseY < PANEL_TOP); // 352

	if (leveltype == DTYPE_TOWN) {
		if (pcursitem != -1 && pcurs == CURSOR_HAND)
			NetSendCmdLocParam1(TRUE, invflag ? CMD_GOTOGETITEM : CMD_GOTOAGETITEM, cursmx, cursmy, pcursitem);
		if (pcursmonst != -1)
			NetSendCmdLocParam1(TRUE, CMD_TALKXY, cursmx, cursmy, pcursmonst);
		if (pcursitem == -1 && pcursmonst == -1 && pcursplr == -1)
			return TRUE;
	} else {
		bNear = abs(plr[myplr]._px - cursmx) < 2 && abs(plr[myplr]._py - cursmy) < 2;
		if (pcursitem != -1 && pcurs == CURSOR_HAND && !bShift) {
			NetSendCmdLocParam1(TRUE, invflag ? CMD_GOTOGETITEM : CMD_GOTOAGETITEM, cursmx, cursmy, pcursitem);
		} else if (pcursobj != -1 && (!bShift || bNear && object[pcursobj]._oBreak == 1)) {
			NetSendCmdLocParam1(TRUE, pcurs == CURSOR_DISARM ? CMD_DISARMXY : CMD_OPOBJXY, cursmx, cursmy, pcursobj);
		} else if (plr[myplr]._pwtype == WT_RANGED) {
			if (bShift) {
				NetSendCmdLoc(TRUE, CMD_RATTACKXY, cursmx, cursmy);
			} else if (pcursmonst != -1) {
				if (CanTalkToMonst(pcursmonst)) {
					NetSendCmdParam1(TRUE, CMD_ATTACKID, pcursmonst);
				} else {
					NetSendCmdParam1(TRUE, CMD_RATTACKID, pcursmonst);
				}
			} else if (pcursplr != -1 && !FriendlyMode) {
				NetSendCmdParam1(TRUE, CMD_RATTACKPID, pcursplr);
			}
		} else {
			if (bShift) {
				if (pcursmonst != -1) {
					if (CanTalkToMonst(pcursmonst)) {
						NetSendCmdParam1(TRUE, CMD_ATTACKID, pcursmonst);
					} else {
						NetSendCmdLoc(TRUE, CMD_SATTACKXY, cursmx, cursmy);
					}
				} else {
					NetSendCmdLoc(TRUE, CMD_SATTACKXY, cursmx, cursmy);
				}
			} else if (pcursmonst != -1) {
				NetSendCmdParam1(TRUE, CMD_ATTACKID, pcursmonst);
			} else if (pcursplr != -1 && !FriendlyMode) {
				NetSendCmdParam1(TRUE, CMD_ATTACKPID, pcursplr);
			}
		}
		if (!bShift && pcursitem == -1 && pcursobj == -1 && pcursmonst == -1 && pcursplr == -1)
			return TRUE;
	}

	return FALSE;
}

BOOL TryIconCurs()
{
	if (pcurs == CURSOR_RESURRECT) {
		NetSendCmdParam1(TRUE, CMD_RESURRECT, pcursplr);
		return TRUE;
	} else if (pcurs == CURSOR_HEALOTHER) {
		NetSendCmdParam1(TRUE, CMD_HEALOTHER, pcursplr);
		return TRUE;
	} else if (pcurs == CURSOR_TELEKINESIS) {
		DoTelekinesis();
		return TRUE;
	} else if (pcurs == CURSOR_IDENTIFY) {
		if (pcursinvitem != -1) {
			CheckIdentify(myplr, pcursinvitem);
		} else {
			NewCursor(CURSOR_HAND);
		}
		return TRUE;
	} else if (pcurs == CURSOR_REPAIR) {
		if (pcursinvitem != -1) {
			DoRepair(myplr, pcursinvitem);
		} else {
			NewCursor(CURSOR_HAND);
		}
		return TRUE;
	} else if (pcurs == CURSOR_RECHARGE) {
		if (pcursinvitem != -1) {
			DoRecharge(myplr, pcursinvitem);
		} else {
			NewCursor(CURSOR_HAND);
		}
		return TRUE;
#ifdef HELLFIRE
	} else if (pcurs == CURSOR_OIL) {
		if (pcursinvitem != -1) {
			DoOil(myplr, pcursinvitem);
		} else {
			SetCursor_(CURSOR_HAND);
		}
		return TRUE;
#endif
	} else if (pcurs == CURSOR_TELEPORT) {
		if (pcursmonst != -1) {
			NetSendCmdParam3(TRUE, CMD_TSPELLID, pcursmonst, plr[myplr]._pTSpell, GetSpellLevel(myplr, plr[myplr]._pTSpell));
		} else if (pcursplr != -1) {
			NetSendCmdParam3(TRUE, CMD_TSPELLPID, pcursplr, plr[myplr]._pTSpell, GetSpellLevel(myplr, plr[myplr]._pTSpell));
		} else {
			NetSendCmdLocParam2(TRUE, CMD_TSPELLXY, cursmx, cursmy, plr[myplr]._pTSpell, GetSpellLevel(myplr, plr[myplr]._pTSpell));
		}
		NewCursor(CURSOR_HAND);
		return TRUE;
	} else if (pcurs == CURSOR_DISARM && pcursobj == -1) {
		NewCursor(CURSOR_HAND);
		return TRUE;
	}

	return FALSE;
}

void LeftMouseUp()
{
	gmenu_left_mouse(FALSE);
	control_release_talk_btn();
	if (panbtndown)
		CheckBtnUp();
	if (chrbtnactive)
		ReleaseChrBtns();
	if (lvlbtndown)
		ReleaseLvlBtn();
	if (stextflag != STORE_NONE)
		ReleaseStoreBtn();
}

void RightMouseDown()
{
	if (!gmenu_is_active() && sgnTimeoutCurs == CURSOR_NONE && PauseMode != 2 && !plr[myplr]._pInvincible) {
		if (doomflag) {
			doom_close();
		} else if (stextflag == STORE_NONE) {
			if (spselflag) {
				SetSpell();
			} else if (MouseY >= SPANEL_HEIGHT
			    || (!sbookflag || MouseX <= RIGHT_PANEL)
			        && !TryIconCurs()
			        && (pcursinvitem == -1 || !UseInvItem(myplr, pcursinvitem))) {
				if (pcurs == CURSOR_HAND) {
					if (pcursinvitem == -1 || !UseInvItem(myplr, pcursinvitem))
						CheckPlrSpell();
				} else if (pcurs > CURSOR_HAND && pcurs < CURSOR_FIRSTITEM) {
					NewCursor(CURSOR_HAND);
				}
			}
		}
	}
}

BOOL PressSysKey(int wParam)
{
	if (gmenu_is_active() || wParam != VK_F10)
		return FALSE;
	diablo_hotkey_msg(1);
	return TRUE;
}

void diablo_hotkey_msg(DWORD dwMsg)
{
	char *s;
	char szFileName[MAX_PATH];
	char szMsg[MAX_SEND_STR_LEN];

	if (gbMaxPlayers == 1) {
		return;
	}
	if (GetModuleFileName(ghInst, szFileName, sizeof(szFileName)) == 0) {
		app_fatal("Can't get program name");
	}

	s = strrchr(szFileName, '\\');
	if (s != NULL) {
		*s = '\0';
	}

	strcat(szFileName, "\\Diablo.ini");
	assert(dwMsg < sizeof(spszMsgTbl) / sizeof(spszMsgTbl[0]));
	GetPrivateProfileString("NetMsg", spszMsgHotKeyTbl[dwMsg], spszMsgTbl[dwMsg], szMsg, sizeof(szMsg), szFileName);
	NetSendCmdString(-1, szMsg);
}

void ReleaseKey(int vkey)
{
	if (vkey == VK_SNAPSHOT)
		CaptureScreen();
}

void PressKey(int vkey)
{
	if (gmenu_presskeys(vkey) || control_presskeys(vkey)) {
		return;
	}

	if (deathflag) {
		if (sgnTimeoutCurs != CURSOR_NONE) {
			return;
		}
		if (vkey == VK_F9) {
			diablo_hotkey_msg(0);
		}
		if (vkey == VK_F10) {
			diablo_hotkey_msg(1);
		}
		if (vkey == VK_F11) {
			diablo_hotkey_msg(2);
		}
		if (vkey == VK_F12) {
			diablo_hotkey_msg(3);
		}
		if (vkey == VK_RETURN) {
			control_type_message();
		}
		if (vkey != VK_ESCAPE) {
			return;
		}
	}
	if (vkey == VK_ESCAPE) {
		if (!PressEscKey()) {
			track_repeat_walk(FALSE);
			gamemenu_on();
		}
		return;
	}

	if (sgnTimeoutCurs != CURSOR_NONE || dropGoldFlag) {
		return;
	}
	if (vkey == VK_PAUSE) {
		diablo_pause_game();
		return;
	}
	if (PauseMode == 2) {
		return;
	}

	if (vkey == VK_RETURN) {
		if (stextflag) {
			STextEnter();
		} else if (questlog) {
			QuestlogEnter();
		} else {
			control_type_message();
		}
	} else if (vkey == VK_F1) {
		if (helpflag) {
			helpflag = FALSE;
		} else if (stextflag != STORE_NONE) {
			ClearPanel();
			AddPanelString("No help available", TRUE); /// BUGFIX: message isn't displayed
			AddPanelString("while in stores", TRUE);
			track_repeat_walk(FALSE);
		} else {
			invflag = FALSE;
			chrflag = FALSE;
			sbookflag = FALSE;
			spselflag = FALSE;
			if (qtextflag && leveltype == DTYPE_TOWN) {
				qtextflag = FALSE;
				stream_stop();
			}
			questlog = FALSE;
			automapflag = FALSE;
			msgdelay = 0;
			gamemenu_off();
			DisplayHelp();
			doom_close();
		}
	}
#ifdef _DEBUG
	else if (vkey == VK_F2) {
	}
#endif
#ifdef _DEBUG
	else if (vkey == VK_F3) {
		if (pcursitem != -1) {
			sprintf(
			    tempstr,
			    "IDX = %i  :  Seed = %i  :  CF = %i",
			    item[pcursitem].IDidx,
			    item[pcursitem]._iSeed,
			    item[pcursitem]._iCreateInfo);
			NetSendCmdString(1 << myplr, tempstr);
		}
		sprintf(tempstr, "Numitems : %i", numitems);
		NetSendCmdString(1 << myplr, tempstr);
	}
#endif
#ifdef _DEBUG
	else if (vkey == VK_F4) {
		PrintDebugQuest();
	}
#endif
	else if (vkey == VK_F5) {
		if (spselflag) {
			SetSpeedSpell(0);
			return;
		}
		ToggleSpell(0);
		return;
	} else if (vkey == VK_F6) {
		if (spselflag) {
			SetSpeedSpell(1);
			return;
		}
		ToggleSpell(1);
		return;
	} else if (vkey == VK_F7) {
		if (spselflag) {
			SetSpeedSpell(2);
			return;
		}
		ToggleSpell(2);
		return;
	} else if (vkey == VK_F8) {
		if (spselflag) {
			SetSpeedSpell(3);
			return;
		}
		ToggleSpell(3);
		return;
	} else if (vkey == VK_F9) {
		diablo_hotkey_msg(0);
	} else if (vkey == VK_F10) {
		diablo_hotkey_msg(1);
	} else if (vkey == VK_F11) {
		diablo_hotkey_msg(2);
	} else if (vkey == VK_F12) {
		diablo_hotkey_msg(3);
	} else if (vkey == VK_UP) {
		if (stextflag) {
			STextUp();
		} else if (questlog) {
			QuestlogUp();
		} else if (helpflag) {
			HelpScrollUp();
		} else if (automapflag) {
			AutomapUp();
		}
	} else if (vkey == VK_DOWN) {
		if (stextflag) {
			STextDown();
		} else if (questlog) {
			QuestlogDown();
		} else if (helpflag) {
			HelpScrollDown();
		} else if (automapflag) {
			AutomapDown();
		}
	} else if (vkey == VK_PRIOR) {
		if (stextflag) {
			STextPrior();
		}
	} else if (vkey == VK_NEXT) {
		if (stextflag) {
			STextNext();
		}
	} else if (vkey == VK_LEFT) {
		if (automapflag && !talkflag) {
			AutomapLeft();
		}
	} else if (vkey == VK_RIGHT) {
		if (automapflag && !talkflag) {
			AutomapRight();
		}
	} else if (vkey == VK_TAB) {
		DoAutoMap();
	} else if (vkey == VK_SPACE) {
		if (!chrflag && invflag && MouseX < 480 && MouseY < PANEL_TOP) {
			SetCursorPos(MouseX + 160, MouseY);
		}
		if (!invflag && chrflag && MouseX > 160 && MouseY < PANEL_TOP) {
			SetCursorPos(MouseX - 160, MouseY);
		}
		helpflag = FALSE;
		invflag = FALSE;
		chrflag = FALSE;
		sbookflag = FALSE;
		spselflag = FALSE;
		if (qtextflag && leveltype == DTYPE_TOWN) {
			qtextflag = FALSE;
			stream_stop();
		}
		questlog = FALSE;
		automapflag = FALSE;
		msgdelay = 0;
		gamemenu_off();
		doom_close();
	}
}

void diablo_pause_game()
{
	if (gbMaxPlayers <= 1) {
		if (PauseMode) {
			PauseMode = 0;
		} else {
			PauseMode = 2;
			sound_stop();
			track_repeat_walk(FALSE);
		}
		force_redraw = 255;
	}
}

/**
 * @internal `return` must be used instead of `break` to be bin exact as C++
 */
void PressChar(int vkey)
{
	if (gmenu_is_active() || control_talk_last_key(vkey) || sgnTimeoutCurs != CURSOR_NONE || deathflag) {
		return;
	}
	if ((char)vkey == 'p' || (char)vkey == 'P') {
		diablo_pause_game();
		return;
	}
	if (PauseMode == 2) {
		return;
	}
	if (doomflag) {
		doom_close();
		return;
	}
	if (dropGoldFlag) {
		control_drop_gold(vkey);
		return;
	}

	switch (vkey) {
	case 'G':
	case 'g':
		DecreaseGamma();
		return;
	case 'F':
	case 'f':
		IncreaseGamma();
		return;
	case 'I':
	case 'i':
		if (stextflag == STORE_NONE) {
			sbookflag = FALSE;
			invflag = !invflag;
			if (!invflag || chrflag) {
				if (MouseX < 480 && MouseY < PANEL_TOP) {
					SetCursorPos(MouseX + 160, MouseY);
				}
			} else {
				if (MouseX > 160 && MouseY < PANEL_TOP) {
					SetCursorPos(MouseX - 160, MouseY);
				}
			}
		}
		return;
	case 'C':
	case 'c':
		if (stextflag == STORE_NONE) {
			questlog = FALSE;
			chrflag = !chrflag;
			if (!chrflag || invflag) {
				if (MouseX > 160 && MouseY < PANEL_TOP) {
					SetCursorPos(MouseX - 160, MouseY);
				}
			} else {
				if (MouseX < 480 && MouseY < PANEL_TOP) {
					SetCursorPos(MouseX + 160, MouseY);
				}
			}
		}
		return;
	case 'Q':
	case 'q':
		if (stextflag == STORE_NONE) {
			chrflag = FALSE;
			if (!questlog) {
				StartQuestlog();
			} else {
				questlog = FALSE;
			}
		}
		return;
	case 'Z':
	case 'z':
		zoomflag = !zoomflag;
		return;
	case 'S':
	case 's':
		if (stextflag == STORE_NONE) {
			invflag = FALSE;
			if (!spselflag) {
				DoSpeedBook();
			} else {
				spselflag = FALSE;
			}
			track_repeat_walk(FALSE);
		}
		return;
	case 'B':
	case 'b':
		if (stextflag == STORE_NONE) {
			invflag = FALSE;
			sbookflag = !sbookflag;
		}
		return;
	case '+':
	case '=':
		if (automapflag) {
			AutomapZoomIn();
		}
		return;
	case '-':
	case '_':
		if (automapflag) {
			AutomapZoomOut();
		}
		return;
	case 'v':
#ifndef HELLFIRE
		NetSendCmdString(1 << myplr, gszProductName);
#else
		char *local_10[3];
		char pszStr[120];
		local_10[0] = "Normal";
		local_10[1] = "Nightmare";
		local_10[2] = "Hell";
		sprintf(pszStr, "%s, mode = %s", gszProductName, local_10[gnDifficulty]);
		NetSendCmdString(1 << myplr, pszStr);
#endif
		return;
	case 'V':
		NetSendCmdString(1 << myplr, gszVersionNumber);
		return;
	case '!':
	case '1':
		if (plr[myplr].SpdList[0]._itype != ITYPE_NONE && plr[myplr].SpdList[0]._itype != ITYPE_GOLD) {
			UseInvItem(myplr, INVITEM_BELT_FIRST);
		}
		return;
	case '@':
	case '2':
		if (plr[myplr].SpdList[1]._itype != ITYPE_NONE && plr[myplr].SpdList[1]._itype != ITYPE_GOLD) {
			UseInvItem(myplr, INVITEM_BELT_FIRST + 1);
		}
		return;
	case '#':
	case '3':
		if (plr[myplr].SpdList[2]._itype != ITYPE_NONE && plr[myplr].SpdList[2]._itype != ITYPE_GOLD) {
			UseInvItem(myplr, INVITEM_BELT_FIRST + 2);
		}
		return;
	case '$':
	case '4':
		if (plr[myplr].SpdList[3]._itype != ITYPE_NONE && plr[myplr].SpdList[3]._itype != ITYPE_GOLD) {
			UseInvItem(myplr, INVITEM_BELT_FIRST + 3);
		}
		return;
	case '%':
	case '5':
		if (plr[myplr].SpdList[4]._itype != ITYPE_NONE && plr[myplr].SpdList[4]._itype != ITYPE_GOLD) {
			UseInvItem(myplr, INVITEM_BELT_FIRST + 4);
		}
		return;
	case '^':
	case '6':
		if (plr[myplr].SpdList[5]._itype != ITYPE_NONE && plr[myplr].SpdList[5]._itype != ITYPE_GOLD) {
			UseInvItem(myplr, INVITEM_BELT_FIRST + 5);
		}
		return;
	case '&':
	case '7':
		if (plr[myplr].SpdList[6]._itype != ITYPE_NONE && plr[myplr].SpdList[6]._itype != ITYPE_GOLD) {
			UseInvItem(myplr, INVITEM_BELT_FIRST + 6);
		}
		return;
	case '*':
	case '8':
#ifdef _DEBUG
		if (debug_mode_key_inverted_v || debug_mode_key_w) {
			NetSendCmd(TRUE, CMD_CHEAT_EXPERIENCE);
			return;
		}
#endif
		if (plr[myplr].SpdList[7]._itype != ITYPE_NONE && plr[myplr].SpdList[7]._itype != ITYPE_GOLD) {
			UseInvItem(myplr, INVITEM_BELT_FIRST + 7);
		}
		return;
#ifdef _DEBUG
	case ')':
	case '0':
		if (debug_mode_key_inverted_v) {
			if (arrowdebug > 2) {
				arrowdebug = 0;
			}
			if (arrowdebug == 0) {
				plr[myplr]._pIFlags &= ~ISPL_FIRE_ARROWS;
				plr[myplr]._pIFlags &= ~ISPL_LIGHT_ARROWS;
			}
			if (arrowdebug == 1) {
				plr[myplr]._pIFlags |= ISPL_FIRE_ARROWS;
			}
			if (arrowdebug == 2) {
				plr[myplr]._pIFlags |= ISPL_LIGHT_ARROWS;
			}
			arrowdebug++;
		}
		return;
	case ':':
		if (currlevel == 0 && debug_mode_key_w) {
			SetAllSpellsCheat();
		}
		return;
	case '[':
		if (currlevel == 0 && debug_mode_key_w) {
			TakeGoldCheat();
		}
		return;
	case ']':
		if (currlevel == 0 && debug_mode_key_w) {
			MaxSpellsCheat();
		}
		return;
	case 'a':
		if (debug_mode_key_inverted_v) {
			spelldata[SPL_TELEPORT].sTownSpell = 1;
			plr[myplr]._pSplLvl[plr[myplr]._pSpell]++;
		}
		return;
	case 'D':
		PrintDebugPlayer(TRUE);
		return;
	case 'd':
		PrintDebugPlayer(FALSE);
		return;
	case 'e':
		if (debug_mode_key_d) {
			sprintf(tempstr, "EFlag = %i", plr[myplr]._peflag);
			NetSendCmdString(1 << myplr, tempstr);
		}
		return;
	case 'L':
	case 'l':
		if (debug_mode_key_inverted_v) {
			ToggleLighting();
		}
		return;
	case 'M':
		NextDebugMonster();
		return;
	case 'm':
		GetDebugMonster();
		return;
	case 'R':
	case 'r':
		sprintf(tempstr, "seed = %i", glSeedTbl[currlevel]);
		NetSendCmdString(1 << myplr, tempstr);
		sprintf(tempstr, "Mid1 = %i : Mid2 = %i : Mid3 = %i", glMid1Seed[currlevel], glMid2Seed[currlevel], glMid3Seed[currlevel]);
		NetSendCmdString(1 << myplr, tempstr);
		sprintf(tempstr, "End = %i", glEndSeed[currlevel]);
		NetSendCmdString(1 << myplr, tempstr);
		return;
	case 'T':
	case 't':
		if (debug_mode_key_inverted_v) {
			sprintf(tempstr, "PX = %i  PY = %i", plr[myplr]._px, plr[myplr]._py);
			NetSendCmdString(1 << myplr, tempstr);
			sprintf(tempstr, "CX = %i  CY = %i  DP = %i", cursmx, cursmy, dungeon[cursmx][cursmy]);
			NetSendCmdString(1 << myplr, tempstr);
		}
		return;
	case '|':
		if (currlevel == 0 && debug_mode_key_w) {
			GiveGoldCheat();
		}
		return;
	case '~':
		if (currlevel == 0 && debug_mode_key_w) {
			StoresCheat();
		}
		return;
#endif
	}
}

void LoadLvlGFX()
{
	assert(! pDungeonCels);

	switch (leveltype) {
	case DTYPE_TOWN:
#ifdef HELLFIRE
		pDungeonCels = LoadFileInMem("NLevels\\TownData\\Town.CEL", NULL);
		pMegaTiles = LoadFileInMem("NLevels\\TownData\\Town.TIL", NULL);
		pLevelPieces = LoadFileInMem("NLevels\\TownData\\Town.MIN", NULL);
#else
		pDungeonCels = LoadFileInMem("Levels\\TownData\\Town.CEL", NULL);
		pMegaTiles = LoadFileInMem("Levels\\TownData\\Town.TIL", NULL);
		pLevelPieces = LoadFileInMem("Levels\\TownData\\Town.MIN", NULL);
#endif
		pSpecialCels = LoadFileInMem("Levels\\TownData\\TownS.CEL", NULL);
		break;
	case DTYPE_CATHEDRAL:
#ifdef HELLFIRE
		if (currlevel < 21) {
#endif
			pDungeonCels = LoadFileInMem("Levels\\L1Data\\L1.CEL", NULL);
			pMegaTiles = LoadFileInMem("Levels\\L1Data\\L1.TIL", NULL);
			pLevelPieces = LoadFileInMem("Levels\\L1Data\\L1.MIN", NULL);
			pSpecialCels = LoadFileInMem("Levels\\L1Data\\L1S.CEL", NULL);
#ifdef HELLFIRE
		} else {
			pDungeonCels = LoadFileInMem("NLevels\\L5Data\\L5.CEL", NULL);
			pMegaTiles = LoadFileInMem("NLevels\\L5Data\\L5.TIL", NULL);
			pLevelPieces = LoadFileInMem("NLevels\\L5Data\\L5.MIN", NULL);
			pSpecialCels = LoadFileInMem("NLevels\\L5Data\\L5S.CEL", NULL);
		}
#endif
		break;
#ifndef SPAWN
	case DTYPE_CATACOMBS:
		pDungeonCels = LoadFileInMem("Levels\\L2Data\\L2.CEL", NULL);
		pMegaTiles = LoadFileInMem("Levels\\L2Data\\L2.TIL", NULL);
		pLevelPieces = LoadFileInMem("Levels\\L2Data\\L2.MIN", NULL);
		pSpecialCels = LoadFileInMem("Levels\\L2Data\\L2S.CEL", NULL);
		break;
	case DTYPE_CAVES:
#ifdef HELLFIRE
		if (currlevel < 17) {
#endif
			pDungeonCels = LoadFileInMem("Levels\\L3Data\\L3.CEL", NULL);
			pMegaTiles = LoadFileInMem("Levels\\L3Data\\L3.TIL", NULL);
			pLevelPieces = LoadFileInMem("Levels\\L3Data\\L3.MIN", NULL);
#ifdef HELLFIRE
		} else {
			pDungeonCels = LoadFileInMem("NLevels\\L6Data\\L6.CEL", NULL);
			pMegaTiles = LoadFileInMem("NLevels\\L6Data\\L6.TIL", NULL);
			pLevelPieces = LoadFileInMem("NLevels\\L6Data\\L6.MIN", NULL);
		}
#endif
		pSpecialCels = LoadFileInMem("Levels\\L1Data\\L1S.CEL", NULL);
		break;
	case DTYPE_HELL:
		pDungeonCels = LoadFileInMem("Levels\\L4Data\\L4.CEL", NULL);
		pMegaTiles = LoadFileInMem("Levels\\L4Data\\L4.TIL", NULL);
		pLevelPieces = LoadFileInMem("Levels\\L4Data\\L4.MIN", NULL);
		pSpecialCels = LoadFileInMem("Levels\\L2Data\\L2S.CEL", NULL);
		break;
#endif
	default:
		app_fatal("LoadLvlGFX");
		break;
	}
}

void LoadAllGFX()
{
	assert(! pSpeedCels);
	pSpeedCels = DiabloAllocPtr(0x100000);
	IncProgress();
	IncProgress();
	InitObjectGFX();
	IncProgress();
	InitMissileGFX();
	IncProgress();
}

/**
 * @param lvldir method of entry
 */
void CreateLevel(int lvldir)
{
	switch (leveltype) {
	case DTYPE_TOWN:
		CreateTown(lvldir);
		InitTownTriggers();
		LoadRndLvlPal(0);
		break;
	case DTYPE_CATHEDRAL:
		CreateL5Dungeon(glSeedTbl[currlevel], lvldir);
		InitL1Triggers();
		Freeupstairs();
#ifdef HELLFIRE
		if(currlevel < 21) {
			LoadRndLvlPal(1);
		} else {
			LoadRndLvlPal(5);
		}
#else
		LoadRndLvlPal(1);
#endif
		break;
#ifndef SPAWN
	case DTYPE_CATACOMBS:
		CreateL2Dungeon(glSeedTbl[currlevel], lvldir);
		InitL2Triggers();
		Freeupstairs();
		LoadRndLvlPal(2);
		break;
	case DTYPE_CAVES:
		CreateL3Dungeon(glSeedTbl[currlevel], lvldir);
		InitL3Triggers();
		Freeupstairs();
#ifdef HELLFIRE
		if(currlevel < 17) {
			LoadRndLvlPal(3);
		} else {
			LoadRndLvlPal(6);
		}
#else
		LoadRndLvlPal(3);
#endif
		break;
	case DTYPE_HELL:
		CreateL4Dungeon(glSeedTbl[currlevel], lvldir);
		InitL4Triggers();
		Freeupstairs();
		LoadRndLvlPal(4);
		break;
#endif
	default:
		app_fatal("CreateLevel");
		break;
	}
}

void LoadGameLevel(BOOL firstflag, int lvldir)
{
	int i, j;
	BOOL visited;

	if (setseed)
		glSeedTbl[currlevel] = setseed;

	music_stop();
	SetCursor_(CURSOR_HAND);
	SetRndSeed(glSeedTbl[currlevel]);
	IncProgress();
	MakeLightTable();
	LoadLvlGFX();
	IncProgress();

	if (firstflag) {
		InitInv();
		InitItemGFX();
		InitQuestText();

		for (i = 0; i < gbMaxPlayers; i++)
			InitPlrGFXMem(i);

		InitStores();
		InitAutomapOnce();
		InitHelp();
	}

	SetRndSeed(glSeedTbl[currlevel]);

	if (leveltype == DTYPE_TOWN)
		SetupTownStores();

	IncProgress();
	InitAutomap();

	if (leveltype != DTYPE_TOWN && lvldir != 4) {
		InitLighting();
		InitVision();
	}

	InitLevelMonsters();
	IncProgress();

	if (!setlevel) {
		CreateLevel(lvldir);
		IncProgress();
		FillSolidBlockTbls();
		SetRndSeed(glSeedTbl[currlevel]);

		if (leveltype != DTYPE_TOWN) {
			GetLevelMTypes();
			InitThemes();
			LoadAllGFX();
		} else {
			InitMissileGFX();
		}

		IncProgress();

		if (lvldir == 3)
			GetReturnLvlPos();
		if (lvldir == 5)
			GetPortalLvlPos();

		IncProgress();

		for (i = 0; i < MAX_PLRS; i++) {
			if (plr[i].plractive && currlevel == plr[i].plrlevel) {
				InitPlayerGFX(i);
				if (lvldir != 4)
					InitPlayer(i, firstflag);
			}
		}

		PlayDungMsgs();
		InitMultiView();
		IncProgress();

		visited = FALSE;
		for (i = 0; i < gbMaxPlayers; i++) {
			if (plr[i].plractive)
				visited = visited || plr[i]._pLvlVisited[currlevel];
		}

		SetRndSeed(glSeedTbl[currlevel]);

		if (leveltype != DTYPE_TOWN) {
			if (firstflag || lvldir == 4 || !plr[myplr]._pLvlVisited[currlevel] || gbMaxPlayers != 1) {
				HoldThemeRooms();
				glMid1Seed[currlevel] = GetRndSeed();
				InitMonsters();
				glMid2Seed[currlevel] = GetRndSeed();
				InitObjects();
				InitItems();
#ifdef HELLFIRE
				if ( currlevel < 17 )
#endif
					CreateThemeRooms();
				glMid3Seed[currlevel] = GetRndSeed();
				InitMissiles();
				InitDead();
				glEndSeed[currlevel] = GetRndSeed();

				if (gbMaxPlayers != 1)
					DeltaLoadLevel();

				IncProgress();
				SavePreLighting();
			} else {
				InitMonsters();
				InitMissiles();
				InitDead();
				IncProgress();
				LoadLevel();
				IncProgress();
			}
		} else {
			for (i = 0; i < MAXDUNX; i++) {
				for (j = 0; j < MAXDUNY; j++)
					dFlags[i][j] |= BFLAG_LIT;
			}

			InitTowners();
			InitItems();
			InitMissiles();
			IncProgress();

			if (!firstflag && lvldir != 4 && plr[myplr]._pLvlVisited[currlevel] && gbMaxPlayers == 1)
				LoadLevel();
			if (gbMaxPlayers != 1)
				DeltaLoadLevel();

			IncProgress();
		}
		if (gbMaxPlayers == 1)
			ResyncQuests();
		else
			ResyncMPQuests();
#ifndef SPAWN
	} else {
		assert(! pSpeedCels);
		pSpeedCels = DiabloAllocPtr(0x100000);
		LoadSetMap();
		IncProgress();
		GetLevelMTypes();
		InitMonsters();
		InitMissileGFX();
		InitDead();
		FillSolidBlockTbls();
		IncProgress();

		if (lvldir == 5)
			GetPortalLvlPos();

		for (i = 0; i < MAX_PLRS; i++) {
			if (plr[i].plractive && currlevel == plr[i].plrlevel) {
				InitPlayerGFX(i);
				if (lvldir != 4)
					InitPlayer(i, firstflag);
			}
		}

		InitMultiView();
		IncProgress();

		if (firstflag || lvldir == 4 || !plr[myplr]._pSLvlVisited[setlvlnum]) {
			InitItems();
			SavePreLighting();
		} else {
			LoadLevel();
		}

		InitMissiles();
		IncProgress();
#endif
	}

	SyncPortals();

	for (i = 0; i < MAX_PLRS; i++) {
		if (plr[i].plractive && plr[i].plrlevel == currlevel && (!plr[i]._pLvlChanging || i == myplr)) {
			if (plr[i]._pHitPoints > 0) {
				if (gbMaxPlayers == 1)
					dPlayer[plr[i]._px][plr[i]._py] = i + 1;
				else
					SyncInitPlrPos(i);
			} else {
				dFlags[plr[i]._px][plr[i]._py] |= BFLAG_DEAD_PLAYER;
			}
		}
	}

	if (leveltype != DTYPE_TOWN)
		SetDungeonMicros();

	InitLightMax();
	IncProgress();
	IncProgress();

	if (firstflag) {
		InitControlPan();
		IncProgress();
	}
	if (leveltype != DTYPE_TOWN) {
		ProcessLightList();
		ProcessVisionList();
	}

#ifdef HELLFIRE
	if ( currlevel >= 21 )
	{
		if ( currlevel == 21 )
		{
			items_427ABA(RowOfCornerStone, ColOfCornerStone);
		}
		if ( quests[Q_NAKRUL]._qactive == 3 && currlevel == 24 ) // TODO: fix quest struct
		{
			objects_454BA8();
		}
	}
#endif

#ifdef HELLFIRE
	if ( currlevel >= 17 )
		music_start(currlevel > 20 ? TMUSIC_L5 : TMUSIC_L6);
	else
		music_start(leveltype);
#else
	music_start(leveltype);
#endif

	while (!IncProgress())
		;

#ifndef SPAWN
	if (setlevel && setlvlnum == SL_SKELKING && quests[Q_SKELKING]._qactive == QUEST_ACTIVE)
		PlaySFX(USFX_SKING1);
#endif
}

void game_loop(BOOL bStartup)
{
	int i;

	i = bStartup ? 60 : 3;

	while (i--) {
		if (!multi_handle_delta()) {
			timeout_cursor(TRUE);
			break;
		} else {
			timeout_cursor(FALSE);
			game_logic();
		}
		if (!gbRunGame || gbMaxPlayers == 1 || !nthread_has_500ms_passed(TRUE))
			break;
	}
}

void game_logic()
{
	if (PauseMode == 2) {
		return;
	}
	if (PauseMode == 1) {
		PauseMode = 2;
	}
	if (gbMaxPlayers == 1 && gmenu_is_active()) {
		force_redraw |= 1;
		return;
	}

	if (!gmenu_is_active() && sgnTimeoutCurs == CURSOR_NONE) {
		CheckCursMove();
		track_process();
	}
	if (gbProcessPlayers) {
		ProcessPlayers();
	}
	if (leveltype != DTYPE_TOWN) {
		ProcessMonsters();
		ProcessObjects();
		ProcessMissiles();
		ProcessItems();
		ProcessLightList();
		ProcessVisionList();
	} else {
		ProcessTowners();
		ProcessItems();
		ProcessMissiles();
	}

#ifdef _DEBUG
	if (debug_mode_key_inverted_v && GetAsyncKeyState(VK_SHIFT) & 0x8000) {
		ScrollView();
	}
#endif

	sound_update();
	ClearPlrMsg();
	CheckTriggers();
	CheckQuests();
	force_redraw |= 1;
	pfile_update(FALSE);
}

void timeout_cursor(BOOL bTimeout)
{
	if (bTimeout) {
		if (sgnTimeoutCurs == CURSOR_NONE && !sgbMouseDown) {
			sgnTimeoutCurs = pcurs;
			multi_net_ping();
			ClearPanel();
			AddPanelString("-- Network timeout --", TRUE);
			AddPanelString("-- Waiting for players --", TRUE);
			NewCursor(CURSOR_HOURGLASS);
			force_redraw = 255;
		}
		scrollrt_draw_game_screen(TRUE);
	} else if (sgnTimeoutCurs != CURSOR_NONE) {
		SetCursor_(sgnTimeoutCurs);
		sgnTimeoutCurs = CURSOR_NONE;
		ClearPanel();
		force_redraw = 255;
	}
}

void diablo_color_cyc_logic()
{
	DWORD tc;

	tc = GetTickCount();
	if (tc - color_cycle_timer >= 50) {
		color_cycle_timer = tc;
<<<<<<< HEAD
#ifndef HELLFIRE
		if (!palette_get_color_cycling())
			return;
#endif
		if (leveltype == DTYPE_HELL) {
			lighting_color_cycling();
#ifdef HELLFIRE
		} else if (currlevel >= 21) {
			palette_update_crypt();
		} else if (currlevel >= 17) {
			palette_update_hive();
#endif
		} else if (leveltype == DTYPE_CAVES) {
			if (fullscreen)
				palette_update_caves();
		}
	}
}

#ifdef HELLFIRE
void alloc_plr()
{
	plr = get_plr_mem(NULL);

	if(plr == NULL) {
		app_fatal("Unable to initialize memory");
	}

	memset(plr, 0, sizeof(PlayerStruct) * MAX_PLRS);
}

PlayerStruct *get_plr_mem(PlayerStruct *p)
{
	void *r;
	PlayerStruct *pPlayer;

	r = malloc(rand() & 0x7FFF);
	pPlayer = (PlayerStruct *)malloc(sizeof(PlayerStruct) * MAX_PLRS);

	if(r != NULL) {
		free(r);
	}
	if(pPlayer == NULL) {
		return p;
	}
	if(p != NULL) {
		memcpy(pPlayer, p, sizeof(PlayerStruct) * MAX_PLRS);
		free(p);
	}

	return pPlayer;
}
#endif

=======
		if (!palette_get_color_cycling())
			return;
			if (leveltype == DTYPE_HELL) {
				lighting_color_cycling();
			} else if (leveltype == DTYPE_CAVES) {
				if (fullscreen)
					palette_update_caves();
			}
		}
	}

>>>>>>> cee695c8
<|MERGE_RESOLUTION|>--- conflicted
+++ resolved
@@ -1,2352 +1,2173 @@
-/**
- * @file diablo.cpp
- *
- * Implementation of the main game initialization functions.
- */
-#include "all.h"
-#include "../3rdParty/Storm/Source/storm.h"
-#include "../DiabloUI/diabloui.h"
-
-HWND ghMainWnd;
-int glMid1Seed[NUMLEVELS + 1];
-int glMid2Seed[NUMLEVELS + 1];
-int gnLevelTypeTbl[NUMLEVELS];
-int MouseX;
-int MouseY;
-BOOL gbGameLoopStartup;
-DWORD glSeedTbl[NUMLEVELS];
-BOOL gbRunGame;
-int glMid3Seed[NUMLEVELS + 1];
-BOOL gbRunGameResult;
-BOOL zoomflag;
-BOOL gbProcessPlayers;
-int glEndSeed[NUMLEVELS + 1];
-BOOL gbLoadGame;
-HINSTANCE ghInst;
-int DebugMonsters[10];
-BOOLEAN cineflag;
-int force_redraw;
-BOOL visiondebug;
-/** unused */
-BOOL scrollflag;
-BOOL light4flag;
-BOOL leveldebug;
-BOOL monstdebug;
-/** unused */
-BOOL trigdebug;
-int setseed;
-int debugmonsttypes;
-int PauseMode;
-#ifdef HELLFIRE
-BOOLEAN UseTheoQuest;
-BOOLEAN UseCowFarmer;
-BOOLEAN UseNestArt;
-BOOLEAN UseBardTest;
-BOOLEAN UseBarbarianTest;
-BOOLEAN UseMultiTest;
-#endif
-int sgnTimeoutCurs;
-char sgbMouseDown;
-int color_cycle_timer;
-
-/* rdata */
-
-/**
- * Specifies whether to give the game exclusive access to the
- * screen, as needed for efficient rendering in fullscreen mode.
- */
-BOOL fullscreen = TRUE;
-#ifdef _DEBUG
-int showintrodebug = 1;
-int questdebug = -1;
-int debug_mode_key_s;
-int debug_mode_key_w;
-int debug_mode_key_inverted_v;
-int debug_mode_dollar_sign;
-int debug_mode_key_d;
-int debug_mode_key_i;
-int dbgplr;
-int dbgqst;
-int dbgmon;
-int arrowdebug;
-int frameflag;
-int frameend;
-int framerate;
-int framestart;
-#endif
-/** Specifies whether players are in non-PvP mode. */
-BOOL FriendlyMode = TRUE;
-/** Default quick messages */
-char *spszMsgTbl[4] = {
-	"I need help! Come Here!",
-	"Follow me.",
-	"Here's something for you.",
-	"Now you DIE!"
-};
-/** INI files variable names for quick message keys */
-char *spszMsgHotKeyTbl[4] = { "F9", "F10", "F11", "F12" };
-
-void FreeGameMem()
-{
-	music_stop();
-
-	MemFreeDbg(pDungeonCels);
-	MemFreeDbg(pMegaTiles);
-	MemFreeDbg(pLevelPieces);
-	MemFreeDbg(pSpecialCels);
-	MemFreeDbg(pSpeedCels);
-
-	FreeMissiles();
-	FreeMonsters();
-	FreeObjectGFX();
-	FreeMonsterSnd();
-	FreeTownerGFX();
-}
-
-BOOL StartGame(BOOL bNewGame, BOOL bSinglePlayer)
-{
-	BOOL fExitProgram;
-	unsigned int uMsg;
-
-	gbSelectProvider = TRUE;
-
-	do {
-		fExitProgram = FALSE;
-#ifndef HELLFIRE
-		gbLoadGame = FALSE;
-#endif
-
-		if (!NetInit(bSinglePlayer, &fExitProgram)) {
-			gbRunGameResult = !fExitProgram;
-			break;
-		}
-
-		gbSelectProvider = FALSE;
-
-		if (bNewGame || !gbValidSaveFile) {
-			InitLevels();
-			InitQuests();
-			InitPortals();
-			InitDungMsgs(myplr);
-#ifndef HELLFIRE
-		}
-		if (!gbValidSaveFile || !gbLoadGame) {
-<<<<<<< HEAD
-#else
-			if (!gbValidSaveFile && gbLoadGame)
-				inv_diablo_to_hellfire(myplr);
-#endif
-=======
->>>>>>> cee695c8
-			uMsg = WM_DIABNEWGAME;
-		} else {
-			uMsg = WM_DIABLOADGAME;
-		}
-		run_game_loop(uMsg);
-		NetClose();
-#ifndef HELLFIRE
-		pfile_create_player_description(0, 0);
-	} while (gbRunGameResult);
-#else
-	} while (gbMaxPlayers == 1 || !gbRunGameResult);
-#endif
-
-	SNetDestroy();
-	return gbRunGameResult;
-}
-
-void run_game_loop(unsigned int uMsg)
-{
-	BOOL bLoop;
-	WNDPROC saveProc;
-	MSG msg;
-
-	nthread_ignore_mutex(TRUE);
-	start_game(uMsg);
-	assert(ghMainWnd);
-	saveProc = SetWindowProc(GM_Game);
-	control_update_life_mana();
-	run_delta_info();
-	gbRunGame = TRUE;
-	gbProcessPlayers = TRUE;
-	gbRunGameResult = TRUE;
-	force_redraw = 255;
-	DrawAndBlit();
-	PaletteFadeIn(8);
-	force_redraw = 255;
-	gbGameLoopStartup = TRUE;
-	nthread_ignore_mutex(FALSE);
-
-	while (gbRunGame) {
-		diablo_color_cyc_logic();
-		if (PeekMessage(&msg, NULL, 0, 0, PM_NOREMOVE)) {
-			SetThreadPriority(GetCurrentThread(), THREAD_PRIORITY_ABOVE_NORMAL);
-			while (PeekMessage(&msg, NULL, 0, 0, PM_REMOVE)) {
-				if (msg.message == WM_QUIT) {
-					gbRunGameResult = FALSE;
-					gbRunGame = FALSE;
-					break;
-				}
-				TranslateMessage(&msg);
-				DispatchMessage(&msg);
-			}
-			bLoop = gbRunGame && nthread_has_500ms_passed(FALSE);
-			SetThreadPriority(GetCurrentThread(), THREAD_PRIORITY_NORMAL);
-			if (!bLoop) {
-				continue;
-			}
-		} else if (!nthread_has_500ms_passed(FALSE)) {
-#ifdef SLEEPFIX
-			Sleep(1);
-#endif
-			continue;
-		}
-		multi_process_network_packets();
-		game_loop(gbGameLoopStartup);
-#ifndef HELLFIRE
-		msgcmd_send_chat();
-#endif
-		gbGameLoopStartup = FALSE;
-		DrawAndBlit();
-	}
-
-	if (gbMaxPlayers > 1) {
-		pfile_write_hero();
-	}
-
-	pfile_flush_W();
-	PaletteFadeOut(8);
-	SetCursor_(CURSOR_NONE);
-	ClearScreenBuffer();
-	force_redraw = 255;
-	scrollrt_draw_game_screen(TRUE);
-	saveProc = SetWindowProc(saveProc);
-	assert(saveProc == GM_Game);
-	free_game();
-
-	if (cineflag) {
-		cineflag = FALSE;
-		DoEnding();
-	}
-}
-
-void start_game(unsigned int uMsg)
-{
-	zoomflag = TRUE;
-	cineflag = FALSE;
-	InitCursor();
-	InitLightTable();
-	LoadDebugGFX();
-	assert(ghMainWnd);
-	music_stop();
-	ShowProgress(uMsg);
-	gmenu_init_menu();
-	InitLevelCursor();
-	sgnTimeoutCurs = CURSOR_NONE;
-	sgbMouseDown = 0;
-	track_repeat_walk(FALSE);
-}
-
-void free_game()
-{
-	int i;
-
-	FreeControlPan();
-	FreeInvGFX();
-	FreeGMenu();
-	FreeQuestText();
-	FreeStoreMem();
-
-	for (i = 0; i < MAX_PLRS; i++)
-		FreePlayerGFX(i);
-
-	FreeItemGFX();
-	FreeCursor();
-	FreeLightTable();
-	FreeDebugGFX();
-	FreeGameMem();
-}
-
-BOOL diablo_get_not_running()
-{
-	SetLastError(0);
-	CreateEvent(NULL, FALSE, FALSE, "DiabloEvent");
-#ifdef HELLFIRE
-	CreateEvent(NULL, FALSE, FALSE, "HellfireEvent");
-#endif
-	return GetLastError() != ERROR_ALREADY_EXISTS;
-}
-
-/**
- * @brief Main entry point, check env, initialize systesm, play intros, start main menu, shut down
- * @param hInstance A handle to the current instance of the application.
- * @param hPrevInstance Always null
- * @param lpCmdLine The command line for the application
- * @param nCmdShow Initial window state
- */
-int APIENTRY WinMain(HINSTANCE hInstance, HINSTANCE hPrevInstance, LPSTR lpCmdLine, int nCmdShow)
-{
-	HINSTANCE hInst;
-	int nData;
-	char szFileName[MAX_PATH];
-	BOOL bNoEvent;
-#ifdef HELLFIRE
-	char content[256];
-	FILE *file;
-#endif
-
-	hInst = hInstance;
-#ifndef DEBUGGER
-	diablo_reload_process(hInstance);
-#endif
-	ghInst = hInst;
-
-#ifndef HELLFIRE
-	if (RestrictedTest())
-		ErrOkDlg(IDD_DIALOG10, 0, "C:\\Src\\Diablo\\Source\\DIABLO.CPP", 877);
-	if (ReadOnlyTest()) {
-		if (!GetModuleFileName(ghInst, szFileName, sizeof(szFileName)))
-			szFileName[0] = '\0';
-		DirErrorDlg(szFileName);
-	}
-#endif
-
-	ShowCursor(FALSE);
-	srand(GetTickCount());
-	InitHash();
-#ifdef HELLFIRE
-	alloc_plr();
-	lpTopLevelExceptionFilter = SetUnhandledExceptionFilter(diablo_TopLevelExceptionFilter);
-#else
-	fault_get_filter();
-#endif
-
-	bNoEvent = diablo_get_not_running();
-<<<<<<< HEAD
-#ifdef HELLFIRE
-	if (diablo_find_window("DIABLO"))
-		return 0;
-#endif
-=======
->>>>>>> cee695c8
-	if (diablo_find_window(GAME_NAME) || !bNoEvent)
-		return 0;
-
-#ifdef _DEBUG
-	SFileEnableDirectAccess(TRUE);
-#endif
-	diablo_init_screen();
-#ifdef HELLFIRE
-	if (lpCmdLine[0] == '\0') {
-		content[0] = '\0';
-		if (file = fopen("command.txt", "r")) {
-			fgets(content, 255, file);
-			lpCmdLine = content;
-			fclose(file);
-		}
-	}
-#endif
-	diablo_parse_flags(lpCmdLine);
-	init_create_window(nCmdShow);
-	ui_sound_init();
-	UiInitialize();
-#ifdef SPAWN
-	UiSetSpawned(TRUE);
-#endif
-
-#ifdef _DEBUG
-	if (showintrodebug)
-#endif
-		play_movie("gendata\\logo.smk", TRUE);
-
-#ifndef SPAWN
-<<<<<<< HEAD
-	{
-		char szValueName[] = "Intro";
-		if (!SRegLoadValue(APP_NAME, szValueName, 0, &nData))
-			nData = 1;
-#ifndef HELLFIRE
-		if (nData)
-			play_movie("gendata\\diablo1.smk", TRUE);
-#else
-		play_movie("gendata\\Hellfire.smk", TRUE);
-#endif
-		SRegSaveValue(APP_NAME, szValueName, 0, 0);
-	}
-=======
-		{
-			char szValueName[] = "Intro";
-		if (!SRegLoadValue(APP_NAME, szValueName, 0, &nData))
-				nData = 1;
-			if (nData)
-				play_movie("gendata\\diablo1.smk", TRUE);
-		SRegSaveValue(APP_NAME, szValueName, 0, 0);
-		}
->>>>>>> cee695c8
-#endif
-
-#ifdef _DEBUG
-	if (showintrodebug) {
-#endif
-		UiTitleDialog(7);
-		BlackPalette();
-#ifdef _DEBUG
-	}
-#endif
-
-	mainmenu_loop();
-	UiDestroy();
-	SaveGamma();
-
-<<<<<<< HEAD
-	if (ghMainWnd) {
-		Sleep(300);
-		DestroyWindow(ghMainWnd);
-	}
-=======
-		if (ghMainWnd) {
-			Sleep(300);
-			DestroyWindow(ghMainWnd);
-		}
->>>>>>> cee695c8
-
-	return 0;
-}
-
-void diablo_parse_flags(char *args)
-{
-	char c;
-#ifdef _DEBUG
-	int i;
-#endif
-
-	while (*args != '\0') {
-		while (isspace(*args)) {
-			args++;
-		}
-<<<<<<< HEAD
-		if (_strnicmp("dd_emulate", args, strlen("dd_emulate")) == 0) {
-			gbEmulate = 1;
-			args += strlen("dd_emulate");
-			continue;
-		}
-		if (_strnicmp("dd_backbuf", args, strlen("dd_backbuf")) == 0) {
-			gbBackBuf = 1;
-			args += strlen("dd_backbuf");
-			continue;
-		}
-		if (_strnicmp("ds_noduplicates", args, strlen("ds_noduplicates")) == 0) {
-			gbDupSounds = FALSE;
-			args += strlen("ds_noduplicates");
-			continue;
-		}
-#ifdef HELLFIRE
-		char tq[] = "Theoquest";
-		if (_strnicmp(tq, args, strlen(tq)) == 0) {
-			UseTheoQuest = TRUE;
-			args += strlen(tq);
-			continue;
-		}
-		char cq[] = "Cowquest";
-		if (_strnicmp(cq, args, strlen(cq)) == 0) {
-			UseCowFarmer = TRUE;
-			args += strlen(cq);
-			continue;
-		}
-		char na[] = "NestArt";
-		if (_strnicmp(na, args, strlen(na)) == 0) {
-			UseNestArt = TRUE;
-			args += strlen(na);
-			continue;
-		}
-		char bt[] = "Bardtest";
-		if (_strnicmp(bt, args, strlen(bt)) == 0) {
-			UseBardTest = TRUE;
-			args += strlen(bt);
-			continue;
-		}
-		char mt[] = "Multitest";
-		if (_strnicmp(mt, bt, strlen(mt)) == 0) { // BUGFIX: secound arg should be args
-			UseMultiTest = TRUE;
-			args += strlen(mt);
-			continue;
-		}
-		char bb[] = "Barbariantest";
-		if (_strnicmp(bb, args, strlen(bb)) == 0) {
-			UseBarbarianTest = TRUE;
-			args += strlen(bb);
-			continue;
-		}
-#endif
-		c = tolower(*args);
-		args++;
-#ifdef _DEBUG
-		switch (c) {
-		case '^':
-			debug_mode_key_inverted_v = 1;
-			break;
-		case '$':
-			debug_mode_dollar_sign = 1;
-			break;
-		case 'b':
-			/*
-			debug_mode_key_b = 1;
-		*/
-			break;
-		case 'd':
-			showintrodebug = 0;
-			debug_mode_key_d = 1;
-			break;
-		case 'f':
-			EnableFrameCount();
-			break;
-		case 'i':
-			debug_mode_key_i = 1;
-			break;
-		case 'j':
-			/*
-			while(isspace(*args)) {
-				args++;
-=======
-		static char de[] = "dd_emulate";
-		if (_strnicmp(de, args, strlen(de)) == 0) {
-			gbEmulate = TRUE;
-			args += strlen(de);
-			continue;
-		}
-		static char db[] = "dd_backbuf";
-		if (_strnicmp(db, args, strlen(db)) == 0) {
-			gbBackBuf = TRUE;
-			args += strlen(db);
-			continue;
-		}
-		static char ds[] = "ds_noduplicates";
-		if (_strnicmp(ds, args, strlen(ds)) == 0) {
-			gbDupSounds = FALSE;
-			args += strlen(ds);
-			continue;
-		}
-			c = tolower(*args);
-			args++;
-#ifdef _DEBUG
-			switch (c) {
-			case '^':
-			debug_mode_key_inverted_v = TRUE;
-				break;
-			case '$':
-			debug_mode_dollar_sign = TRUE;
-				break;
-			case 'b':
-				/*
-			debug_mode_key_b = TRUE;
-			*/
-				break;
-			case 'd':
-			showintrodebug = FALSE;
-			debug_mode_key_d = TRUE;
-				break;
-			case 'f':
-				EnableFrameCount();
-				break;
-			case 'i':
-			debug_mode_key_i = TRUE;
-				break;
-			case 'j':
-				/*
-				while(isspace(*args)) {
-					args++;
-				}
-				i = 0;
-				while(isdigit(*args)) {
-					i = *args + 10 * i - '0';
-					args++;
-				}
-				debug_mode_key_J_trigger = i;
-			*/
-				break;
-			case 'l':
-				setlevel = FALSE;
-				leveldebug = TRUE;
-				while (isspace(*args)) {
-					args++;
-				}
-				i = 0;
-				while (isdigit(*args)) {
-					i = *args + 10 * i - '0';
-					args++;
-				}
-				leveltype = i;
-				while (isspace(*args)) {
-					args++;
-				}
-				i = 0;
-				while (isdigit(*args)) {
-					i = *args + 10 * i - '0';
-					args++;
-				}
-				currlevel = i;
-				plr[0].plrlevel = i;
-				break;
-			case 'm':
-				monstdebug = TRUE;
-				while (isspace(*args)) {
-					args++;
-				}
-				i = 0;
-				while (isdigit(*args)) {
-					i = *args + 10 * i - '0';
-					args++;
-				}
-				DebugMonsters[debugmonsttypes++] = i;
-				break;
-			case 'n':
-			showintrodebug = FALSE;
-				break;
-			case 'q':
-				while (isspace(*args)) {
-					args++;
-				}
-				i = 0;
-				while (isdigit(*args)) {
-					i = *args + 10 * i - '0';
-					args++;
-				}
-				questdebug = i;
-				break;
-			case 'r':
-				while (isspace(*args)) {
-					args++;
-				}
-				i = 0;
-				while (isdigit(*args)) {
-					i = *args + 10 * i - '0';
-					args++;
-				}
-				setseed = i;
-				break;
-			case 's':
-			debug_mode_key_s = TRUE;
-				break;
-			case 't':
-				leveldebug = TRUE;
-				setlevel = TRUE;
-				while (isspace(*args)) {
-					args++;
-				}
-				i = 0;
-				while (isdigit(*args)) {
-					i = *args + 10 * i - '0';
-					args++;
-				}
-				setlvlnum = i;
-				break;
-			case 'v':
-				visiondebug = TRUE;
-				break;
-			case 'w':
-			debug_mode_key_w = TRUE;
-				break;
-			case 'x':
-				fullscreen = FALSE;
-				break;
->>>>>>> cee695c8
-			}
-			i = 0;
-			while(isdigit(*args)) {
-				i = *args + 10 * i - '0';
-				args++;
-			}
-			debug_mode_key_J_trigger = i;
-		*/
-			break;
-		case 'l':
-			setlevel = FALSE;
-			leveldebug = TRUE;
-			while (isspace(*args)) {
-				args++;
-			}
-			i = 0;
-			while (isdigit(*args)) {
-				i = *args + 10 * i - '0';
-				args++;
-			}
-			leveltype = i;
-			while (isspace(*args)) {
-				args++;
-			}
-			i = 0;
-			while (isdigit(*args)) {
-				i = *args + 10 * i - '0';
-				args++;
-			}
-			currlevel = i;
-			plr[0].plrlevel = i;
-			break;
-		case 'm':
-			monstdebug = TRUE;
-			while (isspace(*args)) {
-				args++;
-			}
-			i = 0;
-			while (isdigit(*args)) {
-				i = *args + 10 * i - '0';
-				args++;
-			}
-			DebugMonsters[debugmonsttypes++] = i;
-			break;
-		case 'n':
-			showintrodebug = 0;
-			break;
-		case 'q':
-			while (isspace(*args)) {
-				args++;
-			}
-			i = 0;
-			while (isdigit(*args)) {
-				i = *args + 10 * i - '0';
-				args++;
-			}
-			questdebug = i;
-			break;
-		case 'r':
-			while (isspace(*args)) {
-				args++;
-			}
-			i = 0;
-			while (isdigit(*args)) {
-				i = *args + 10 * i - '0';
-				args++;
-			}
-			setseed = i;
-			break;
-		case 's':
-			debug_mode_key_s = 1;
-			break;
-		case 't':
-			leveldebug = TRUE;
-			setlevel = TRUE;
-			while (isspace(*args)) {
-				args++;
-			}
-			i = 0;
-			while (isdigit(*args)) {
-				i = *args + 10 * i - '0';
-				args++;
-			}
-			setlvlnum = i;
-			break;
-		case 'v':
-			visiondebug = TRUE;
-			break;
-		case 'w':
-			debug_mode_key_w = 1;
-			break;
-		case 'x':
-			fullscreen = FALSE;
-			break;
-		}
-#endif
-	}
-
-void diablo_init_screen()
-{
-	int i;
-
-	MouseX = SCREEN_WIDTH / 2;
-	MouseY = SCREEN_HEIGHT / 2;
-	ScrollInfo._sdx = 0;
-	ScrollInfo._sdy = 0;
-	ScrollInfo._sxoff = 0;
-	ScrollInfo._syoff = 0;
-	ScrollInfo._sdir = SDIR_NONE;
-
-	for (i = 0; i < 1024; i++)
-		PitchTbl[i] = i * BUFFER_WIDTH;
-
-	ClrDiabloMsg();
-}
-
-#ifdef HELLFIRE
-LONG __stdcall diablo_TopLevelExceptionFilter(PEXCEPTION_POINTERS pExc)
-{
-	dx_cleanup();
-	init_cleanup(0);
-	if (lpTopLevelExceptionFilter)
-		return lpTopLevelExceptionFilter(pExc);
-
-	return 0;
-}
-#endif
-
-BOOL diablo_find_window(LPCSTR lpClassName)
-{
-	HWND hWnd, active;
-
-	hWnd = FindWindow(lpClassName, NULL);
-	if (hWnd == NULL)
-		return FALSE;
-
-	active = GetLastActivePopup(hWnd);
-	if (active != NULL)
-		hWnd = active;
-
-	active = GetTopWindow(hWnd);
-	if (!active)
-		active = hWnd;
-
-	SetForegroundWindow(hWnd);
-	SetFocus(active);
-
-	return TRUE;
-}
-
-void diablo_reload_process(HINSTANCE hInstance)
-{
-	DWORD dwSize, dwProcessId;
-	BOOL bNoExist;
-	char *s;
-	long *plMap;
-	HWND hWnd, hPrev;
-	HANDLE hMap;
-	STARTUPINFO si;
-	SYSTEM_INFO sinf;
-	PROCESS_INFORMATION pi;
-	char szReload[MAX_PATH + 16];
-	char szFileName[MAX_PATH] = "";
-
-	GetModuleFileName(hInstance, szFileName, sizeof(szFileName));
-	wsprintf(szReload, "Reload-%s", szFileName);
-	for (s = szReload; *s != '\0'; s++) {
-		if (*s == '\\') {
-			*s = '/';
-		}
-	}
-
-	GetSystemInfo(&sinf);
-	dwSize = sinf.dwPageSize;
-	if (dwSize < 4096) {
-		dwSize = 4096;
-	}
-
-	hMap = CreateFileMapping(INVALID_HANDLE_VALUE, NULL, SEC_COMMIT | PAGE_READWRITE, 0, dwSize, szReload);
-	bNoExist = GetLastError() != ERROR_ALREADY_EXISTS;
-	if (hMap == NULL) {
-		return;
-	}
-	plMap = (long *)MapViewOfFile(hMap, FILE_MAP_ALL_ACCESS, 0, 0, dwSize);
-	if (plMap == NULL) {
-		return;
-	}
-
-	if (bNoExist) {
-		plMap[0] = -1;
-		plMap[1] = 0;
-		memset(&si, 0, sizeof(si));
-		si.cb = sizeof(si);
-		CreateProcess(szFileName, NULL, NULL, NULL, FALSE, CREATE_NEW_PROCESS_GROUP, NULL, NULL, &si, &pi);
-		WaitForInputIdle(pi.hProcess, INFINITE);
-		CloseHandle(pi.hThread);
-		CloseHandle(pi.hProcess);
-		while (plMap[0] < 0) {
-			Sleep(1000);
-		}
-		UnmapViewOfFile(plMap);
-		CloseHandle(hMap);
-		ExitProcess(0);
-	}
-
-	if (InterlockedIncrement(&plMap[0]) == 0) {
-		plMap[1] = GetCurrentProcessId();
-	} else {
-		hPrev = GetForegroundWindow();
-		hWnd = hPrev;
-		while (1) {
-			hPrev = GetWindow(hPrev, GW_HWNDPREV);
-			if (hPrev == NULL) {
-				break;
-			}
-			hWnd = hPrev;
-		}
-		while (1) {
-			GetWindowThreadProcessId(hWnd, &dwProcessId);
-			if (dwProcessId == plMap[1]) {
-				SetForegroundWindow(hWnd);
-				break;
-			}
-			hWnd = GetWindow(hWnd, GW_HWNDNEXT);
-			if (hWnd == NULL) {
-				break;
-			}
-		}
-		UnmapViewOfFile(plMap);
-		CloseHandle(hMap);
-		ExitProcess(0);
-	}
-}
-
-BOOL PressEscKey()
-{
-	BOOL rv = FALSE;
-
-	if (doomflag) {
-		doom_close();
-		rv = TRUE;
-	}
-	if (helpflag) {
-		helpflag = FALSE;
-		rv = TRUE;
-	}
-
-	if (qtextflag) {
-		qtextflag = FALSE;
-		stream_stop();
-		rv = TRUE;
-	} else if (stextflag) {
-		STextESC();
-		rv = TRUE;
-	}
-
-	if (msgflag) {
-		msgdelay = 0;
-		rv = TRUE;
-	}
-	if (talkflag) {
-		control_reset_talk();
-		rv = TRUE;
-	}
-	if (dropGoldFlag) {
-		control_drop_gold(VK_ESCAPE);
-		rv = TRUE;
-	}
-	if (spselflag) {
-		spselflag = FALSE;
-		rv = TRUE;
-	}
-
-	return rv;
-}
-
-LRESULT CALLBACK DisableInputWndProc(HWND hWnd, UINT uMsg, WPARAM wParam, LPARAM lParam)
-{
-	switch (uMsg) {
-	case WM_KEYDOWN:
-	case WM_KEYUP:
-	case WM_CHAR:
-	case WM_SYSKEYDOWN:
-	case WM_SYSCOMMAND:
-	case WM_MOUSEMOVE:
-		return 0;
-	case WM_LBUTTONDOWN:
-		if (sgbMouseDown != 0)
-			return 0;
-		sgbMouseDown = 1;
-		SetCapture(hWnd);
-		return 0;
-	case WM_LBUTTONUP:
-		if (sgbMouseDown != 1)
-			return 0;
-		sgbMouseDown = 0;
-		ReleaseCapture();
-		return 0;
-	case WM_RBUTTONDOWN:
-		if (sgbMouseDown != 0)
-			return 0;
-		sgbMouseDown = 2;
-		SetCapture(hWnd);
-		return 0;
-	case WM_RBUTTONUP:
-		if (sgbMouseDown != 2)
-			return 0;
-		sgbMouseDown = 0;
-		ReleaseCapture();
-		return 0;
-	case WM_CAPTURECHANGED:
-		if (hWnd == (HWND)lParam)
-			return 0;
-		sgbMouseDown = 0;
-		return 0;
-	}
-
-	return MainWndProc(hWnd, uMsg, wParam, lParam);
-}
-
-LRESULT CALLBACK GM_Game(HWND hWnd, UINT uMsg, WPARAM wParam, LPARAM lParam)
-{
-	switch (uMsg) {
-	case WM_KEYDOWN:
-		PressKey(wParam);
-		return 0;
-	case WM_KEYUP:
-		ReleaseKey(wParam);
-		return 0;
-	case WM_CHAR:
-		PressChar(wParam);
-		return 0;
-	case WM_SYSKEYDOWN:
-		if (PressSysKey(wParam))
-			return 0;
-		break;
-	case WM_SYSCOMMAND:
-		if (wParam == SC_CLOSE) {
-			gbRunGame = FALSE;
-			gbRunGameResult = FALSE;
-			return 0;
-		}
-		break;
-	case WM_MOUSEMOVE:
-		MouseX = LOWORD(lParam); // BUGFIX (short)LOWORD coords are signed
-		MouseY = HIWORD(lParam); // BUGFIX (short)HIWORD coords are signed
-		gmenu_on_mouse_move();
-		return 0;
-	case WM_LBUTTONDOWN:
-		MouseX = LOWORD(lParam); // BUGFIX (short)LOWORD coords are signed
-		MouseY = HIWORD(lParam); // BUGFIX (short)HIWORD coords are signed
-		if (sgbMouseDown == 0) {
-			sgbMouseDown = 1;
-			SetCapture(hWnd);
-			track_repeat_walk(LeftMouseDown(wParam));
-		}
-		return 0;
-	case WM_LBUTTONUP:
-		MouseX = LOWORD(lParam); // BUGFIX (short)LOWORD coords are signed
-		MouseY = HIWORD(lParam); // BUGFIX (short)HIWORD coords are signed
-		if (sgbMouseDown == 1) {
-			sgbMouseDown = 0;
-			LeftMouseUp();
-			track_repeat_walk(FALSE);
-			ReleaseCapture();
-		}
-		return 0;
-	case WM_RBUTTONDOWN:
-		MouseX = LOWORD(lParam); // BUGFIX (short)LOWORD coords are signed
-		MouseY = HIWORD(lParam); // BUGFIX (short)HIWORD coords are signed
-		if (sgbMouseDown == 0) {
-			sgbMouseDown = 2;
-			SetCapture(hWnd);
-			RightMouseDown();
-		}
-		return 0;
-	case WM_RBUTTONUP:
-		MouseX = LOWORD(lParam); // BUGFIX (short)LOWORD coords are signed
-		MouseY = HIWORD(lParam); // BUGFIX (short)HIWORD coords are signed
-		if (sgbMouseDown == 2) {
-			sgbMouseDown = 0;
-			ReleaseCapture();
-		}
-		return 0;
-	case WM_CAPTURECHANGED:
-		if (hWnd != (HWND)lParam) {
-			sgbMouseDown = 0;
-			track_repeat_walk(FALSE);
-		}
-		break;
-	case WM_DIABNEXTLVL:
-	case WM_DIABPREVLVL:
-	case WM_DIABRTNLVL:
-	case WM_DIABSETLVL:
-	case WM_DIABWARPLVL:
-	case WM_DIABTOWNWARP:
-	case WM_DIABTWARPUP:
-	case WM_DIABRETOWN:
-		if (gbMaxPlayers > 1)
-			pfile_write_hero();
-		nthread_ignore_mutex(TRUE);
-		PaletteFadeOut(8);
-		sound_stop();
-		music_stop();
-		track_repeat_walk(FALSE);
-		sgbMouseDown = 0;
-		ReleaseCapture();
-		ShowProgress(uMsg);
-		force_redraw = 255;
-		DrawAndBlit();
-		if (gbRunGame)
-			PaletteFadeIn(8);
-		nthread_ignore_mutex(FALSE);
-		gbGameLoopStartup = TRUE;
-		return 0;
-	}
-
-	return MainWndProc(hWnd, uMsg, wParam, lParam);
-}
-
-BOOL LeftMouseDown(int wParam)
-{
-	if (!gmenu_left_mouse(TRUE) && !control_check_talk_btn() && sgnTimeoutCurs == CURSOR_NONE) {
-		if (deathflag) {
-			control_check_btn_press();
-		} else if (PauseMode != 2) {
-			if (doomflag) {
-				doom_close();
-			} else if (spselflag) {
-				SetSpell();
-			} else if (stextflag != STORE_NONE) {
-				CheckStoreBtn();
-			} else if (MouseY < PANEL_TOP) {
-				if (!gmenu_is_active() && !TryIconCurs()) {
-					if (questlog && MouseX > 32 && MouseX < 288 && MouseY > 32 && MouseY < 308) {
-						QuestlogESC();
-					} else if (qtextflag) {
-						qtextflag = FALSE;
-						stream_stop();
-					} else if (chrflag && MouseX < 320) {
-						CheckChrBtns();
-					} else if (invflag && MouseX > RIGHT_PANEL) {
-						if (!dropGoldFlag)
-							CheckInvItem();
-					} else if (sbookflag && MouseX > RIGHT_PANEL) {
-						CheckSBook();
-					} else if (pcurs >= CURSOR_FIRSTITEM) {
-						if (TryInvPut()) {
-							NetSendCmdPItem(TRUE, CMD_PUTITEM, cursmx, cursmy);
-							NewCursor(CURSOR_HAND);
-						}
-					} else {
-						if (plr[myplr]._pStatPts != 0 && !spselflag)
-							CheckLvlBtn();
-						if (!lvlbtndown)
-							return LeftMouseCmd(wParam == MK_SHIFT + MK_LBUTTON);
-					}
-				}
-			} else {
-				if (!talkflag && !dropGoldFlag && !gmenu_is_active())
-					CheckInvScrn();
-				DoPanBtn();
-				if (pcurs > CURSOR_HAND && pcurs < CURSOR_FIRSTITEM)
-					NewCursor(CURSOR_HAND);
-			}
-		}
-	}
-
-	return FALSE;
-}
-
-BOOL LeftMouseCmd(BOOL bShift)
-{
-	BOOL bNear;
-
-	assert(MouseY < PANEL_TOP); // 352
-
-	if (leveltype == DTYPE_TOWN) {
-		if (pcursitem != -1 && pcurs == CURSOR_HAND)
-			NetSendCmdLocParam1(TRUE, invflag ? CMD_GOTOGETITEM : CMD_GOTOAGETITEM, cursmx, cursmy, pcursitem);
-		if (pcursmonst != -1)
-			NetSendCmdLocParam1(TRUE, CMD_TALKXY, cursmx, cursmy, pcursmonst);
-		if (pcursitem == -1 && pcursmonst == -1 && pcursplr == -1)
-			return TRUE;
-	} else {
-		bNear = abs(plr[myplr]._px - cursmx) < 2 && abs(plr[myplr]._py - cursmy) < 2;
-		if (pcursitem != -1 && pcurs == CURSOR_HAND && !bShift) {
-			NetSendCmdLocParam1(TRUE, invflag ? CMD_GOTOGETITEM : CMD_GOTOAGETITEM, cursmx, cursmy, pcursitem);
-		} else if (pcursobj != -1 && (!bShift || bNear && object[pcursobj]._oBreak == 1)) {
-			NetSendCmdLocParam1(TRUE, pcurs == CURSOR_DISARM ? CMD_DISARMXY : CMD_OPOBJXY, cursmx, cursmy, pcursobj);
-		} else if (plr[myplr]._pwtype == WT_RANGED) {
-			if (bShift) {
-				NetSendCmdLoc(TRUE, CMD_RATTACKXY, cursmx, cursmy);
-			} else if (pcursmonst != -1) {
-				if (CanTalkToMonst(pcursmonst)) {
-					NetSendCmdParam1(TRUE, CMD_ATTACKID, pcursmonst);
-				} else {
-					NetSendCmdParam1(TRUE, CMD_RATTACKID, pcursmonst);
-				}
-			} else if (pcursplr != -1 && !FriendlyMode) {
-				NetSendCmdParam1(TRUE, CMD_RATTACKPID, pcursplr);
-			}
-		} else {
-			if (bShift) {
-				if (pcursmonst != -1) {
-					if (CanTalkToMonst(pcursmonst)) {
-						NetSendCmdParam1(TRUE, CMD_ATTACKID, pcursmonst);
-					} else {
-						NetSendCmdLoc(TRUE, CMD_SATTACKXY, cursmx, cursmy);
-					}
-				} else {
-					NetSendCmdLoc(TRUE, CMD_SATTACKXY, cursmx, cursmy);
-				}
-			} else if (pcursmonst != -1) {
-				NetSendCmdParam1(TRUE, CMD_ATTACKID, pcursmonst);
-			} else if (pcursplr != -1 && !FriendlyMode) {
-				NetSendCmdParam1(TRUE, CMD_ATTACKPID, pcursplr);
-			}
-		}
-		if (!bShift && pcursitem == -1 && pcursobj == -1 && pcursmonst == -1 && pcursplr == -1)
-			return TRUE;
-	}
-
-	return FALSE;
-}
-
-BOOL TryIconCurs()
-{
-	if (pcurs == CURSOR_RESURRECT) {
-		NetSendCmdParam1(TRUE, CMD_RESURRECT, pcursplr);
-		return TRUE;
-	} else if (pcurs == CURSOR_HEALOTHER) {
-		NetSendCmdParam1(TRUE, CMD_HEALOTHER, pcursplr);
-		return TRUE;
-	} else if (pcurs == CURSOR_TELEKINESIS) {
-		DoTelekinesis();
-		return TRUE;
-	} else if (pcurs == CURSOR_IDENTIFY) {
-		if (pcursinvitem != -1) {
-			CheckIdentify(myplr, pcursinvitem);
-		} else {
-			NewCursor(CURSOR_HAND);
-		}
-		return TRUE;
-	} else if (pcurs == CURSOR_REPAIR) {
-		if (pcursinvitem != -1) {
-			DoRepair(myplr, pcursinvitem);
-		} else {
-			NewCursor(CURSOR_HAND);
-		}
-		return TRUE;
-	} else if (pcurs == CURSOR_RECHARGE) {
-		if (pcursinvitem != -1) {
-			DoRecharge(myplr, pcursinvitem);
-		} else {
-			NewCursor(CURSOR_HAND);
-		}
-		return TRUE;
-#ifdef HELLFIRE
-	} else if (pcurs == CURSOR_OIL) {
-		if (pcursinvitem != -1) {
-			DoOil(myplr, pcursinvitem);
-		} else {
-			SetCursor_(CURSOR_HAND);
-		}
-		return TRUE;
-#endif
-	} else if (pcurs == CURSOR_TELEPORT) {
-		if (pcursmonst != -1) {
-			NetSendCmdParam3(TRUE, CMD_TSPELLID, pcursmonst, plr[myplr]._pTSpell, GetSpellLevel(myplr, plr[myplr]._pTSpell));
-		} else if (pcursplr != -1) {
-			NetSendCmdParam3(TRUE, CMD_TSPELLPID, pcursplr, plr[myplr]._pTSpell, GetSpellLevel(myplr, plr[myplr]._pTSpell));
-		} else {
-			NetSendCmdLocParam2(TRUE, CMD_TSPELLXY, cursmx, cursmy, plr[myplr]._pTSpell, GetSpellLevel(myplr, plr[myplr]._pTSpell));
-		}
-		NewCursor(CURSOR_HAND);
-		return TRUE;
-	} else if (pcurs == CURSOR_DISARM && pcursobj == -1) {
-		NewCursor(CURSOR_HAND);
-		return TRUE;
-	}
-
-	return FALSE;
-}
-
-void LeftMouseUp()
-{
-	gmenu_left_mouse(FALSE);
-	control_release_talk_btn();
-	if (panbtndown)
-		CheckBtnUp();
-	if (chrbtnactive)
-		ReleaseChrBtns();
-	if (lvlbtndown)
-		ReleaseLvlBtn();
-	if (stextflag != STORE_NONE)
-		ReleaseStoreBtn();
-}
-
-void RightMouseDown()
-{
-	if (!gmenu_is_active() && sgnTimeoutCurs == CURSOR_NONE && PauseMode != 2 && !plr[myplr]._pInvincible) {
-		if (doomflag) {
-			doom_close();
-		} else if (stextflag == STORE_NONE) {
-			if (spselflag) {
-				SetSpell();
-			} else if (MouseY >= SPANEL_HEIGHT
-			    || (!sbookflag || MouseX <= RIGHT_PANEL)
-			        && !TryIconCurs()
-			        && (pcursinvitem == -1 || !UseInvItem(myplr, pcursinvitem))) {
-				if (pcurs == CURSOR_HAND) {
-					if (pcursinvitem == -1 || !UseInvItem(myplr, pcursinvitem))
-						CheckPlrSpell();
-				} else if (pcurs > CURSOR_HAND && pcurs < CURSOR_FIRSTITEM) {
-					NewCursor(CURSOR_HAND);
-				}
-			}
-		}
-	}
-}
-
-BOOL PressSysKey(int wParam)
-{
-	if (gmenu_is_active() || wParam != VK_F10)
-		return FALSE;
-	diablo_hotkey_msg(1);
-	return TRUE;
-}
-
-void diablo_hotkey_msg(DWORD dwMsg)
-{
-	char *s;
-	char szFileName[MAX_PATH];
-	char szMsg[MAX_SEND_STR_LEN];
-
-	if (gbMaxPlayers == 1) {
-		return;
-	}
-	if (GetModuleFileName(ghInst, szFileName, sizeof(szFileName)) == 0) {
-		app_fatal("Can't get program name");
-	}
-
-	s = strrchr(szFileName, '\\');
-	if (s != NULL) {
-		*s = '\0';
-	}
-
-	strcat(szFileName, "\\Diablo.ini");
-	assert(dwMsg < sizeof(spszMsgTbl) / sizeof(spszMsgTbl[0]));
-	GetPrivateProfileString("NetMsg", spszMsgHotKeyTbl[dwMsg], spszMsgTbl[dwMsg], szMsg, sizeof(szMsg), szFileName);
-	NetSendCmdString(-1, szMsg);
-}
-
-void ReleaseKey(int vkey)
-{
-	if (vkey == VK_SNAPSHOT)
-		CaptureScreen();
-}
-
-void PressKey(int vkey)
-{
-	if (gmenu_presskeys(vkey) || control_presskeys(vkey)) {
-		return;
-	}
-
-	if (deathflag) {
-		if (sgnTimeoutCurs != CURSOR_NONE) {
-			return;
-		}
-		if (vkey == VK_F9) {
-			diablo_hotkey_msg(0);
-		}
-		if (vkey == VK_F10) {
-			diablo_hotkey_msg(1);
-		}
-		if (vkey == VK_F11) {
-			diablo_hotkey_msg(2);
-		}
-		if (vkey == VK_F12) {
-			diablo_hotkey_msg(3);
-		}
-		if (vkey == VK_RETURN) {
-			control_type_message();
-		}
-		if (vkey != VK_ESCAPE) {
-			return;
-		}
-	}
-	if (vkey == VK_ESCAPE) {
-		if (!PressEscKey()) {
-			track_repeat_walk(FALSE);
-			gamemenu_on();
-		}
-		return;
-	}
-
-	if (sgnTimeoutCurs != CURSOR_NONE || dropGoldFlag) {
-		return;
-	}
-	if (vkey == VK_PAUSE) {
-		diablo_pause_game();
-		return;
-	}
-	if (PauseMode == 2) {
-		return;
-	}
-
-	if (vkey == VK_RETURN) {
-		if (stextflag) {
-			STextEnter();
-		} else if (questlog) {
-			QuestlogEnter();
-		} else {
-			control_type_message();
-		}
-	} else if (vkey == VK_F1) {
-		if (helpflag) {
-			helpflag = FALSE;
-		} else if (stextflag != STORE_NONE) {
-			ClearPanel();
-			AddPanelString("No help available", TRUE); /// BUGFIX: message isn't displayed
-			AddPanelString("while in stores", TRUE);
-			track_repeat_walk(FALSE);
-		} else {
-			invflag = FALSE;
-			chrflag = FALSE;
-			sbookflag = FALSE;
-			spselflag = FALSE;
-			if (qtextflag && leveltype == DTYPE_TOWN) {
-				qtextflag = FALSE;
-				stream_stop();
-			}
-			questlog = FALSE;
-			automapflag = FALSE;
-			msgdelay = 0;
-			gamemenu_off();
-			DisplayHelp();
-			doom_close();
-		}
-	}
-#ifdef _DEBUG
-	else if (vkey == VK_F2) {
-	}
-#endif
-#ifdef _DEBUG
-	else if (vkey == VK_F3) {
-		if (pcursitem != -1) {
-			sprintf(
-			    tempstr,
-			    "IDX = %i  :  Seed = %i  :  CF = %i",
-			    item[pcursitem].IDidx,
-			    item[pcursitem]._iSeed,
-			    item[pcursitem]._iCreateInfo);
-			NetSendCmdString(1 << myplr, tempstr);
-		}
-		sprintf(tempstr, "Numitems : %i", numitems);
-		NetSendCmdString(1 << myplr, tempstr);
-	}
-#endif
-#ifdef _DEBUG
-	else if (vkey == VK_F4) {
-		PrintDebugQuest();
-	}
-#endif
-	else if (vkey == VK_F5) {
-		if (spselflag) {
-			SetSpeedSpell(0);
-			return;
-		}
-		ToggleSpell(0);
-		return;
-	} else if (vkey == VK_F6) {
-		if (spselflag) {
-			SetSpeedSpell(1);
-			return;
-		}
-		ToggleSpell(1);
-		return;
-	} else if (vkey == VK_F7) {
-		if (spselflag) {
-			SetSpeedSpell(2);
-			return;
-		}
-		ToggleSpell(2);
-		return;
-	} else if (vkey == VK_F8) {
-		if (spselflag) {
-			SetSpeedSpell(3);
-			return;
-		}
-		ToggleSpell(3);
-		return;
-	} else if (vkey == VK_F9) {
-		diablo_hotkey_msg(0);
-	} else if (vkey == VK_F10) {
-		diablo_hotkey_msg(1);
-	} else if (vkey == VK_F11) {
-		diablo_hotkey_msg(2);
-	} else if (vkey == VK_F12) {
-		diablo_hotkey_msg(3);
-	} else if (vkey == VK_UP) {
-		if (stextflag) {
-			STextUp();
-		} else if (questlog) {
-			QuestlogUp();
-		} else if (helpflag) {
-			HelpScrollUp();
-		} else if (automapflag) {
-			AutomapUp();
-		}
-	} else if (vkey == VK_DOWN) {
-		if (stextflag) {
-			STextDown();
-		} else if (questlog) {
-			QuestlogDown();
-		} else if (helpflag) {
-			HelpScrollDown();
-		} else if (automapflag) {
-			AutomapDown();
-		}
-	} else if (vkey == VK_PRIOR) {
-		if (stextflag) {
-			STextPrior();
-		}
-	} else if (vkey == VK_NEXT) {
-		if (stextflag) {
-			STextNext();
-		}
-	} else if (vkey == VK_LEFT) {
-		if (automapflag && !talkflag) {
-			AutomapLeft();
-		}
-	} else if (vkey == VK_RIGHT) {
-		if (automapflag && !talkflag) {
-			AutomapRight();
-		}
-	} else if (vkey == VK_TAB) {
-		DoAutoMap();
-	} else if (vkey == VK_SPACE) {
-		if (!chrflag && invflag && MouseX < 480 && MouseY < PANEL_TOP) {
-			SetCursorPos(MouseX + 160, MouseY);
-		}
-		if (!invflag && chrflag && MouseX > 160 && MouseY < PANEL_TOP) {
-			SetCursorPos(MouseX - 160, MouseY);
-		}
-		helpflag = FALSE;
-		invflag = FALSE;
-		chrflag = FALSE;
-		sbookflag = FALSE;
-		spselflag = FALSE;
-		if (qtextflag && leveltype == DTYPE_TOWN) {
-			qtextflag = FALSE;
-			stream_stop();
-		}
-		questlog = FALSE;
-		automapflag = FALSE;
-		msgdelay = 0;
-		gamemenu_off();
-		doom_close();
-	}
-}
-
-void diablo_pause_game()
-{
-	if (gbMaxPlayers <= 1) {
-		if (PauseMode) {
-			PauseMode = 0;
-		} else {
-			PauseMode = 2;
-			sound_stop();
-			track_repeat_walk(FALSE);
-		}
-		force_redraw = 255;
-	}
-}
-
-/**
- * @internal `return` must be used instead of `break` to be bin exact as C++
- */
-void PressChar(int vkey)
-{
-	if (gmenu_is_active() || control_talk_last_key(vkey) || sgnTimeoutCurs != CURSOR_NONE || deathflag) {
-		return;
-	}
-	if ((char)vkey == 'p' || (char)vkey == 'P') {
-		diablo_pause_game();
-		return;
-	}
-	if (PauseMode == 2) {
-		return;
-	}
-	if (doomflag) {
-		doom_close();
-		return;
-	}
-	if (dropGoldFlag) {
-		control_drop_gold(vkey);
-		return;
-	}
-
-	switch (vkey) {
-	case 'G':
-	case 'g':
-		DecreaseGamma();
-		return;
-	case 'F':
-	case 'f':
-		IncreaseGamma();
-		return;
-	case 'I':
-	case 'i':
-		if (stextflag == STORE_NONE) {
-			sbookflag = FALSE;
-			invflag = !invflag;
-			if (!invflag || chrflag) {
-				if (MouseX < 480 && MouseY < PANEL_TOP) {
-					SetCursorPos(MouseX + 160, MouseY);
-				}
-			} else {
-				if (MouseX > 160 && MouseY < PANEL_TOP) {
-					SetCursorPos(MouseX - 160, MouseY);
-				}
-			}
-		}
-		return;
-	case 'C':
-	case 'c':
-		if (stextflag == STORE_NONE) {
-			questlog = FALSE;
-			chrflag = !chrflag;
-			if (!chrflag || invflag) {
-				if (MouseX > 160 && MouseY < PANEL_TOP) {
-					SetCursorPos(MouseX - 160, MouseY);
-				}
-			} else {
-				if (MouseX < 480 && MouseY < PANEL_TOP) {
-					SetCursorPos(MouseX + 160, MouseY);
-				}
-			}
-		}
-		return;
-	case 'Q':
-	case 'q':
-		if (stextflag == STORE_NONE) {
-			chrflag = FALSE;
-			if (!questlog) {
-				StartQuestlog();
-			} else {
-				questlog = FALSE;
-			}
-		}
-		return;
-	case 'Z':
-	case 'z':
-		zoomflag = !zoomflag;
-		return;
-	case 'S':
-	case 's':
-		if (stextflag == STORE_NONE) {
-			invflag = FALSE;
-			if (!spselflag) {
-				DoSpeedBook();
-			} else {
-				spselflag = FALSE;
-			}
-			track_repeat_walk(FALSE);
-		}
-		return;
-	case 'B':
-	case 'b':
-		if (stextflag == STORE_NONE) {
-			invflag = FALSE;
-			sbookflag = !sbookflag;
-		}
-		return;
-	case '+':
-	case '=':
-		if (automapflag) {
-			AutomapZoomIn();
-		}
-		return;
-	case '-':
-	case '_':
-		if (automapflag) {
-			AutomapZoomOut();
-		}
-		return;
-	case 'v':
-#ifndef HELLFIRE
-		NetSendCmdString(1 << myplr, gszProductName);
-#else
-		char *local_10[3];
-		char pszStr[120];
-		local_10[0] = "Normal";
-		local_10[1] = "Nightmare";
-		local_10[2] = "Hell";
-		sprintf(pszStr, "%s, mode = %s", gszProductName, local_10[gnDifficulty]);
-		NetSendCmdString(1 << myplr, pszStr);
-#endif
-		return;
-	case 'V':
-		NetSendCmdString(1 << myplr, gszVersionNumber);
-		return;
-	case '!':
-	case '1':
-		if (plr[myplr].SpdList[0]._itype != ITYPE_NONE && plr[myplr].SpdList[0]._itype != ITYPE_GOLD) {
-			UseInvItem(myplr, INVITEM_BELT_FIRST);
-		}
-		return;
-	case '@':
-	case '2':
-		if (plr[myplr].SpdList[1]._itype != ITYPE_NONE && plr[myplr].SpdList[1]._itype != ITYPE_GOLD) {
-			UseInvItem(myplr, INVITEM_BELT_FIRST + 1);
-		}
-		return;
-	case '#':
-	case '3':
-		if (plr[myplr].SpdList[2]._itype != ITYPE_NONE && plr[myplr].SpdList[2]._itype != ITYPE_GOLD) {
-			UseInvItem(myplr, INVITEM_BELT_FIRST + 2);
-		}
-		return;
-	case '$':
-	case '4':
-		if (plr[myplr].SpdList[3]._itype != ITYPE_NONE && plr[myplr].SpdList[3]._itype != ITYPE_GOLD) {
-			UseInvItem(myplr, INVITEM_BELT_FIRST + 3);
-		}
-		return;
-	case '%':
-	case '5':
-		if (plr[myplr].SpdList[4]._itype != ITYPE_NONE && plr[myplr].SpdList[4]._itype != ITYPE_GOLD) {
-			UseInvItem(myplr, INVITEM_BELT_FIRST + 4);
-		}
-		return;
-	case '^':
-	case '6':
-		if (plr[myplr].SpdList[5]._itype != ITYPE_NONE && plr[myplr].SpdList[5]._itype != ITYPE_GOLD) {
-			UseInvItem(myplr, INVITEM_BELT_FIRST + 5);
-		}
-		return;
-	case '&':
-	case '7':
-		if (plr[myplr].SpdList[6]._itype != ITYPE_NONE && plr[myplr].SpdList[6]._itype != ITYPE_GOLD) {
-			UseInvItem(myplr, INVITEM_BELT_FIRST + 6);
-		}
-		return;
-	case '*':
-	case '8':
-#ifdef _DEBUG
-		if (debug_mode_key_inverted_v || debug_mode_key_w) {
-			NetSendCmd(TRUE, CMD_CHEAT_EXPERIENCE);
-			return;
-		}
-#endif
-		if (plr[myplr].SpdList[7]._itype != ITYPE_NONE && plr[myplr].SpdList[7]._itype != ITYPE_GOLD) {
-			UseInvItem(myplr, INVITEM_BELT_FIRST + 7);
-		}
-		return;
-#ifdef _DEBUG
-	case ')':
-	case '0':
-		if (debug_mode_key_inverted_v) {
-			if (arrowdebug > 2) {
-				arrowdebug = 0;
-			}
-			if (arrowdebug == 0) {
-				plr[myplr]._pIFlags &= ~ISPL_FIRE_ARROWS;
-				plr[myplr]._pIFlags &= ~ISPL_LIGHT_ARROWS;
-			}
-			if (arrowdebug == 1) {
-				plr[myplr]._pIFlags |= ISPL_FIRE_ARROWS;
-			}
-			if (arrowdebug == 2) {
-				plr[myplr]._pIFlags |= ISPL_LIGHT_ARROWS;
-			}
-			arrowdebug++;
-		}
-		return;
-	case ':':
-		if (currlevel == 0 && debug_mode_key_w) {
-			SetAllSpellsCheat();
-		}
-		return;
-	case '[':
-		if (currlevel == 0 && debug_mode_key_w) {
-			TakeGoldCheat();
-		}
-		return;
-	case ']':
-		if (currlevel == 0 && debug_mode_key_w) {
-			MaxSpellsCheat();
-		}
-		return;
-	case 'a':
-		if (debug_mode_key_inverted_v) {
-			spelldata[SPL_TELEPORT].sTownSpell = 1;
-			plr[myplr]._pSplLvl[plr[myplr]._pSpell]++;
-		}
-		return;
-	case 'D':
-		PrintDebugPlayer(TRUE);
-		return;
-	case 'd':
-		PrintDebugPlayer(FALSE);
-		return;
-	case 'e':
-		if (debug_mode_key_d) {
-			sprintf(tempstr, "EFlag = %i", plr[myplr]._peflag);
-			NetSendCmdString(1 << myplr, tempstr);
-		}
-		return;
-	case 'L':
-	case 'l':
-		if (debug_mode_key_inverted_v) {
-			ToggleLighting();
-		}
-		return;
-	case 'M':
-		NextDebugMonster();
-		return;
-	case 'm':
-		GetDebugMonster();
-		return;
-	case 'R':
-	case 'r':
-		sprintf(tempstr, "seed = %i", glSeedTbl[currlevel]);
-		NetSendCmdString(1 << myplr, tempstr);
-		sprintf(tempstr, "Mid1 = %i : Mid2 = %i : Mid3 = %i", glMid1Seed[currlevel], glMid2Seed[currlevel], glMid3Seed[currlevel]);
-		NetSendCmdString(1 << myplr, tempstr);
-		sprintf(tempstr, "End = %i", glEndSeed[currlevel]);
-		NetSendCmdString(1 << myplr, tempstr);
-		return;
-	case 'T':
-	case 't':
-		if (debug_mode_key_inverted_v) {
-			sprintf(tempstr, "PX = %i  PY = %i", plr[myplr]._px, plr[myplr]._py);
-			NetSendCmdString(1 << myplr, tempstr);
-			sprintf(tempstr, "CX = %i  CY = %i  DP = %i", cursmx, cursmy, dungeon[cursmx][cursmy]);
-			NetSendCmdString(1 << myplr, tempstr);
-		}
-		return;
-	case '|':
-		if (currlevel == 0 && debug_mode_key_w) {
-			GiveGoldCheat();
-		}
-		return;
-	case '~':
-		if (currlevel == 0 && debug_mode_key_w) {
-			StoresCheat();
-		}
-		return;
-#endif
-	}
-}
-
-void LoadLvlGFX()
-{
-	assert(! pDungeonCels);
-
-	switch (leveltype) {
-	case DTYPE_TOWN:
-#ifdef HELLFIRE
-		pDungeonCels = LoadFileInMem("NLevels\\TownData\\Town.CEL", NULL);
-		pMegaTiles = LoadFileInMem("NLevels\\TownData\\Town.TIL", NULL);
-		pLevelPieces = LoadFileInMem("NLevels\\TownData\\Town.MIN", NULL);
-#else
-		pDungeonCels = LoadFileInMem("Levels\\TownData\\Town.CEL", NULL);
-		pMegaTiles = LoadFileInMem("Levels\\TownData\\Town.TIL", NULL);
-		pLevelPieces = LoadFileInMem("Levels\\TownData\\Town.MIN", NULL);
-#endif
-		pSpecialCels = LoadFileInMem("Levels\\TownData\\TownS.CEL", NULL);
-		break;
-	case DTYPE_CATHEDRAL:
-#ifdef HELLFIRE
-		if (currlevel < 21) {
-#endif
-			pDungeonCels = LoadFileInMem("Levels\\L1Data\\L1.CEL", NULL);
-			pMegaTiles = LoadFileInMem("Levels\\L1Data\\L1.TIL", NULL);
-			pLevelPieces = LoadFileInMem("Levels\\L1Data\\L1.MIN", NULL);
-			pSpecialCels = LoadFileInMem("Levels\\L1Data\\L1S.CEL", NULL);
-#ifdef HELLFIRE
-		} else {
-			pDungeonCels = LoadFileInMem("NLevels\\L5Data\\L5.CEL", NULL);
-			pMegaTiles = LoadFileInMem("NLevels\\L5Data\\L5.TIL", NULL);
-			pLevelPieces = LoadFileInMem("NLevels\\L5Data\\L5.MIN", NULL);
-			pSpecialCels = LoadFileInMem("NLevels\\L5Data\\L5S.CEL", NULL);
-		}
-#endif
-		break;
-#ifndef SPAWN
-	case DTYPE_CATACOMBS:
-		pDungeonCels = LoadFileInMem("Levels\\L2Data\\L2.CEL", NULL);
-		pMegaTiles = LoadFileInMem("Levels\\L2Data\\L2.TIL", NULL);
-		pLevelPieces = LoadFileInMem("Levels\\L2Data\\L2.MIN", NULL);
-		pSpecialCels = LoadFileInMem("Levels\\L2Data\\L2S.CEL", NULL);
-		break;
-	case DTYPE_CAVES:
-#ifdef HELLFIRE
-		if (currlevel < 17) {
-#endif
-			pDungeonCels = LoadFileInMem("Levels\\L3Data\\L3.CEL", NULL);
-			pMegaTiles = LoadFileInMem("Levels\\L3Data\\L3.TIL", NULL);
-			pLevelPieces = LoadFileInMem("Levels\\L3Data\\L3.MIN", NULL);
-#ifdef HELLFIRE
-		} else {
-			pDungeonCels = LoadFileInMem("NLevels\\L6Data\\L6.CEL", NULL);
-			pMegaTiles = LoadFileInMem("NLevels\\L6Data\\L6.TIL", NULL);
-			pLevelPieces = LoadFileInMem("NLevels\\L6Data\\L6.MIN", NULL);
-		}
-#endif
-		pSpecialCels = LoadFileInMem("Levels\\L1Data\\L1S.CEL", NULL);
-		break;
-	case DTYPE_HELL:
-		pDungeonCels = LoadFileInMem("Levels\\L4Data\\L4.CEL", NULL);
-		pMegaTiles = LoadFileInMem("Levels\\L4Data\\L4.TIL", NULL);
-		pLevelPieces = LoadFileInMem("Levels\\L4Data\\L4.MIN", NULL);
-		pSpecialCels = LoadFileInMem("Levels\\L2Data\\L2S.CEL", NULL);
-		break;
-#endif
-	default:
-		app_fatal("LoadLvlGFX");
-		break;
-	}
-}
-
-void LoadAllGFX()
-{
-	assert(! pSpeedCels);
-	pSpeedCels = DiabloAllocPtr(0x100000);
-	IncProgress();
-	IncProgress();
-	InitObjectGFX();
-	IncProgress();
-	InitMissileGFX();
-	IncProgress();
-}
-
-/**
- * @param lvldir method of entry
- */
-void CreateLevel(int lvldir)
-{
-	switch (leveltype) {
-	case DTYPE_TOWN:
-		CreateTown(lvldir);
-		InitTownTriggers();
-		LoadRndLvlPal(0);
-		break;
-	case DTYPE_CATHEDRAL:
-		CreateL5Dungeon(glSeedTbl[currlevel], lvldir);
-		InitL1Triggers();
-		Freeupstairs();
-#ifdef HELLFIRE
-		if(currlevel < 21) {
-			LoadRndLvlPal(1);
-		} else {
-			LoadRndLvlPal(5);
-		}
-#else
-		LoadRndLvlPal(1);
-#endif
-		break;
-#ifndef SPAWN
-	case DTYPE_CATACOMBS:
-		CreateL2Dungeon(glSeedTbl[currlevel], lvldir);
-		InitL2Triggers();
-		Freeupstairs();
-		LoadRndLvlPal(2);
-		break;
-	case DTYPE_CAVES:
-		CreateL3Dungeon(glSeedTbl[currlevel], lvldir);
-		InitL3Triggers();
-		Freeupstairs();
-#ifdef HELLFIRE
-		if(currlevel < 17) {
-			LoadRndLvlPal(3);
-		} else {
-			LoadRndLvlPal(6);
-		}
-#else
-		LoadRndLvlPal(3);
-#endif
-		break;
-	case DTYPE_HELL:
-		CreateL4Dungeon(glSeedTbl[currlevel], lvldir);
-		InitL4Triggers();
-		Freeupstairs();
-		LoadRndLvlPal(4);
-		break;
-#endif
-	default:
-		app_fatal("CreateLevel");
-		break;
-	}
-}
-
-void LoadGameLevel(BOOL firstflag, int lvldir)
-{
-	int i, j;
-	BOOL visited;
-
-	if (setseed)
-		glSeedTbl[currlevel] = setseed;
-
-	music_stop();
-	SetCursor_(CURSOR_HAND);
-	SetRndSeed(glSeedTbl[currlevel]);
-	IncProgress();
-	MakeLightTable();
-	LoadLvlGFX();
-	IncProgress();
-
-	if (firstflag) {
-		InitInv();
-		InitItemGFX();
-		InitQuestText();
-
-		for (i = 0; i < gbMaxPlayers; i++)
-			InitPlrGFXMem(i);
-
-		InitStores();
-		InitAutomapOnce();
-		InitHelp();
-	}
-
-	SetRndSeed(glSeedTbl[currlevel]);
-
-	if (leveltype == DTYPE_TOWN)
-		SetupTownStores();
-
-	IncProgress();
-	InitAutomap();
-
-	if (leveltype != DTYPE_TOWN && lvldir != 4) {
-		InitLighting();
-		InitVision();
-	}
-
-	InitLevelMonsters();
-	IncProgress();
-
-	if (!setlevel) {
-		CreateLevel(lvldir);
-		IncProgress();
-		FillSolidBlockTbls();
-		SetRndSeed(glSeedTbl[currlevel]);
-
-		if (leveltype != DTYPE_TOWN) {
-			GetLevelMTypes();
-			InitThemes();
-			LoadAllGFX();
-		} else {
-			InitMissileGFX();
-		}
-
-		IncProgress();
-
-		if (lvldir == 3)
-			GetReturnLvlPos();
-		if (lvldir == 5)
-			GetPortalLvlPos();
-
-		IncProgress();
-
-		for (i = 0; i < MAX_PLRS; i++) {
-			if (plr[i].plractive && currlevel == plr[i].plrlevel) {
-				InitPlayerGFX(i);
-				if (lvldir != 4)
-					InitPlayer(i, firstflag);
-			}
-		}
-
-		PlayDungMsgs();
-		InitMultiView();
-		IncProgress();
-
-		visited = FALSE;
-		for (i = 0; i < gbMaxPlayers; i++) {
-			if (plr[i].plractive)
-				visited = visited || plr[i]._pLvlVisited[currlevel];
-		}
-
-		SetRndSeed(glSeedTbl[currlevel]);
-
-		if (leveltype != DTYPE_TOWN) {
-			if (firstflag || lvldir == 4 || !plr[myplr]._pLvlVisited[currlevel] || gbMaxPlayers != 1) {
-				HoldThemeRooms();
-				glMid1Seed[currlevel] = GetRndSeed();
-				InitMonsters();
-				glMid2Seed[currlevel] = GetRndSeed();
-				InitObjects();
-				InitItems();
-#ifdef HELLFIRE
-				if ( currlevel < 17 )
-#endif
-					CreateThemeRooms();
-				glMid3Seed[currlevel] = GetRndSeed();
-				InitMissiles();
-				InitDead();
-				glEndSeed[currlevel] = GetRndSeed();
-
-				if (gbMaxPlayers != 1)
-					DeltaLoadLevel();
-
-				IncProgress();
-				SavePreLighting();
-			} else {
-				InitMonsters();
-				InitMissiles();
-				InitDead();
-				IncProgress();
-				LoadLevel();
-				IncProgress();
-			}
-		} else {
-			for (i = 0; i < MAXDUNX; i++) {
-				for (j = 0; j < MAXDUNY; j++)
-					dFlags[i][j] |= BFLAG_LIT;
-			}
-
-			InitTowners();
-			InitItems();
-			InitMissiles();
-			IncProgress();
-
-			if (!firstflag && lvldir != 4 && plr[myplr]._pLvlVisited[currlevel] && gbMaxPlayers == 1)
-				LoadLevel();
-			if (gbMaxPlayers != 1)
-				DeltaLoadLevel();
-
-			IncProgress();
-		}
-		if (gbMaxPlayers == 1)
-			ResyncQuests();
-		else
-			ResyncMPQuests();
-#ifndef SPAWN
-	} else {
-		assert(! pSpeedCels);
-		pSpeedCels = DiabloAllocPtr(0x100000);
-		LoadSetMap();
-		IncProgress();
-		GetLevelMTypes();
-		InitMonsters();
-		InitMissileGFX();
-		InitDead();
-		FillSolidBlockTbls();
-		IncProgress();
-
-		if (lvldir == 5)
-			GetPortalLvlPos();
-
-		for (i = 0; i < MAX_PLRS; i++) {
-			if (plr[i].plractive && currlevel == plr[i].plrlevel) {
-				InitPlayerGFX(i);
-				if (lvldir != 4)
-					InitPlayer(i, firstflag);
-			}
-		}
-
-		InitMultiView();
-		IncProgress();
-
-		if (firstflag || lvldir == 4 || !plr[myplr]._pSLvlVisited[setlvlnum]) {
-			InitItems();
-			SavePreLighting();
-		} else {
-			LoadLevel();
-		}
-
-		InitMissiles();
-		IncProgress();
-#endif
-	}
-
-	SyncPortals();
-
-	for (i = 0; i < MAX_PLRS; i++) {
-		if (plr[i].plractive && plr[i].plrlevel == currlevel && (!plr[i]._pLvlChanging || i == myplr)) {
-			if (plr[i]._pHitPoints > 0) {
-				if (gbMaxPlayers == 1)
-					dPlayer[plr[i]._px][plr[i]._py] = i + 1;
-				else
-					SyncInitPlrPos(i);
-			} else {
-				dFlags[plr[i]._px][plr[i]._py] |= BFLAG_DEAD_PLAYER;
-			}
-		}
-	}
-
-	if (leveltype != DTYPE_TOWN)
-		SetDungeonMicros();
-
-	InitLightMax();
-	IncProgress();
-	IncProgress();
-
-	if (firstflag) {
-		InitControlPan();
-		IncProgress();
-	}
-	if (leveltype != DTYPE_TOWN) {
-		ProcessLightList();
-		ProcessVisionList();
-	}
-
-#ifdef HELLFIRE
-	if ( currlevel >= 21 )
-	{
-		if ( currlevel == 21 )
-		{
-			items_427ABA(RowOfCornerStone, ColOfCornerStone);
-		}
-		if ( quests[Q_NAKRUL]._qactive == 3 && currlevel == 24 ) // TODO: fix quest struct
-		{
-			objects_454BA8();
-		}
-	}
-#endif
-
-#ifdef HELLFIRE
-	if ( currlevel >= 17 )
-		music_start(currlevel > 20 ? TMUSIC_L5 : TMUSIC_L6);
-	else
-		music_start(leveltype);
-#else
-	music_start(leveltype);
-#endif
-
-	while (!IncProgress())
-		;
-
-#ifndef SPAWN
-	if (setlevel && setlvlnum == SL_SKELKING && quests[Q_SKELKING]._qactive == QUEST_ACTIVE)
-		PlaySFX(USFX_SKING1);
-#endif
-}
-
-void game_loop(BOOL bStartup)
-{
-	int i;
-
-	i = bStartup ? 60 : 3;
-
-	while (i--) {
-		if (!multi_handle_delta()) {
-			timeout_cursor(TRUE);
-			break;
-		} else {
-			timeout_cursor(FALSE);
-			game_logic();
-		}
-		if (!gbRunGame || gbMaxPlayers == 1 || !nthread_has_500ms_passed(TRUE))
-			break;
-	}
-}
-
-void game_logic()
-{
-	if (PauseMode == 2) {
-		return;
-	}
-	if (PauseMode == 1) {
-		PauseMode = 2;
-	}
-	if (gbMaxPlayers == 1 && gmenu_is_active()) {
-		force_redraw |= 1;
-		return;
-	}
-
-	if (!gmenu_is_active() && sgnTimeoutCurs == CURSOR_NONE) {
-		CheckCursMove();
-		track_process();
-	}
-	if (gbProcessPlayers) {
-		ProcessPlayers();
-	}
-	if (leveltype != DTYPE_TOWN) {
-		ProcessMonsters();
-		ProcessObjects();
-		ProcessMissiles();
-		ProcessItems();
-		ProcessLightList();
-		ProcessVisionList();
-	} else {
-		ProcessTowners();
-		ProcessItems();
-		ProcessMissiles();
-	}
-
-#ifdef _DEBUG
-	if (debug_mode_key_inverted_v && GetAsyncKeyState(VK_SHIFT) & 0x8000) {
-		ScrollView();
-	}
-#endif
-
-	sound_update();
-	ClearPlrMsg();
-	CheckTriggers();
-	CheckQuests();
-	force_redraw |= 1;
-	pfile_update(FALSE);
-}
-
-void timeout_cursor(BOOL bTimeout)
-{
-	if (bTimeout) {
-		if (sgnTimeoutCurs == CURSOR_NONE && !sgbMouseDown) {
-			sgnTimeoutCurs = pcurs;
-			multi_net_ping();
-			ClearPanel();
-			AddPanelString("-- Network timeout --", TRUE);
-			AddPanelString("-- Waiting for players --", TRUE);
-			NewCursor(CURSOR_HOURGLASS);
-			force_redraw = 255;
-		}
-		scrollrt_draw_game_screen(TRUE);
-	} else if (sgnTimeoutCurs != CURSOR_NONE) {
-		SetCursor_(sgnTimeoutCurs);
-		sgnTimeoutCurs = CURSOR_NONE;
-		ClearPanel();
-		force_redraw = 255;
-	}
-}
-
-void diablo_color_cyc_logic()
-{
-	DWORD tc;
-
-	tc = GetTickCount();
-	if (tc - color_cycle_timer >= 50) {
-		color_cycle_timer = tc;
-<<<<<<< HEAD
-#ifndef HELLFIRE
-		if (!palette_get_color_cycling())
-			return;
-#endif
-		if (leveltype == DTYPE_HELL) {
-			lighting_color_cycling();
-#ifdef HELLFIRE
-		} else if (currlevel >= 21) {
-			palette_update_crypt();
-		} else if (currlevel >= 17) {
-			palette_update_hive();
-#endif
-		} else if (leveltype == DTYPE_CAVES) {
-			if (fullscreen)
-				palette_update_caves();
-		}
-	}
-}
-
-#ifdef HELLFIRE
-void alloc_plr()
-{
-	plr = get_plr_mem(NULL);
-
-	if(plr == NULL) {
-		app_fatal("Unable to initialize memory");
-	}
-
-	memset(plr, 0, sizeof(PlayerStruct) * MAX_PLRS);
-}
-
-PlayerStruct *get_plr_mem(PlayerStruct *p)
-{
-	void *r;
-	PlayerStruct *pPlayer;
-
-	r = malloc(rand() & 0x7FFF);
-	pPlayer = (PlayerStruct *)malloc(sizeof(PlayerStruct) * MAX_PLRS);
-
-	if(r != NULL) {
-		free(r);
-	}
-	if(pPlayer == NULL) {
-		return p;
-	}
-	if(p != NULL) {
-		memcpy(pPlayer, p, sizeof(PlayerStruct) * MAX_PLRS);
-		free(p);
-	}
-
-	return pPlayer;
-}
-#endif
-
-=======
-		if (!palette_get_color_cycling())
-			return;
-			if (leveltype == DTYPE_HELL) {
-				lighting_color_cycling();
-			} else if (leveltype == DTYPE_CAVES) {
-				if (fullscreen)
-					palette_update_caves();
-			}
-		}
-	}
-
->>>>>>> cee695c8
+/**
+ * @file diablo.cpp
+ *
+ * Implementation of the main game initialization functions.
+ */
+#include "all.h"
+#include "../3rdParty/Storm/Source/storm.h"
+#include "../DiabloUI/diabloui.h"
+
+HWND ghMainWnd;
+int glMid1Seed[NUMLEVELS + 1];
+int glMid2Seed[NUMLEVELS + 1];
+int gnLevelTypeTbl[NUMLEVELS];
+int MouseX;
+int MouseY;
+BOOL gbGameLoopStartup;
+DWORD glSeedTbl[NUMLEVELS];
+BOOL gbRunGame;
+int glMid3Seed[NUMLEVELS + 1];
+BOOL gbRunGameResult;
+BOOL zoomflag;
+BOOL gbProcessPlayers;
+int glEndSeed[NUMLEVELS + 1];
+BOOL gbLoadGame;
+HINSTANCE ghInst;
+int DebugMonsters[10];
+BOOLEAN cineflag;
+int force_redraw;
+BOOL visiondebug;
+/** unused */
+BOOL scrollflag;
+BOOL light4flag;
+BOOL leveldebug;
+BOOL monstdebug;
+/** unused */
+BOOL trigdebug;
+int setseed;
+int debugmonsttypes;
+int PauseMode;
+#ifdef HELLFIRE
+BOOLEAN UseTheoQuest;
+BOOLEAN UseCowFarmer;
+BOOLEAN UseNestArt;
+BOOLEAN UseBardTest;
+BOOLEAN UseBarbarianTest;
+BOOLEAN UseMultiTest;
+#endif
+int sgnTimeoutCurs;
+char sgbMouseDown;
+int color_cycle_timer;
+
+/* rdata */
+
+/**
+ * Specifies whether to give the game exclusive access to the
+ * screen, as needed for efficient rendering in fullscreen mode.
+ */
+BOOL fullscreen = TRUE;
+#ifdef _DEBUG
+int showintrodebug = 1;
+int questdebug = -1;
+int debug_mode_key_s;
+int debug_mode_key_w;
+int debug_mode_key_inverted_v;
+int debug_mode_dollar_sign;
+int debug_mode_key_d;
+int debug_mode_key_i;
+int dbgplr;
+int dbgqst;
+int dbgmon;
+int arrowdebug;
+int frameflag;
+int frameend;
+int framerate;
+int framestart;
+#endif
+/** Specifies whether players are in non-PvP mode. */
+BOOL FriendlyMode = TRUE;
+/** Default quick messages */
+char *spszMsgTbl[4] = {
+	"I need help! Come Here!",
+	"Follow me.",
+	"Here's something for you.",
+	"Now you DIE!"
+};
+/** INI files variable names for quick message keys */
+char *spszMsgHotKeyTbl[4] = { "F9", "F10", "F11", "F12" };
+
+void FreeGameMem()
+{
+	music_stop();
+
+	MemFreeDbg(pDungeonCels);
+	MemFreeDbg(pMegaTiles);
+	MemFreeDbg(pLevelPieces);
+	MemFreeDbg(pSpecialCels);
+	MemFreeDbg(pSpeedCels);
+
+	FreeMissiles();
+	FreeMonsters();
+	FreeObjectGFX();
+	FreeMonsterSnd();
+	FreeTownerGFX();
+}
+
+BOOL StartGame(BOOL bNewGame, BOOL bSinglePlayer)
+{
+	BOOL fExitProgram;
+	unsigned int uMsg;
+
+	gbSelectProvider = TRUE;
+
+	do {
+		fExitProgram = FALSE;
+#ifndef HELLFIRE
+		gbLoadGame = FALSE;
+#endif
+
+		if (!NetInit(bSinglePlayer, &fExitProgram)) {
+			gbRunGameResult = !fExitProgram;
+			break;
+		}
+
+		gbSelectProvider = FALSE;
+
+		if (bNewGame || !gbValidSaveFile) {
+			InitLevels();
+			InitQuests();
+			InitPortals();
+			InitDungMsgs(myplr);
+#ifndef HELLFIRE
+		}
+		if (!gbValidSaveFile || !gbLoadGame) {
+#else
+			if (!gbValidSaveFile && gbLoadGame)
+				inv_diablo_to_hellfire(myplr);
+#endif
+			uMsg = WM_DIABNEWGAME;
+		} else {
+			uMsg = WM_DIABLOADGAME;
+		}
+		run_game_loop(uMsg);
+		NetClose();
+#ifndef HELLFIRE
+		pfile_create_player_description(0, 0);
+	} while (gbRunGameResult);
+#else
+	} while (gbMaxPlayers == 1 || !gbRunGameResult);
+#endif
+
+	SNetDestroy();
+	return gbRunGameResult;
+}
+
+void run_game_loop(unsigned int uMsg)
+{
+	BOOL bLoop;
+	WNDPROC saveProc;
+	MSG msg;
+
+	nthread_ignore_mutex(TRUE);
+	start_game(uMsg);
+	assert(ghMainWnd);
+	saveProc = SetWindowProc(GM_Game);
+	control_update_life_mana();
+	run_delta_info();
+	gbRunGame = TRUE;
+	gbProcessPlayers = TRUE;
+	gbRunGameResult = TRUE;
+	force_redraw = 255;
+	DrawAndBlit();
+	PaletteFadeIn(8);
+	force_redraw = 255;
+	gbGameLoopStartup = TRUE;
+	nthread_ignore_mutex(FALSE);
+
+	while (gbRunGame) {
+		diablo_color_cyc_logic();
+		if (PeekMessage(&msg, NULL, 0, 0, PM_NOREMOVE)) {
+			SetThreadPriority(GetCurrentThread(), THREAD_PRIORITY_ABOVE_NORMAL);
+			while (PeekMessage(&msg, NULL, 0, 0, PM_REMOVE)) {
+				if (msg.message == WM_QUIT) {
+					gbRunGameResult = FALSE;
+					gbRunGame = FALSE;
+					break;
+				}
+				TranslateMessage(&msg);
+				DispatchMessage(&msg);
+			}
+			bLoop = gbRunGame && nthread_has_500ms_passed(FALSE);
+			SetThreadPriority(GetCurrentThread(), THREAD_PRIORITY_NORMAL);
+			if (!bLoop) {
+				continue;
+			}
+		} else if (!nthread_has_500ms_passed(FALSE)) {
+#ifdef SLEEPFIX
+			Sleep(1);
+#endif
+			continue;
+		}
+		multi_process_network_packets();
+		game_loop(gbGameLoopStartup);
+#ifndef HELLFIRE
+		msgcmd_send_chat();
+#endif
+		gbGameLoopStartup = FALSE;
+		DrawAndBlit();
+	}
+
+	if (gbMaxPlayers > 1) {
+		pfile_write_hero();
+	}
+
+	pfile_flush_W();
+	PaletteFadeOut(8);
+	SetCursor_(CURSOR_NONE);
+	ClearScreenBuffer();
+	force_redraw = 255;
+	scrollrt_draw_game_screen(TRUE);
+	saveProc = SetWindowProc(saveProc);
+	assert(saveProc == GM_Game);
+	free_game();
+
+	if (cineflag) {
+		cineflag = FALSE;
+		DoEnding();
+	}
+}
+
+void start_game(unsigned int uMsg)
+{
+	zoomflag = TRUE;
+	cineflag = FALSE;
+	InitCursor();
+	InitLightTable();
+	LoadDebugGFX();
+	assert(ghMainWnd);
+	music_stop();
+	ShowProgress(uMsg);
+	gmenu_init_menu();
+	InitLevelCursor();
+	sgnTimeoutCurs = CURSOR_NONE;
+	sgbMouseDown = 0;
+	track_repeat_walk(FALSE);
+}
+
+void free_game()
+{
+	int i;
+
+	FreeControlPan();
+	FreeInvGFX();
+	FreeGMenu();
+	FreeQuestText();
+	FreeStoreMem();
+
+	for (i = 0; i < MAX_PLRS; i++)
+		FreePlayerGFX(i);
+
+	FreeItemGFX();
+	FreeCursor();
+	FreeLightTable();
+	FreeDebugGFX();
+	FreeGameMem();
+}
+
+BOOL diablo_get_not_running()
+{
+	SetLastError(0);
+	CreateEvent(NULL, FALSE, FALSE, "DiabloEvent");
+#ifdef HELLFIRE
+	CreateEvent(NULL, FALSE, FALSE, "HellfireEvent");
+#endif
+	return GetLastError() != ERROR_ALREADY_EXISTS;
+}
+
+/**
+ * @brief Main entry point, check env, initialize systesm, play intros, start main menu, shut down
+ * @param hInstance A handle to the current instance of the application.
+ * @param hPrevInstance Always null
+ * @param lpCmdLine The command line for the application
+ * @param nCmdShow Initial window state
+ */
+int APIENTRY WinMain(HINSTANCE hInstance, HINSTANCE hPrevInstance, LPSTR lpCmdLine, int nCmdShow)
+{
+	HINSTANCE hInst;
+	int nData;
+	char szFileName[MAX_PATH];
+	BOOL bNoEvent;
+#ifdef HELLFIRE
+	char content[256];
+	FILE *file;
+#endif
+
+	hInst = hInstance;
+#ifndef DEBUGGER
+	diablo_reload_process(hInstance);
+#endif
+	ghInst = hInst;
+
+#ifndef HELLFIRE
+	if (RestrictedTest())
+		ErrOkDlg(IDD_DIALOG10, 0, "C:\\Src\\Diablo\\Source\\DIABLO.CPP", 877);
+	if (ReadOnlyTest()) {
+		if (!GetModuleFileName(ghInst, szFileName, sizeof(szFileName)))
+			szFileName[0] = '\0';
+		DirErrorDlg(szFileName);
+	}
+#endif
+
+	ShowCursor(FALSE);
+	srand(GetTickCount());
+	InitHash();
+#ifdef HELLFIRE
+	alloc_plr();
+	lpTopLevelExceptionFilter = SetUnhandledExceptionFilter(diablo_TopLevelExceptionFilter);
+#else
+	fault_get_filter();
+#endif
+
+	bNoEvent = diablo_get_not_running();
+#ifdef HELLFIRE
+	if (diablo_find_window("DIABLO"))
+		return 0;
+#endif
+	if (diablo_find_window(GAME_NAME) || !bNoEvent)
+		return 0;
+
+#ifdef _DEBUG
+	SFileEnableDirectAccess(TRUE);
+#endif
+	diablo_init_screen();
+#ifdef HELLFIRE
+	if (lpCmdLine[0] == '\0') {
+		content[0] = '\0';
+		if (file = fopen("command.txt", "r")) {
+			fgets(content, sizeof(content) / sizeof(char), file);
+			lpCmdLine = content;
+			fclose(file);
+		}
+	}
+#endif
+	diablo_parse_flags(lpCmdLine);
+	init_create_window(nCmdShow);
+	ui_sound_init();
+	UiInitialize();
+#ifdef SPAWN
+	UiSetSpawned(TRUE);
+#endif
+
+#ifdef _DEBUG
+	if (showintrodebug)
+#endif
+		play_movie("gendata\\logo.smk", TRUE);
+
+#ifndef SPAWN
+	{
+		char szValueName[] = "Intro";
+		if (!SRegLoadValue(APP_NAME, szValueName, 0, &nData))
+			nData = 1;
+#ifndef HELLFIRE
+		if (nData)
+			play_movie("gendata\\diablo1.smk", TRUE);
+#else
+		play_movie("gendata\\Hellfire.smk", TRUE);
+#endif
+		SRegSaveValue(APP_NAME, szValueName, 0, 0);
+	}
+#endif
+
+#ifdef _DEBUG
+	if (showintrodebug) {
+#endif
+		UiTitleDialog(7);
+		BlackPalette();
+#ifdef _DEBUG
+	}
+#endif
+
+	mainmenu_loop();
+	UiDestroy();
+	SaveGamma();
+
+	if (ghMainWnd) {
+		Sleep(300);
+		DestroyWindow(ghMainWnd);
+	}
+
+	return 0;
+}
+
+void diablo_parse_flags(char *args)
+{
+	char c;
+#ifdef _DEBUG
+	int i;
+#endif
+
+	while (*args != '\0') {
+		while (isspace(*args)) {
+			args++;
+		}
+		static char de[] = "dd_emulate";
+		if (_strnicmp(de, args, strlen(de)) == 0) {
+			gbEmulate = TRUE;
+			args += strlen(de);
+			continue;
+		}
+		static char db[] = "dd_backbuf";
+		if (_strnicmp(db, args, strlen(db)) == 0) {
+			gbBackBuf = TRUE;
+			args += strlen(db);
+			continue;
+		}
+		static char ds[] = "ds_noduplicates";
+		if (_strnicmp(ds, args, strlen(ds)) == 0) {
+			gbDupSounds = FALSE;
+			args += strlen(ds);
+			continue;
+		}
+#ifdef HELLFIRE
+		char tq[] = "Theoquest";
+		if (_strnicmp(tq, args, strlen(tq)) == 0) {
+			UseTheoQuest = TRUE;
+			args += strlen(tq);
+			continue;
+		}
+		char cq[] = "Cowquest";
+		if (_strnicmp(cq, args, strlen(cq)) == 0) {
+			UseCowFarmer = TRUE;
+			args += strlen(cq);
+			continue;
+		}
+		char na[] = "NestArt";
+		if (_strnicmp(na, args, strlen(na)) == 0) {
+			UseNestArt = TRUE;
+			args += strlen(na);
+			continue;
+		}
+		char bt[] = "Bardtest";
+		if (_strnicmp(bt, args, strlen(bt)) == 0) {
+			UseBardTest = TRUE;
+			args += strlen(bt);
+			continue;
+		}
+		char mt[] = "Multitest";
+		if (_strnicmp(mt, bt, strlen(mt)) == 0) { // BUGFIX: secound arg should be args
+			UseMultiTest = TRUE;
+			args += strlen(mt);
+			continue;
+		}
+		char bb[] = "Barbariantest";
+		if (_strnicmp(bb, args, strlen(bb)) == 0) {
+			UseBarbarianTest = TRUE;
+			args += strlen(bb);
+			continue;
+		}
+#endif
+		c = tolower(*args);
+		args++;
+#ifdef _DEBUG
+		switch (c) {
+		case '^':
+			debug_mode_key_inverted_v = TRUE;
+			break;
+		case '$':
+			debug_mode_dollar_sign = TRUE;
+			break;
+		case 'b':
+			/*
+			debug_mode_key_b = TRUE;
+		*/
+			break;
+		case 'd':
+			showintrodebug = FALSE;
+			debug_mode_key_d = TRUE;
+			break;
+		case 'f':
+			EnableFrameCount();
+			break;
+		case 'i':
+			debug_mode_key_i = TRUE;
+			break;
+		case 'j':
+			/*
+			while(isspace(*args)) {
+				args++;
+			}
+			i = 0;
+			while(isdigit(*args)) {
+				i = *args + 10 * i - '0';
+				args++;
+			}
+			debug_mode_key_J_trigger = i;
+		*/
+			break;
+		case 'l':
+			setlevel = FALSE;
+			leveldebug = TRUE;
+			while (isspace(*args)) {
+				args++;
+			}
+			i = 0;
+			while (isdigit(*args)) {
+				i = *args + 10 * i - '0';
+				args++;
+			}
+			leveltype = i;
+			while (isspace(*args)) {
+				args++;
+			}
+			i = 0;
+			while (isdigit(*args)) {
+				i = *args + 10 * i - '0';
+				args++;
+			}
+			currlevel = i;
+			plr[0].plrlevel = i;
+			break;
+		case 'm':
+			monstdebug = TRUE;
+			while (isspace(*args)) {
+				args++;
+			}
+			i = 0;
+			while (isdigit(*args)) {
+				i = *args + 10 * i - '0';
+				args++;
+			}
+			DebugMonsters[debugmonsttypes++] = i;
+			break;
+		case 'n':
+			showintrodebug = FALSE;
+			break;
+		case 'q':
+			while (isspace(*args)) {
+				args++;
+			}
+			i = 0;
+			while (isdigit(*args)) {
+				i = *args + 10 * i - '0';
+				args++;
+			}
+			questdebug = i;
+			break;
+		case 'r':
+			while (isspace(*args)) {
+				args++;
+			}
+			i = 0;
+			while (isdigit(*args)) {
+				i = *args + 10 * i - '0';
+				args++;
+			}
+			setseed = i;
+			break;
+		case 's':
+			debug_mode_key_s = TRUE;
+			break;
+		case 't':
+			leveldebug = TRUE;
+			setlevel = TRUE;
+			while (isspace(*args)) {
+				args++;
+			}
+			i = 0;
+			while (isdigit(*args)) {
+				i = *args + 10 * i - '0';
+				args++;
+			}
+			setlvlnum = i;
+			break;
+		case 'v':
+			visiondebug = TRUE;
+			break;
+		case 'w':
+			debug_mode_key_w = TRUE;
+			break;
+		case 'x':
+			fullscreen = FALSE;
+			break;
+		}
+#endif
+	}
+}
+
+void diablo_init_screen()
+{
+	int i;
+
+	MouseX = SCREEN_WIDTH / 2;
+	MouseY = SCREEN_HEIGHT / 2;
+	ScrollInfo._sdx = 0;
+	ScrollInfo._sdy = 0;
+	ScrollInfo._sxoff = 0;
+	ScrollInfo._syoff = 0;
+	ScrollInfo._sdir = SDIR_NONE;
+
+	for (i = 0; i < 1024; i++)
+		PitchTbl[i] = i * BUFFER_WIDTH;
+
+	ClrDiabloMsg();
+}
+
+#ifdef HELLFIRE
+LONG __stdcall diablo_TopLevelExceptionFilter(PEXCEPTION_POINTERS pExc)
+{
+	dx_cleanup();
+	init_cleanup(FALSE);
+	if (lpTopLevelExceptionFilter)
+		return lpTopLevelExceptionFilter(pExc);
+
+	return EXCEPTION_CONTINUE_SEARCH;
+}
+#endif
+
+BOOL diablo_find_window(LPCSTR lpClassName)
+{
+	HWND hWnd, active;
+
+	hWnd = FindWindow(lpClassName, NULL);
+	if (hWnd == NULL)
+		return FALSE;
+
+	active = GetLastActivePopup(hWnd);
+	if (active != NULL)
+		hWnd = active;
+
+	active = GetTopWindow(hWnd);
+	if (!active)
+		active = hWnd;
+
+	SetForegroundWindow(hWnd);
+	SetFocus(active);
+
+	return TRUE;
+}
+
+void diablo_reload_process(HINSTANCE hInstance)
+{
+	DWORD dwSize, dwProcessId;
+	BOOL bNoExist;
+	char *s;
+	long *plMap;
+	HWND hWnd, hPrev;
+	HANDLE hMap;
+	STARTUPINFO si;
+	SYSTEM_INFO sinf;
+	PROCESS_INFORMATION pi;
+	char szReload[MAX_PATH + 16];
+	char szFileName[MAX_PATH] = "";
+
+	GetModuleFileName(hInstance, szFileName, sizeof(szFileName));
+	wsprintf(szReload, "Reload-%s", szFileName);
+	for (s = szReload; *s != '\0'; s++) {
+		if (*s == '\\') {
+			*s = '/';
+		}
+	}
+
+	GetSystemInfo(&sinf);
+	dwSize = sinf.dwPageSize;
+	if (dwSize < 4096) {
+		dwSize = 4096;
+	}
+
+	hMap = CreateFileMapping(INVALID_HANDLE_VALUE, NULL, SEC_COMMIT | PAGE_READWRITE, 0, dwSize, szReload);
+	bNoExist = GetLastError() != ERROR_ALREADY_EXISTS;
+	if (hMap == NULL) {
+		return;
+	}
+	plMap = (long *)MapViewOfFile(hMap, FILE_MAP_ALL_ACCESS, 0, 0, dwSize);
+	if (plMap == NULL) {
+		return;
+	}
+
+	if (bNoExist) {
+		plMap[0] = -1;
+		plMap[1] = 0;
+		memset(&si, 0, sizeof(si));
+		si.cb = sizeof(si);
+		CreateProcess(szFileName, NULL, NULL, NULL, FALSE, CREATE_NEW_PROCESS_GROUP, NULL, NULL, &si, &pi);
+		WaitForInputIdle(pi.hProcess, INFINITE);
+		CloseHandle(pi.hThread);
+		CloseHandle(pi.hProcess);
+		while (plMap[0] < 0) {
+			Sleep(1000);
+		}
+		UnmapViewOfFile(plMap);
+		CloseHandle(hMap);
+		ExitProcess(0);
+	}
+
+	if (InterlockedIncrement(&plMap[0]) == 0) {
+		plMap[1] = GetCurrentProcessId();
+	} else {
+		hPrev = GetForegroundWindow();
+		hWnd = hPrev;
+		while (1) {
+			hPrev = GetWindow(hPrev, GW_HWNDPREV);
+			if (hPrev == NULL) {
+				break;
+			}
+			hWnd = hPrev;
+		}
+		while (1) {
+			GetWindowThreadProcessId(hWnd, &dwProcessId);
+			if (dwProcessId == plMap[1]) {
+				SetForegroundWindow(hWnd);
+				break;
+			}
+			hWnd = GetWindow(hWnd, GW_HWNDNEXT);
+			if (hWnd == NULL) {
+				break;
+			}
+		}
+		UnmapViewOfFile(plMap);
+		CloseHandle(hMap);
+		ExitProcess(0);
+	}
+}
+
+BOOL PressEscKey()
+{
+	BOOL rv = FALSE;
+
+	if (doomflag) {
+		doom_close();
+		rv = TRUE;
+	}
+	if (helpflag) {
+		helpflag = FALSE;
+		rv = TRUE;
+	}
+
+	if (qtextflag) {
+		qtextflag = FALSE;
+		stream_stop();
+		rv = TRUE;
+	} else if (stextflag) {
+		STextESC();
+		rv = TRUE;
+	}
+
+	if (msgflag) {
+		msgdelay = 0;
+		rv = TRUE;
+	}
+	if (talkflag) {
+		control_reset_talk();
+		rv = TRUE;
+	}
+	if (dropGoldFlag) {
+		control_drop_gold(VK_ESCAPE);
+		rv = TRUE;
+	}
+	if (spselflag) {
+		spselflag = FALSE;
+		rv = TRUE;
+	}
+
+	return rv;
+}
+
+LRESULT CALLBACK DisableInputWndProc(HWND hWnd, UINT uMsg, WPARAM wParam, LPARAM lParam)
+{
+	switch (uMsg) {
+	case WM_KEYDOWN:
+	case WM_KEYUP:
+	case WM_CHAR:
+	case WM_SYSKEYDOWN:
+	case WM_SYSCOMMAND:
+	case WM_MOUSEMOVE:
+		return 0;
+	case WM_LBUTTONDOWN:
+		if (sgbMouseDown != 0)
+			return 0;
+		sgbMouseDown = 1;
+		SetCapture(hWnd);
+		return 0;
+	case WM_LBUTTONUP:
+		if (sgbMouseDown != 1)
+			return 0;
+		sgbMouseDown = 0;
+		ReleaseCapture();
+		return 0;
+	case WM_RBUTTONDOWN:
+		if (sgbMouseDown != 0)
+			return 0;
+		sgbMouseDown = 2;
+		SetCapture(hWnd);
+		return 0;
+	case WM_RBUTTONUP:
+		if (sgbMouseDown != 2)
+			return 0;
+		sgbMouseDown = 0;
+		ReleaseCapture();
+		return 0;
+	case WM_CAPTURECHANGED:
+		if (hWnd == (HWND)lParam)
+			return 0;
+		sgbMouseDown = 0;
+		return 0;
+	}
+
+	return MainWndProc(hWnd, uMsg, wParam, lParam);
+}
+
+LRESULT CALLBACK GM_Game(HWND hWnd, UINT uMsg, WPARAM wParam, LPARAM lParam)
+{
+	switch (uMsg) {
+	case WM_KEYDOWN:
+		PressKey(wParam);
+		return 0;
+	case WM_KEYUP:
+		ReleaseKey(wParam);
+		return 0;
+	case WM_CHAR:
+		PressChar(wParam);
+		return 0;
+	case WM_SYSKEYDOWN:
+		if (PressSysKey(wParam))
+			return 0;
+		break;
+	case WM_SYSCOMMAND:
+		if (wParam == SC_CLOSE) {
+			gbRunGame = FALSE;
+			gbRunGameResult = FALSE;
+			return 0;
+		}
+		break;
+	case WM_MOUSEMOVE:
+		MouseX = LOWORD(lParam); // BUGFIX (short)LOWORD coords are signed
+		MouseY = HIWORD(lParam); // BUGFIX (short)HIWORD coords are signed
+		gmenu_on_mouse_move();
+		return 0;
+	case WM_LBUTTONDOWN:
+		MouseX = LOWORD(lParam); // BUGFIX (short)LOWORD coords are signed
+		MouseY = HIWORD(lParam); // BUGFIX (short)HIWORD coords are signed
+		if (sgbMouseDown == 0) {
+			sgbMouseDown = 1;
+			SetCapture(hWnd);
+			track_repeat_walk(LeftMouseDown(wParam));
+		}
+		return 0;
+	case WM_LBUTTONUP:
+		MouseX = LOWORD(lParam); // BUGFIX (short)LOWORD coords are signed
+		MouseY = HIWORD(lParam); // BUGFIX (short)HIWORD coords are signed
+		if (sgbMouseDown == 1) {
+			sgbMouseDown = 0;
+			LeftMouseUp();
+			track_repeat_walk(FALSE);
+			ReleaseCapture();
+		}
+		return 0;
+	case WM_RBUTTONDOWN:
+		MouseX = LOWORD(lParam); // BUGFIX (short)LOWORD coords are signed
+		MouseY = HIWORD(lParam); // BUGFIX (short)HIWORD coords are signed
+		if (sgbMouseDown == 0) {
+			sgbMouseDown = 2;
+			SetCapture(hWnd);
+			RightMouseDown();
+		}
+		return 0;
+	case WM_RBUTTONUP:
+		MouseX = LOWORD(lParam); // BUGFIX (short)LOWORD coords are signed
+		MouseY = HIWORD(lParam); // BUGFIX (short)HIWORD coords are signed
+		if (sgbMouseDown == 2) {
+			sgbMouseDown = 0;
+			ReleaseCapture();
+		}
+		return 0;
+	case WM_CAPTURECHANGED:
+		if (hWnd != (HWND)lParam) {
+			sgbMouseDown = 0;
+			track_repeat_walk(FALSE);
+		}
+		break;
+	case WM_DIABNEXTLVL:
+	case WM_DIABPREVLVL:
+	case WM_DIABRTNLVL:
+	case WM_DIABSETLVL:
+	case WM_DIABWARPLVL:
+	case WM_DIABTOWNWARP:
+	case WM_DIABTWARPUP:
+	case WM_DIABRETOWN:
+		if (gbMaxPlayers > 1)
+			pfile_write_hero();
+		nthread_ignore_mutex(TRUE);
+		PaletteFadeOut(8);
+		sound_stop();
+		music_stop();
+		track_repeat_walk(FALSE);
+		sgbMouseDown = 0;
+		ReleaseCapture();
+		ShowProgress(uMsg);
+		force_redraw = 255;
+		DrawAndBlit();
+		if (gbRunGame)
+			PaletteFadeIn(8);
+		nthread_ignore_mutex(FALSE);
+		gbGameLoopStartup = TRUE;
+		return 0;
+	}
+
+	return MainWndProc(hWnd, uMsg, wParam, lParam);
+}
+
+BOOL LeftMouseDown(int wParam)
+{
+	if (!gmenu_left_mouse(TRUE) && !control_check_talk_btn() && sgnTimeoutCurs == CURSOR_NONE) {
+		if (deathflag) {
+			control_check_btn_press();
+		} else if (PauseMode != 2) {
+			if (doomflag) {
+				doom_close();
+			} else if (spselflag) {
+				SetSpell();
+			} else if (stextflag != STORE_NONE) {
+				CheckStoreBtn();
+			} else if (MouseY < PANEL_TOP) {
+				if (!gmenu_is_active() && !TryIconCurs()) {
+					if (questlog && MouseX > 32 && MouseX < 288 && MouseY > 32 && MouseY < 308) {
+						QuestlogESC();
+					} else if (qtextflag) {
+						qtextflag = FALSE;
+						stream_stop();
+					} else if (chrflag && MouseX < 320) {
+						CheckChrBtns();
+					} else if (invflag && MouseX > RIGHT_PANEL) {
+						if (!dropGoldFlag)
+							CheckInvItem();
+					} else if (sbookflag && MouseX > RIGHT_PANEL) {
+						CheckSBook();
+					} else if (pcurs >= CURSOR_FIRSTITEM) {
+						if (TryInvPut()) {
+							NetSendCmdPItem(TRUE, CMD_PUTITEM, cursmx, cursmy);
+							NewCursor(CURSOR_HAND);
+						}
+					} else {
+						if (plr[myplr]._pStatPts != 0 && !spselflag)
+							CheckLvlBtn();
+						if (!lvlbtndown)
+							return LeftMouseCmd(wParam == MK_SHIFT + MK_LBUTTON);
+					}
+				}
+			} else {
+				if (!talkflag && !dropGoldFlag && !gmenu_is_active())
+					CheckInvScrn();
+				DoPanBtn();
+				if (pcurs > CURSOR_HAND && pcurs < CURSOR_FIRSTITEM)
+					NewCursor(CURSOR_HAND);
+			}
+		}
+	}
+
+	return FALSE;
+}
+
+BOOL LeftMouseCmd(BOOL bShift)
+{
+	BOOL bNear;
+
+	assert(MouseY < PANEL_TOP); // 352
+
+	if (leveltype == DTYPE_TOWN) {
+		if (pcursitem != -1 && pcurs == CURSOR_HAND)
+			NetSendCmdLocParam1(TRUE, invflag ? CMD_GOTOGETITEM : CMD_GOTOAGETITEM, cursmx, cursmy, pcursitem);
+		if (pcursmonst != -1)
+			NetSendCmdLocParam1(TRUE, CMD_TALKXY, cursmx, cursmy, pcursmonst);
+		if (pcursitem == -1 && pcursmonst == -1 && pcursplr == -1)
+			return TRUE;
+	} else {
+		bNear = abs(plr[myplr]._px - cursmx) < 2 && abs(plr[myplr]._py - cursmy) < 2;
+		if (pcursitem != -1 && pcurs == CURSOR_HAND && !bShift) {
+			NetSendCmdLocParam1(TRUE, invflag ? CMD_GOTOGETITEM : CMD_GOTOAGETITEM, cursmx, cursmy, pcursitem);
+		} else if (pcursobj != -1 && (!bShift || bNear && object[pcursobj]._oBreak == 1)) {
+			NetSendCmdLocParam1(TRUE, pcurs == CURSOR_DISARM ? CMD_DISARMXY : CMD_OPOBJXY, cursmx, cursmy, pcursobj);
+		} else if (plr[myplr]._pwtype == WT_RANGED) {
+			if (bShift) {
+				NetSendCmdLoc(TRUE, CMD_RATTACKXY, cursmx, cursmy);
+			} else if (pcursmonst != -1) {
+				if (CanTalkToMonst(pcursmonst)) {
+					NetSendCmdParam1(TRUE, CMD_ATTACKID, pcursmonst);
+				} else {
+					NetSendCmdParam1(TRUE, CMD_RATTACKID, pcursmonst);
+				}
+			} else if (pcursplr != -1 && !FriendlyMode) {
+				NetSendCmdParam1(TRUE, CMD_RATTACKPID, pcursplr);
+			}
+		} else {
+			if (bShift) {
+				if (pcursmonst != -1) {
+					if (CanTalkToMonst(pcursmonst)) {
+						NetSendCmdParam1(TRUE, CMD_ATTACKID, pcursmonst);
+					} else {
+						NetSendCmdLoc(TRUE, CMD_SATTACKXY, cursmx, cursmy);
+					}
+				} else {
+					NetSendCmdLoc(TRUE, CMD_SATTACKXY, cursmx, cursmy);
+				}
+			} else if (pcursmonst != -1) {
+				NetSendCmdParam1(TRUE, CMD_ATTACKID, pcursmonst);
+			} else if (pcursplr != -1 && !FriendlyMode) {
+				NetSendCmdParam1(TRUE, CMD_ATTACKPID, pcursplr);
+			}
+		}
+		if (!bShift && pcursitem == -1 && pcursobj == -1 && pcursmonst == -1 && pcursplr == -1)
+			return TRUE;
+	}
+
+	return FALSE;
+}
+
+BOOL TryIconCurs()
+{
+	if (pcurs == CURSOR_RESURRECT) {
+		NetSendCmdParam1(TRUE, CMD_RESURRECT, pcursplr);
+		return TRUE;
+	} else if (pcurs == CURSOR_HEALOTHER) {
+		NetSendCmdParam1(TRUE, CMD_HEALOTHER, pcursplr);
+		return TRUE;
+	} else if (pcurs == CURSOR_TELEKINESIS) {
+		DoTelekinesis();
+		return TRUE;
+	} else if (pcurs == CURSOR_IDENTIFY) {
+		if (pcursinvitem != -1) {
+			CheckIdentify(myplr, pcursinvitem);
+		} else {
+			NewCursor(CURSOR_HAND);
+		}
+		return TRUE;
+	} else if (pcurs == CURSOR_REPAIR) {
+		if (pcursinvitem != -1) {
+			DoRepair(myplr, pcursinvitem);
+		} else {
+			NewCursor(CURSOR_HAND);
+		}
+		return TRUE;
+	} else if (pcurs == CURSOR_RECHARGE) {
+		if (pcursinvitem != -1) {
+			DoRecharge(myplr, pcursinvitem);
+		} else {
+			NewCursor(CURSOR_HAND);
+		}
+		return TRUE;
+#ifdef HELLFIRE
+	} else if (pcurs == CURSOR_OIL) {
+		if (pcursinvitem != -1) {
+			DoOil(myplr, pcursinvitem);
+		} else {
+			SetCursor_(CURSOR_HAND);
+		}
+		return TRUE;
+#endif
+	} else if (pcurs == CURSOR_TELEPORT) {
+		if (pcursmonst != -1) {
+			NetSendCmdParam3(TRUE, CMD_TSPELLID, pcursmonst, plr[myplr]._pTSpell, GetSpellLevel(myplr, plr[myplr]._pTSpell));
+		} else if (pcursplr != -1) {
+			NetSendCmdParam3(TRUE, CMD_TSPELLPID, pcursplr, plr[myplr]._pTSpell, GetSpellLevel(myplr, plr[myplr]._pTSpell));
+		} else {
+			NetSendCmdLocParam2(TRUE, CMD_TSPELLXY, cursmx, cursmy, plr[myplr]._pTSpell, GetSpellLevel(myplr, plr[myplr]._pTSpell));
+		}
+		NewCursor(CURSOR_HAND);
+		return TRUE;
+	} else if (pcurs == CURSOR_DISARM && pcursobj == -1) {
+		NewCursor(CURSOR_HAND);
+		return TRUE;
+	}
+
+	return FALSE;
+}
+
+void LeftMouseUp()
+{
+	gmenu_left_mouse(FALSE);
+	control_release_talk_btn();
+	if (panbtndown)
+		CheckBtnUp();
+	if (chrbtnactive)
+		ReleaseChrBtns();
+	if (lvlbtndown)
+		ReleaseLvlBtn();
+	if (stextflag != STORE_NONE)
+		ReleaseStoreBtn();
+}
+
+void RightMouseDown()
+{
+	if (!gmenu_is_active() && sgnTimeoutCurs == CURSOR_NONE && PauseMode != 2 && !plr[myplr]._pInvincible) {
+		if (doomflag) {
+			doom_close();
+		} else if (stextflag == STORE_NONE) {
+			if (spselflag) {
+				SetSpell();
+			} else if (MouseY >= SPANEL_HEIGHT
+			    || (!sbookflag || MouseX <= RIGHT_PANEL)
+			        && !TryIconCurs()
+			        && (pcursinvitem == -1 || !UseInvItem(myplr, pcursinvitem))) {
+				if (pcurs == CURSOR_HAND) {
+					if (pcursinvitem == -1 || !UseInvItem(myplr, pcursinvitem))
+						CheckPlrSpell();
+				} else if (pcurs > CURSOR_HAND && pcurs < CURSOR_FIRSTITEM) {
+					NewCursor(CURSOR_HAND);
+				}
+			}
+		}
+	}
+}
+
+BOOL PressSysKey(int wParam)
+{
+	if (gmenu_is_active() || wParam != VK_F10)
+		return FALSE;
+	diablo_hotkey_msg(1);
+	return TRUE;
+}
+
+void diablo_hotkey_msg(DWORD dwMsg)
+{
+	char *s;
+	char szFileName[MAX_PATH];
+	char szMsg[MAX_SEND_STR_LEN];
+
+	if (gbMaxPlayers == 1) {
+		return;
+	}
+	if (GetModuleFileName(ghInst, szFileName, sizeof(szFileName)) == 0) {
+		app_fatal("Can't get program name");
+	}
+
+	s = strrchr(szFileName, '\\');
+	if (s != NULL) {
+		*s = '\0';
+	}
+
+	strcat(szFileName, "\\Diablo.ini");
+	assert(dwMsg < sizeof(spszMsgTbl) / sizeof(spszMsgTbl[0]));
+	GetPrivateProfileString("NetMsg", spszMsgHotKeyTbl[dwMsg], spszMsgTbl[dwMsg], szMsg, sizeof(szMsg), szFileName);
+	NetSendCmdString(-1, szMsg);
+}
+
+void ReleaseKey(int vkey)
+{
+	if (vkey == VK_SNAPSHOT)
+		CaptureScreen();
+}
+
+void PressKey(int vkey)
+{
+	if (gmenu_presskeys(vkey) || control_presskeys(vkey)) {
+		return;
+	}
+
+	if (deathflag) {
+		if (sgnTimeoutCurs != CURSOR_NONE) {
+			return;
+		}
+		if (vkey == VK_F9) {
+			diablo_hotkey_msg(0);
+		}
+		if (vkey == VK_F10) {
+			diablo_hotkey_msg(1);
+		}
+		if (vkey == VK_F11) {
+			diablo_hotkey_msg(2);
+		}
+		if (vkey == VK_F12) {
+			diablo_hotkey_msg(3);
+		}
+		if (vkey == VK_RETURN) {
+			control_type_message();
+		}
+		if (vkey != VK_ESCAPE) {
+			return;
+		}
+	}
+	if (vkey == VK_ESCAPE) {
+		if (!PressEscKey()) {
+			track_repeat_walk(FALSE);
+			gamemenu_on();
+		}
+		return;
+	}
+
+	if (sgnTimeoutCurs != CURSOR_NONE || dropGoldFlag) {
+		return;
+	}
+	if (vkey == VK_PAUSE) {
+		diablo_pause_game();
+		return;
+	}
+	if (PauseMode == 2) {
+		return;
+	}
+
+	if (vkey == VK_RETURN) {
+		if (stextflag) {
+			STextEnter();
+		} else if (questlog) {
+			QuestlogEnter();
+		} else {
+			control_type_message();
+		}
+	} else if (vkey == VK_F1) {
+		if (helpflag) {
+			helpflag = FALSE;
+		} else if (stextflag != STORE_NONE) {
+			ClearPanel();
+			AddPanelString("No help available", TRUE); /// BUGFIX: message isn't displayed
+			AddPanelString("while in stores", TRUE);
+			track_repeat_walk(FALSE);
+		} else {
+			invflag = FALSE;
+			chrflag = FALSE;
+			sbookflag = FALSE;
+			spselflag = FALSE;
+			if (qtextflag && leveltype == DTYPE_TOWN) {
+				qtextflag = FALSE;
+				stream_stop();
+			}
+			questlog = FALSE;
+			automapflag = FALSE;
+			msgdelay = 0;
+			gamemenu_off();
+			DisplayHelp();
+			doom_close();
+		}
+	}
+#ifdef _DEBUG
+	else if (vkey == VK_F2) {
+	}
+#endif
+#ifdef _DEBUG
+	else if (vkey == VK_F3) {
+		if (pcursitem != -1) {
+			sprintf(
+			    tempstr,
+			    "IDX = %i  :  Seed = %i  :  CF = %i",
+			    item[pcursitem].IDidx,
+			    item[pcursitem]._iSeed,
+			    item[pcursitem]._iCreateInfo);
+			NetSendCmdString(1 << myplr, tempstr);
+		}
+		sprintf(tempstr, "Numitems : %i", numitems);
+		NetSendCmdString(1 << myplr, tempstr);
+	}
+#endif
+#ifdef _DEBUG
+	else if (vkey == VK_F4) {
+		PrintDebugQuest();
+	}
+#endif
+	else if (vkey == VK_F5) {
+		if (spselflag) {
+			SetSpeedSpell(0);
+			return;
+		}
+		ToggleSpell(0);
+		return;
+	} else if (vkey == VK_F6) {
+		if (spselflag) {
+			SetSpeedSpell(1);
+			return;
+		}
+		ToggleSpell(1);
+		return;
+	} else if (vkey == VK_F7) {
+		if (spselflag) {
+			SetSpeedSpell(2);
+			return;
+		}
+		ToggleSpell(2);
+		return;
+	} else if (vkey == VK_F8) {
+		if (spselflag) {
+			SetSpeedSpell(3);
+			return;
+		}
+		ToggleSpell(3);
+		return;
+	} else if (vkey == VK_F9) {
+		diablo_hotkey_msg(0);
+	} else if (vkey == VK_F10) {
+		diablo_hotkey_msg(1);
+	} else if (vkey == VK_F11) {
+		diablo_hotkey_msg(2);
+	} else if (vkey == VK_F12) {
+		diablo_hotkey_msg(3);
+	} else if (vkey == VK_UP) {
+		if (stextflag) {
+			STextUp();
+		} else if (questlog) {
+			QuestlogUp();
+		} else if (helpflag) {
+			HelpScrollUp();
+		} else if (automapflag) {
+			AutomapUp();
+		}
+	} else if (vkey == VK_DOWN) {
+		if (stextflag) {
+			STextDown();
+		} else if (questlog) {
+			QuestlogDown();
+		} else if (helpflag) {
+			HelpScrollDown();
+		} else if (automapflag) {
+			AutomapDown();
+		}
+	} else if (vkey == VK_PRIOR) {
+		if (stextflag) {
+			STextPrior();
+		}
+	} else if (vkey == VK_NEXT) {
+		if (stextflag) {
+			STextNext();
+		}
+	} else if (vkey == VK_LEFT) {
+		if (automapflag && !talkflag) {
+			AutomapLeft();
+		}
+	} else if (vkey == VK_RIGHT) {
+		if (automapflag && !talkflag) {
+			AutomapRight();
+		}
+	} else if (vkey == VK_TAB) {
+		DoAutoMap();
+	} else if (vkey == VK_SPACE) {
+		if (!chrflag && invflag && MouseX < 480 && MouseY < PANEL_TOP) {
+			SetCursorPos(MouseX + 160, MouseY);
+		}
+		if (!invflag && chrflag && MouseX > 160 && MouseY < PANEL_TOP) {
+			SetCursorPos(MouseX - 160, MouseY);
+		}
+		helpflag = FALSE;
+		invflag = FALSE;
+		chrflag = FALSE;
+		sbookflag = FALSE;
+		spselflag = FALSE;
+		if (qtextflag && leveltype == DTYPE_TOWN) {
+			qtextflag = FALSE;
+			stream_stop();
+		}
+		questlog = FALSE;
+		automapflag = FALSE;
+		msgdelay = 0;
+		gamemenu_off();
+		doom_close();
+	}
+}
+
+void diablo_pause_game()
+{
+	if (gbMaxPlayers <= 1) {
+		if (PauseMode) {
+			PauseMode = 0;
+		} else {
+			PauseMode = 2;
+			sound_stop();
+			track_repeat_walk(FALSE);
+		}
+		force_redraw = 255;
+	}
+}
+
+/**
+ * @internal `return` must be used instead of `break` to be bin exact as C++
+ */
+void PressChar(int vkey)
+{
+	if (gmenu_is_active() || control_talk_last_key(vkey) || sgnTimeoutCurs != CURSOR_NONE || deathflag) {
+		return;
+	}
+	if ((char)vkey == 'p' || (char)vkey == 'P') {
+		diablo_pause_game();
+		return;
+	}
+	if (PauseMode == 2) {
+		return;
+	}
+	if (doomflag) {
+		doom_close();
+		return;
+	}
+	if (dropGoldFlag) {
+		control_drop_gold(vkey);
+		return;
+	}
+
+	switch (vkey) {
+	case 'G':
+	case 'g':
+		DecreaseGamma();
+		return;
+	case 'F':
+	case 'f':
+		IncreaseGamma();
+		return;
+	case 'I':
+	case 'i':
+		if (stextflag == STORE_NONE) {
+			sbookflag = FALSE;
+			invflag = !invflag;
+			if (!invflag || chrflag) {
+				if (MouseX < 480 && MouseY < PANEL_TOP) {
+					SetCursorPos(MouseX + 160, MouseY);
+				}
+			} else {
+				if (MouseX > 160 && MouseY < PANEL_TOP) {
+					SetCursorPos(MouseX - 160, MouseY);
+				}
+			}
+		}
+		return;
+	case 'C':
+	case 'c':
+		if (stextflag == STORE_NONE) {
+			questlog = FALSE;
+			chrflag = !chrflag;
+			if (!chrflag || invflag) {
+				if (MouseX > 160 && MouseY < PANEL_TOP) {
+					SetCursorPos(MouseX - 160, MouseY);
+				}
+			} else {
+				if (MouseX < 480 && MouseY < PANEL_TOP) {
+					SetCursorPos(MouseX + 160, MouseY);
+				}
+			}
+		}
+		return;
+	case 'Q':
+	case 'q':
+		if (stextflag == STORE_NONE) {
+			chrflag = FALSE;
+			if (!questlog) {
+				StartQuestlog();
+			} else {
+				questlog = FALSE;
+			}
+		}
+		return;
+	case 'Z':
+	case 'z':
+		zoomflag = !zoomflag;
+		return;
+	case 'S':
+	case 's':
+		if (stextflag == STORE_NONE) {
+			invflag = FALSE;
+			if (!spselflag) {
+				DoSpeedBook();
+			} else {
+				spselflag = FALSE;
+			}
+			track_repeat_walk(FALSE);
+		}
+		return;
+	case 'B':
+	case 'b':
+		if (stextflag == STORE_NONE) {
+			invflag = FALSE;
+			sbookflag = !sbookflag;
+		}
+		return;
+	case '+':
+	case '=':
+		if (automapflag) {
+			AutomapZoomIn();
+		}
+		return;
+	case '-':
+	case '_':
+		if (automapflag) {
+			AutomapZoomOut();
+		}
+		return;
+	case 'v':
+#ifndef HELLFIRE
+		NetSendCmdString(1 << myplr, gszProductName);
+#else
+		char *local_10[3];
+		char pszStr[120];
+		local_10[0] = "Normal";
+		local_10[1] = "Nightmare";
+		local_10[2] = "Hell";
+		sprintf(pszStr, "%s, mode = %s", gszProductName, local_10[gnDifficulty]);
+		NetSendCmdString(1 << myplr, pszStr);
+#endif
+		return;
+	case 'V':
+		NetSendCmdString(1 << myplr, gszVersionNumber);
+		return;
+	case '!':
+	case '1':
+		if (plr[myplr].SpdList[0]._itype != ITYPE_NONE && plr[myplr].SpdList[0]._itype != ITYPE_GOLD) {
+			UseInvItem(myplr, INVITEM_BELT_FIRST);
+		}
+		return;
+	case '@':
+	case '2':
+		if (plr[myplr].SpdList[1]._itype != ITYPE_NONE && plr[myplr].SpdList[1]._itype != ITYPE_GOLD) {
+			UseInvItem(myplr, INVITEM_BELT_FIRST + 1);
+		}
+		return;
+	case '#':
+	case '3':
+		if (plr[myplr].SpdList[2]._itype != ITYPE_NONE && plr[myplr].SpdList[2]._itype != ITYPE_GOLD) {
+			UseInvItem(myplr, INVITEM_BELT_FIRST + 2);
+		}
+		return;
+	case '$':
+	case '4':
+		if (plr[myplr].SpdList[3]._itype != ITYPE_NONE && plr[myplr].SpdList[3]._itype != ITYPE_GOLD) {
+			UseInvItem(myplr, INVITEM_BELT_FIRST + 3);
+		}
+		return;
+	case '%':
+	case '5':
+		if (plr[myplr].SpdList[4]._itype != ITYPE_NONE && plr[myplr].SpdList[4]._itype != ITYPE_GOLD) {
+			UseInvItem(myplr, INVITEM_BELT_FIRST + 4);
+		}
+		return;
+	case '^':
+	case '6':
+		if (plr[myplr].SpdList[5]._itype != ITYPE_NONE && plr[myplr].SpdList[5]._itype != ITYPE_GOLD) {
+			UseInvItem(myplr, INVITEM_BELT_FIRST + 5);
+		}
+		return;
+	case '&':
+	case '7':
+		if (plr[myplr].SpdList[6]._itype != ITYPE_NONE && plr[myplr].SpdList[6]._itype != ITYPE_GOLD) {
+			UseInvItem(myplr, INVITEM_BELT_FIRST + 6);
+		}
+		return;
+	case '*':
+	case '8':
+#ifdef _DEBUG
+		if (debug_mode_key_inverted_v || debug_mode_key_w) {
+			NetSendCmd(TRUE, CMD_CHEAT_EXPERIENCE);
+			return;
+		}
+#endif
+		if (plr[myplr].SpdList[7]._itype != ITYPE_NONE && plr[myplr].SpdList[7]._itype != ITYPE_GOLD) {
+			UseInvItem(myplr, INVITEM_BELT_FIRST + 7);
+		}
+		return;
+#ifdef _DEBUG
+	case ')':
+	case '0':
+		if (debug_mode_key_inverted_v) {
+			if (arrowdebug > 2) {
+				arrowdebug = 0;
+			}
+			if (arrowdebug == 0) {
+				plr[myplr]._pIFlags &= ~ISPL_FIRE_ARROWS;
+				plr[myplr]._pIFlags &= ~ISPL_LIGHT_ARROWS;
+			}
+			if (arrowdebug == 1) {
+				plr[myplr]._pIFlags |= ISPL_FIRE_ARROWS;
+			}
+			if (arrowdebug == 2) {
+				plr[myplr]._pIFlags |= ISPL_LIGHT_ARROWS;
+			}
+			arrowdebug++;
+		}
+		return;
+	case ':':
+		if (currlevel == 0 && debug_mode_key_w) {
+			SetAllSpellsCheat();
+		}
+		return;
+	case '[':
+		if (currlevel == 0 && debug_mode_key_w) {
+			TakeGoldCheat();
+		}
+		return;
+	case ']':
+		if (currlevel == 0 && debug_mode_key_w) {
+			MaxSpellsCheat();
+		}
+		return;
+	case 'a':
+		if (debug_mode_key_inverted_v) {
+			spelldata[SPL_TELEPORT].sTownSpell = 1;
+			plr[myplr]._pSplLvl[plr[myplr]._pSpell]++;
+		}
+		return;
+	case 'D':
+		PrintDebugPlayer(TRUE);
+		return;
+	case 'd':
+		PrintDebugPlayer(FALSE);
+		return;
+	case 'e':
+		if (debug_mode_key_d) {
+			sprintf(tempstr, "EFlag = %i", plr[myplr]._peflag);
+			NetSendCmdString(1 << myplr, tempstr);
+		}
+		return;
+	case 'L':
+	case 'l':
+		if (debug_mode_key_inverted_v) {
+			ToggleLighting();
+		}
+		return;
+	case 'M':
+		NextDebugMonster();
+		return;
+	case 'm':
+		GetDebugMonster();
+		return;
+	case 'R':
+	case 'r':
+		sprintf(tempstr, "seed = %i", glSeedTbl[currlevel]);
+		NetSendCmdString(1 << myplr, tempstr);
+		sprintf(tempstr, "Mid1 = %i : Mid2 = %i : Mid3 = %i", glMid1Seed[currlevel], glMid2Seed[currlevel], glMid3Seed[currlevel]);
+		NetSendCmdString(1 << myplr, tempstr);
+		sprintf(tempstr, "End = %i", glEndSeed[currlevel]);
+		NetSendCmdString(1 << myplr, tempstr);
+		return;
+	case 'T':
+	case 't':
+		if (debug_mode_key_inverted_v) {
+			sprintf(tempstr, "PX = %i  PY = %i", plr[myplr]._px, plr[myplr]._py);
+			NetSendCmdString(1 << myplr, tempstr);
+			sprintf(tempstr, "CX = %i  CY = %i  DP = %i", cursmx, cursmy, dungeon[cursmx][cursmy]);
+			NetSendCmdString(1 << myplr, tempstr);
+		}
+		return;
+	case '|':
+		if (currlevel == 0 && debug_mode_key_w) {
+			GiveGoldCheat();
+		}
+		return;
+	case '~':
+		if (currlevel == 0 && debug_mode_key_w) {
+			StoresCheat();
+		}
+		return;
+#endif
+	}
+}
+
+void LoadLvlGFX()
+{
+	assert(! pDungeonCels);
+
+	switch (leveltype) {
+	case DTYPE_TOWN:
+#ifdef HELLFIRE
+		pDungeonCels = LoadFileInMem("NLevels\\TownData\\Town.CEL", NULL);
+		pMegaTiles = LoadFileInMem("NLevels\\TownData\\Town.TIL", NULL);
+		pLevelPieces = LoadFileInMem("NLevels\\TownData\\Town.MIN", NULL);
+#else
+		pDungeonCels = LoadFileInMem("Levels\\TownData\\Town.CEL", NULL);
+		pMegaTiles = LoadFileInMem("Levels\\TownData\\Town.TIL", NULL);
+		pLevelPieces = LoadFileInMem("Levels\\TownData\\Town.MIN", NULL);
+#endif
+		pSpecialCels = LoadFileInMem("Levels\\TownData\\TownS.CEL", NULL);
+		break;
+	case DTYPE_CATHEDRAL:
+#ifdef HELLFIRE
+		if (currlevel < 21) {
+#endif
+			pDungeonCels = LoadFileInMem("Levels\\L1Data\\L1.CEL", NULL);
+			pMegaTiles = LoadFileInMem("Levels\\L1Data\\L1.TIL", NULL);
+			pLevelPieces = LoadFileInMem("Levels\\L1Data\\L1.MIN", NULL);
+			pSpecialCels = LoadFileInMem("Levels\\L1Data\\L1S.CEL", NULL);
+#ifdef HELLFIRE
+		} else {
+			pDungeonCels = LoadFileInMem("NLevels\\L5Data\\L5.CEL", NULL);
+			pMegaTiles = LoadFileInMem("NLevels\\L5Data\\L5.TIL", NULL);
+			pLevelPieces = LoadFileInMem("NLevels\\L5Data\\L5.MIN", NULL);
+			pSpecialCels = LoadFileInMem("NLevels\\L5Data\\L5S.CEL", NULL);
+		}
+#endif
+		break;
+#ifndef SPAWN
+	case DTYPE_CATACOMBS:
+		pDungeonCels = LoadFileInMem("Levels\\L2Data\\L2.CEL", NULL);
+		pMegaTiles = LoadFileInMem("Levels\\L2Data\\L2.TIL", NULL);
+		pLevelPieces = LoadFileInMem("Levels\\L2Data\\L2.MIN", NULL);
+		pSpecialCels = LoadFileInMem("Levels\\L2Data\\L2S.CEL", NULL);
+		break;
+	case DTYPE_CAVES:
+#ifdef HELLFIRE
+		if (currlevel < 17) {
+#endif
+			pDungeonCels = LoadFileInMem("Levels\\L3Data\\L3.CEL", NULL);
+			pMegaTiles = LoadFileInMem("Levels\\L3Data\\L3.TIL", NULL);
+			pLevelPieces = LoadFileInMem("Levels\\L3Data\\L3.MIN", NULL);
+#ifdef HELLFIRE
+		} else {
+			pDungeonCels = LoadFileInMem("NLevels\\L6Data\\L6.CEL", NULL);
+			pMegaTiles = LoadFileInMem("NLevels\\L6Data\\L6.TIL", NULL);
+			pLevelPieces = LoadFileInMem("NLevels\\L6Data\\L6.MIN", NULL);
+		}
+#endif
+		pSpecialCels = LoadFileInMem("Levels\\L1Data\\L1S.CEL", NULL);
+		break;
+	case DTYPE_HELL:
+		pDungeonCels = LoadFileInMem("Levels\\L4Data\\L4.CEL", NULL);
+		pMegaTiles = LoadFileInMem("Levels\\L4Data\\L4.TIL", NULL);
+		pLevelPieces = LoadFileInMem("Levels\\L4Data\\L4.MIN", NULL);
+		pSpecialCels = LoadFileInMem("Levels\\L2Data\\L2S.CEL", NULL);
+		break;
+#endif
+	default:
+		app_fatal("LoadLvlGFX");
+		break;
+	}
+}
+
+void LoadAllGFX()
+{
+	assert(! pSpeedCels);
+	pSpeedCels = DiabloAllocPtr(0x100000);
+	IncProgress();
+	IncProgress();
+	InitObjectGFX();
+	IncProgress();
+	InitMissileGFX();
+	IncProgress();
+}
+
+/**
+ * @param lvldir method of entry
+ */
+void CreateLevel(int lvldir)
+{
+	switch (leveltype) {
+	case DTYPE_TOWN:
+		CreateTown(lvldir);
+		InitTownTriggers();
+		LoadRndLvlPal(0);
+		break;
+	case DTYPE_CATHEDRAL:
+		CreateL5Dungeon(glSeedTbl[currlevel], lvldir);
+		InitL1Triggers();
+		Freeupstairs();
+#ifdef HELLFIRE
+		if(currlevel < 21) {
+			LoadRndLvlPal(1);
+		} else {
+			LoadRndLvlPal(5);
+		}
+#else
+		LoadRndLvlPal(1);
+#endif
+		break;
+#ifndef SPAWN
+	case DTYPE_CATACOMBS:
+		CreateL2Dungeon(glSeedTbl[currlevel], lvldir);
+		InitL2Triggers();
+		Freeupstairs();
+		LoadRndLvlPal(2);
+		break;
+	case DTYPE_CAVES:
+		CreateL3Dungeon(glSeedTbl[currlevel], lvldir);
+		InitL3Triggers();
+		Freeupstairs();
+#ifdef HELLFIRE
+		if(currlevel < 17) {
+			LoadRndLvlPal(3);
+		} else {
+			LoadRndLvlPal(6);
+		}
+#else
+		LoadRndLvlPal(3);
+#endif
+		break;
+	case DTYPE_HELL:
+		CreateL4Dungeon(glSeedTbl[currlevel], lvldir);
+		InitL4Triggers();
+		Freeupstairs();
+		LoadRndLvlPal(4);
+		break;
+#endif
+	default:
+		app_fatal("CreateLevel");
+		break;
+	}
+}
+
+void LoadGameLevel(BOOL firstflag, int lvldir)
+{
+	int i, j;
+	BOOL visited;
+
+	if (setseed)
+		glSeedTbl[currlevel] = setseed;
+
+	music_stop();
+	SetCursor_(CURSOR_HAND);
+	SetRndSeed(glSeedTbl[currlevel]);
+	IncProgress();
+	MakeLightTable();
+	LoadLvlGFX();
+	IncProgress();
+
+	if (firstflag) {
+		InitInv();
+		InitItemGFX();
+		InitQuestText();
+
+		for (i = 0; i < gbMaxPlayers; i++)
+			InitPlrGFXMem(i);
+
+		InitStores();
+		InitAutomapOnce();
+		InitHelp();
+	}
+
+	SetRndSeed(glSeedTbl[currlevel]);
+
+	if (leveltype == DTYPE_TOWN)
+		SetupTownStores();
+
+	IncProgress();
+	InitAutomap();
+
+	if (leveltype != DTYPE_TOWN && lvldir != 4) {
+		InitLighting();
+		InitVision();
+	}
+
+	InitLevelMonsters();
+	IncProgress();
+
+	if (!setlevel) {
+		CreateLevel(lvldir);
+		IncProgress();
+		FillSolidBlockTbls();
+		SetRndSeed(glSeedTbl[currlevel]);
+
+		if (leveltype != DTYPE_TOWN) {
+			GetLevelMTypes();
+			InitThemes();
+			LoadAllGFX();
+		} else {
+			InitMissileGFX();
+		}
+
+		IncProgress();
+
+		if (lvldir == 3)
+			GetReturnLvlPos();
+		if (lvldir == 5)
+			GetPortalLvlPos();
+
+		IncProgress();
+
+		for (i = 0; i < MAX_PLRS; i++) {
+			if (plr[i].plractive && currlevel == plr[i].plrlevel) {
+				InitPlayerGFX(i);
+				if (lvldir != 4)
+					InitPlayer(i, firstflag);
+			}
+		}
+
+		PlayDungMsgs();
+		InitMultiView();
+		IncProgress();
+
+		visited = FALSE;
+		for (i = 0; i < gbMaxPlayers; i++) {
+			if (plr[i].plractive)
+				visited = visited || plr[i]._pLvlVisited[currlevel];
+		}
+
+		SetRndSeed(glSeedTbl[currlevel]);
+
+		if (leveltype != DTYPE_TOWN) {
+			if (firstflag || lvldir == 4 || !plr[myplr]._pLvlVisited[currlevel] || gbMaxPlayers != 1) {
+				HoldThemeRooms();
+				glMid1Seed[currlevel] = GetRndSeed();
+				InitMonsters();
+				glMid2Seed[currlevel] = GetRndSeed();
+				InitObjects();
+				InitItems();
+#ifdef HELLFIRE
+				if ( currlevel < 17 )
+#endif
+					CreateThemeRooms();
+				glMid3Seed[currlevel] = GetRndSeed();
+				InitMissiles();
+				InitDead();
+				glEndSeed[currlevel] = GetRndSeed();
+
+				if (gbMaxPlayers != 1)
+					DeltaLoadLevel();
+
+				IncProgress();
+				SavePreLighting();
+			} else {
+				InitMonsters();
+				InitMissiles();
+				InitDead();
+				IncProgress();
+				LoadLevel();
+				IncProgress();
+			}
+		} else {
+			for (i = 0; i < MAXDUNX; i++) {
+				for (j = 0; j < MAXDUNY; j++)
+					dFlags[i][j] |= BFLAG_LIT;
+			}
+
+			InitTowners();
+			InitItems();
+			InitMissiles();
+			IncProgress();
+
+			if (!firstflag && lvldir != 4 && plr[myplr]._pLvlVisited[currlevel] && gbMaxPlayers == 1)
+				LoadLevel();
+			if (gbMaxPlayers != 1)
+				DeltaLoadLevel();
+
+			IncProgress();
+		}
+		if (gbMaxPlayers == 1)
+			ResyncQuests();
+		else
+			ResyncMPQuests();
+#ifndef SPAWN
+	} else {
+		assert(! pSpeedCels);
+		pSpeedCels = DiabloAllocPtr(0x100000);
+		LoadSetMap();
+		IncProgress();
+		GetLevelMTypes();
+		InitMonsters();
+		InitMissileGFX();
+		InitDead();
+		FillSolidBlockTbls();
+		IncProgress();
+
+		if (lvldir == 5)
+			GetPortalLvlPos();
+
+		for (i = 0; i < MAX_PLRS; i++) {
+			if (plr[i].plractive && currlevel == plr[i].plrlevel) {
+				InitPlayerGFX(i);
+				if (lvldir != 4)
+					InitPlayer(i, firstflag);
+			}
+		}
+
+		InitMultiView();
+		IncProgress();
+
+		if (firstflag || lvldir == 4 || !plr[myplr]._pSLvlVisited[setlvlnum]) {
+			InitItems();
+			SavePreLighting();
+		} else {
+			LoadLevel();
+		}
+
+		InitMissiles();
+		IncProgress();
+#endif
+	}
+
+	SyncPortals();
+
+	for (i = 0; i < MAX_PLRS; i++) {
+		if (plr[i].plractive && plr[i].plrlevel == currlevel && (!plr[i]._pLvlChanging || i == myplr)) {
+			if (plr[i]._pHitPoints > 0) {
+				if (gbMaxPlayers == 1)
+					dPlayer[plr[i]._px][plr[i]._py] = i + 1;
+				else
+					SyncInitPlrPos(i);
+			} else {
+				dFlags[plr[i]._px][plr[i]._py] |= BFLAG_DEAD_PLAYER;
+			}
+		}
+	}
+
+	if (leveltype != DTYPE_TOWN)
+		SetDungeonMicros();
+
+	InitLightMax();
+	IncProgress();
+	IncProgress();
+
+	if (firstflag) {
+		InitControlPan();
+		IncProgress();
+	}
+	if (leveltype != DTYPE_TOWN) {
+		ProcessLightList();
+		ProcessVisionList();
+	}
+
+#ifdef HELLFIRE
+	if ( currlevel >= 21 )
+	{
+		if ( currlevel == 21 )
+		{
+			items_427ABA(RowOfCornerStone, ColOfCornerStone);
+		}
+		if ( quests[Q_NAKRUL]._qactive == QUEST_DONE && currlevel == 24 ) // TODO: fix quest struct
+		{
+			objects_454BA8();
+		}
+	}
+#endif
+
+#ifdef HELLFIRE
+	if ( currlevel >= 17 )
+		music_start(currlevel > 20 ? TMUSIC_L5 : TMUSIC_L6);
+	else
+		music_start(leveltype);
+#else
+	music_start(leveltype);
+#endif
+
+	while (!IncProgress())
+		;
+
+#ifndef SPAWN
+	if (setlevel && setlvlnum == SL_SKELKING && quests[Q_SKELKING]._qactive == QUEST_ACTIVE)
+		PlaySFX(USFX_SKING1);
+#endif
+}
+
+void game_loop(BOOL bStartup)
+{
+	int i;
+
+	i = bStartup ? 60 : 3;
+
+	while (i--) {
+		if (!multi_handle_delta()) {
+			timeout_cursor(TRUE);
+			break;
+		} else {
+			timeout_cursor(FALSE);
+			game_logic();
+		}
+		if (!gbRunGame || gbMaxPlayers == 1 || !nthread_has_500ms_passed(TRUE))
+			break;
+	}
+}
+
+void game_logic()
+{
+	if (PauseMode == 2) {
+		return;
+	}
+	if (PauseMode == 1) {
+		PauseMode = 2;
+	}
+	if (gbMaxPlayers == 1 && gmenu_is_active()) {
+		force_redraw |= 1;
+		return;
+	}
+
+	if (!gmenu_is_active() && sgnTimeoutCurs == CURSOR_NONE) {
+		CheckCursMove();
+		track_process();
+	}
+	if (gbProcessPlayers) {
+		ProcessPlayers();
+	}
+	if (leveltype != DTYPE_TOWN) {
+		ProcessMonsters();
+		ProcessObjects();
+		ProcessMissiles();
+		ProcessItems();
+		ProcessLightList();
+		ProcessVisionList();
+	} else {
+		ProcessTowners();
+		ProcessItems();
+		ProcessMissiles();
+	}
+
+#ifdef _DEBUG
+	if (debug_mode_key_inverted_v && GetAsyncKeyState(VK_SHIFT) & 0x8000) {
+		ScrollView();
+	}
+#endif
+
+	sound_update();
+	ClearPlrMsg();
+	CheckTriggers();
+	CheckQuests();
+	force_redraw |= 1;
+	pfile_update(FALSE);
+}
+
+void timeout_cursor(BOOL bTimeout)
+{
+	if (bTimeout) {
+		if (sgnTimeoutCurs == CURSOR_NONE && !sgbMouseDown) {
+			sgnTimeoutCurs = pcurs;
+			multi_net_ping();
+			ClearPanel();
+			AddPanelString("-- Network timeout --", TRUE);
+			AddPanelString("-- Waiting for players --", TRUE);
+			NewCursor(CURSOR_HOURGLASS);
+			force_redraw = 255;
+		}
+		scrollrt_draw_game_screen(TRUE);
+	} else if (sgnTimeoutCurs != CURSOR_NONE) {
+		SetCursor_(sgnTimeoutCurs);
+		sgnTimeoutCurs = CURSOR_NONE;
+		ClearPanel();
+		force_redraw = 255;
+	}
+}
+
+void diablo_color_cyc_logic()
+{
+	DWORD tc;
+
+	tc = GetTickCount();
+	if (tc - color_cycle_timer >= 50) {
+		color_cycle_timer = tc;
+#ifndef HELLFIRE
+		if (!palette_get_color_cycling())
+			return;
+#endif
+		if (leveltype == DTYPE_HELL) {
+			lighting_color_cycling();
+#ifdef HELLFIRE
+		} else if (currlevel >= 21) {
+			palette_update_crypt();
+		} else if (currlevel >= 17) {
+			palette_update_hive();
+#endif
+		} else if (leveltype == DTYPE_CAVES) {
+			if (fullscreen)
+				palette_update_caves();
+		}
+	}
+}
+
+#ifdef HELLFIRE
+void alloc_plr()
+{
+	plr = get_plr_mem(NULL);
+
+	if(plr == NULL) {
+		app_fatal("Unable to initialize memory");
+	}
+
+	memset(plr, 0, sizeof(PlayerStruct) * MAX_PLRS);
+}
+
+PlayerStruct *get_plr_mem(PlayerStruct *p)
+{
+	void *r;
+	PlayerStruct *pPlayer;
+
+	r = malloc(rand() & 0x7FFF);
+	pPlayer = (PlayerStruct *)malloc(sizeof(PlayerStruct) * MAX_PLRS);
+
+	if(r != NULL) {
+		free(r);
+	}
+	if(pPlayer == NULL) {
+		return p;
+	}
+	if(p != NULL) {
+		memcpy(pPlayer, p, sizeof(PlayerStruct) * MAX_PLRS);
+		free(p);
+	}
+
+	return pPlayer;
+}
+#endif