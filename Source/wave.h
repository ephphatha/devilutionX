--- conflicted
+++ resolved
@@ -1,38 +1,27 @@
-/**
- * @file wave.h
- *
- * Interface of functionality for loading files and processing wave files.
- */
-#ifndef __WAVE_H__
-#define __WAVE_H__
-
-DEVILUTION_BEGIN_NAMESPACE
-
-#ifdef __cplusplus
-extern "C" {
-#endif
-
-void WCloseFile(HANDLE file);
-<<<<<<< HEAD
-LONG WGetFileSize(HANDLE hsFile, DWORD *lpFileSizeHigh, const char *FileName);
-void WGetFileArchive(HANDLE hsFile, DWORD *retry, const char *FileName);
-=======
-LONG WGetFileSize(HANDLE hsFile, DWORD *lpFileSizeHigh);
->>>>>>> 4251527e
-BOOL WOpenFile(const char *FileName, HANDLE *phsFile, BOOL mayNotExist);
-void WReadFile(HANDLE hsFile, LPVOID buf, DWORD to_read, const char *FileName);
-int WSetFilePointer(HANDLE file1, int offset, HANDLE file2, int whence);
-<<<<<<< HEAD
-
-#ifdef __cplusplus
-}
-#endif
-
-DEVILUTION_END_NAMESPACE
-=======
-BOOL LoadWaveFormat(HANDLE hsFile, WAVEFORMATEX *pwfx);
-void AllocateMemFile(HANDLE hsFile, MEMFILE *pMemFile, DWORD dwPos);
-BYTE *LoadWaveFile(HANDLE hsFile, WAVEFORMATEX *pwfx, CKINFO *chunk);
->>>>>>> 4251527e
-
-#endif /* __WAVE_H__ */
+/**
+ * @file wave.h
+ *
+ * Interface of functionality for loading files and processing wave files.
+ */
+#ifndef __WAVE_H__
+#define __WAVE_H__
+
+DEVILUTION_BEGIN_NAMESPACE
+
+#ifdef __cplusplus
+extern "C" {
+#endif
+
+void WCloseFile(HANDLE file);
+LONG WGetFileSize(HANDLE hsFile, DWORD *lpFileSizeHigh, const char *FileName);
+BOOL WOpenFile(const char *FileName, HANDLE *phsFile, BOOL mayNotExist);
+void WReadFile(HANDLE hsFile, LPVOID buf, DWORD to_read, const char *FileName);
+int WSetFilePointer(HANDLE file1, int offset, HANDLE file2, int whence);
+
+#ifdef __cplusplus
+}
+#endif
+
+DEVILUTION_END_NAMESPACE
+
+#endif /* __WAVE_H__ */