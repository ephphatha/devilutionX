--- conflicted
+++ resolved
@@ -1,4509 +1,4503 @@
-#include "diablo.h"
-
-<<<<<<< HEAD
-DEVILUTION_BEGIN_NAMESPACE
-
-int trapid;  // weak
-int trapdir; // weak
-unsigned char *pObjCels[40];
-=======
-int trapid;
-int trapdir;
-BYTE *pObjCels[40];
->>>>>>> 9d3ce818
-char ObjFileList[40];
-int objectactive[MAXOBJECTS];
-int nobjects;
-int leverid;
-int objectavail[MAXOBJECTS];
-ObjectStruct object[MAXOBJECTS];
-BOOL InitObjFlag;
-int numobjfiles;
-
-int bxadd[8] = { -1, 0, 1, -1, 1, -1, 0, 1 };
-int byadd[8] = { -1, -1, -1, 0, 0, 1, 1, 1 };
-char *shrinestrs[NUM_SHRINETYPE] = {
-	"Mysterious",
-	"Hidden",
-	"Gloomy",
-	"Weird",
-	"Magical",
-	"Stone",
-	"Religious",
-	"Enchanted",
-	"Thaumaturgic",
-	"Fascinating",
-	"Cryptic",
-	"Magical",
-	"Eldritch",
-	"Eerie",
-	"Divine",
-	"Holy",
-	"Sacred",
-	"Spiritual",
-	"Spooky",
-	"Abandoned",
-	"Creepy",
-	"Quiet",
-	"Secluded",
-	"Ornate",
-	"Glimmering",
-	"Tainted"
-};
-char shrinemin[NUM_SHRINETYPE] = {
-	1, 1, 1, 1, 1, 1, 1, 1, 1, 1,
-	1, 1, 1, 1, 1, 1, 1, 1, 1, 1,
-	1, 1, 1, 1, 1, 1
-};
-char shrinemax[NUM_SHRINETYPE] = {
-	16, 16, 16, 16, 16, 16, 16, 8, 16, 16,
-	16, 16, 16, 16, 16, 16, 16, 16, 16, 16,
-	16, 16, 16, 16, 16, 16
-};
-// 0 - sp+mp, 1 - sp only, 2 - mp only
-BYTE shrineavail[NUM_SHRINETYPE] = {
-	0, 0, 1, 1, 0, 0, 0, 0, 1, 0,
-	0, 0, 0, 0, 0, 0, 0, 0, 2, 0,
-	0, 0, 0, 0, 0, 2
-};
-char *StoryBookName[9] = {
-	"The Great Conflict",
-	"The Wages of Sin are War",
-	"The Tale of the Horadrim",
-	"The Dark Exile",
-	"The Sin War",
-	"The Binding of the Three",
-	"The Realms Beyond",
-	"Tale of the Three",
-	"The Black King"
-};
-int StoryText[3][3] = {
-	{ QUEST_BOOK11, QUEST_BOOK12, QUEST_BOOK13 },
-	{ QUEST_BOOK21, QUEST_BOOK22, QUEST_BOOK23 },
-	{ QUEST_BOOK31, QUEST_BOOK32, QUEST_BOOK33 }
-};
-
-void InitObjectGFX()
-{
-	BOOLEAN fileload[56];
-	char filestr[32];
-	int i, j;
-
-	memset(fileload, FALSE, sizeof(fileload));
-
-	for (i = 0; AllObjects[i].oload != -1; i++) {
-		if (AllObjects[i].oload == 1
-		    && (int)currlevel >= AllObjects[i].ominlvl
-		    && (int)currlevel <= AllObjects[i].omaxlvl) {
-			fileload[AllObjects[i].ofindex] = TRUE;
-		}
-		if (AllObjects[i].otheme != THEME_NONE) {
-			for (j = 0; j < numthemes; j++) {
-				if (themes[j].ttype == AllObjects[i].otheme)
-					fileload[AllObjects[i].ofindex] = TRUE;
-			}
-		}
-
-		if (AllObjects[i].oquest != -1) {
-			if (QuestStatus(AllObjects[i].oquest))
-				fileload[AllObjects[i].ofindex] = TRUE;
-		}
-	}
-
-	for (i = 0; i < 56; i++) {
-		if (fileload[i]) {
-			ObjFileList[numobjfiles] = i;
-			sprintf(filestr, "Objects\\%s.CEL", ObjMasterLoadList[i]);
-			pObjCels[numobjfiles] = LoadFileInMem(filestr, NULL);
-			numobjfiles++;
-		}
-	}
-}
-
-void FreeObjectGFX()
-{
-	int i;
-
-	for (i = 0; i < numobjfiles; i++) {
-		MemFreeDbg(pObjCels[i]);
-	}
-	numobjfiles = 0;
-}
-
-BOOL RndLocOk(int xp, int yp)
-{
-	if (dMonster[xp][yp])
-		return FALSE;
-	if (dPlayer[xp][yp])
-		return FALSE;
-	if (dObject[xp][yp])
-		return FALSE;
-	if (dFlags[xp][yp] & BFLAG_POPULATED)
-		return FALSE;
-	if (nSolidTable[dPiece[xp][yp]])
-		return FALSE;
-	if (leveltype != DTYPE_CATHEDRAL || dPiece[xp][yp] <= 126 || dPiece[xp][yp] >= 144)
-		return TRUE;
-	return FALSE;
-}
-
-void InitRndLocObj(int min, int max, int objtype)
-{
-	int i, xp, yp, numobjs;
-
-	numobjs = random(139, max - min) + min;
-
-	for (i = 0; i < numobjs; i++) {
-		while (1) {
-			xp = random(139, 80) + 16;
-			yp = random(139, 80) + 16;
-			if (RndLocOk(xp - 1, yp - 1)
-			    && RndLocOk(xp, yp - 1)
-			    && RndLocOk(xp + 1, yp - 1)
-			    && RndLocOk(xp - 1, yp)
-			    && RndLocOk(xp, yp)
-			    && RndLocOk(xp + 1, yp)
-			    && RndLocOk(xp - 1, yp + 1)
-			    && RndLocOk(xp, yp + 1)
-			    && RndLocOk(xp + 1, yp + 1)) {
-				AddObject(objtype, xp, yp);
-				break;
-			}
-		}
-	}
-}
-
-void InitRndLocBigObj(int min, int max, int objtype)
-{
-	int i, xp, yp, numobjs;
-
-	numobjs = random(140, max - min) + min;
-	for (i = 0; i < numobjs; i++) {
-		while (1) {
-			xp = random(140, 80) + 16;
-			yp = random(140, 80) + 16;
-			if (RndLocOk(xp - 1, yp - 2)
-			    && RndLocOk(xp, yp - 2)
-			    && RndLocOk(xp + 1, yp - 2)
-			    && RndLocOk(xp - 1, yp - 1)
-			    && RndLocOk(xp, yp - 1)
-			    && RndLocOk(xp + 1, yp - 1)
-			    && RndLocOk(xp - 1, yp)
-			    && RndLocOk(xp, yp)
-			    && RndLocOk(xp + 1, yp)
-			    && RndLocOk(xp - 1, yp + 1)
-			    && RndLocOk(xp, yp + 1)
-			    && RndLocOk(xp + 1, yp + 1)) {
-				AddObject(objtype, xp, yp);
-				break;
-			}
-		}
-	}
-}
-
-void InitRndLocObj5x5(int min, int max, int objtype)
-{
-	BOOL exit;
-	int xp, yp, numobjs, i, k, m, n;
-
-	numobjs = min + random(139, max - min);
-	for (i = 0; i < numobjs; i++) {
-		k = 0;
-		for (;;) {
-			exit = TRUE;
-			xp = random(139, 80) + 16;
-			yp = random(139, 80) + 16;
-			for (n = -2; n <= 2; n++) {
-				for (m = -2; m <= 2; m++) {
-					if (!RndLocOk(xp + m, yp + n))
-						exit = FALSE;
-				}
-			}
-			if (exit)
-				break;
-			k++;
-			if (k > 20000)
-				return;
-		}
-		AddObject(objtype, xp, yp);
-	}
-}
-
-void ClrAllObjects()
-{
-	int i;
-
-	for (i = 0; i < MAXOBJECTS; i++) {
-		object[i]._ox = 0;
-		object[i]._oy = 0;
-		object[i]._oAnimData = 0;
-		object[i]._oAnimDelay = 0;
-		object[i]._oAnimCnt = 0;
-		object[i]._oAnimLen = 0;
-		object[i]._oAnimFrame = 0;
-		object[i]._oDelFlag = FALSE;
-		object[i]._oVar1 = 0;
-		object[i]._oVar2 = 0;
-		object[i]._oVar3 = 0;
-		object[i]._oVar4 = 0;
-	}
-	nobjects = 0;
-	for (i = 0; i < MAXOBJECTS; i++) {
-		objectavail[i] = i;
-		objectactive[i] = 0;
-	}
-	trapdir = 0;
-	trapid = 1;
-	leverid = 1;
-}
-
-void AddTortures()
-{
-	int ox, oy;
-
-	for (oy = 0; oy < MAXDUNY; oy++) {
-		for (ox = 0; ox < MAXDUNX; ox++) {
-			if (dPiece[ox][oy] == 367) {
-				AddObject(OBJ_TORTURE1, ox, oy + 1);
-				AddObject(OBJ_TORTURE3, ox + 2, oy - 1);
-				AddObject(OBJ_TORTURE2, ox, oy + 3);
-				AddObject(OBJ_TORTURE4, ox + 4, oy - 1);
-				AddObject(OBJ_TORTURE5, ox, oy + 5);
-				AddObject(OBJ_TNUDEM1, ox + 1, oy + 3);
-				AddObject(OBJ_TNUDEM2, ox + 4, oy + 5);
-				AddObject(OBJ_TNUDEM3, ox + 2, oy);
-				AddObject(OBJ_TNUDEM4, ox + 3, oy + 2);
-				AddObject(OBJ_TNUDEW1, ox + 2, oy + 4);
-				AddObject(OBJ_TNUDEW2, ox + 2, oy + 1);
-				AddObject(OBJ_TNUDEW3, ox + 4, oy + 2);
-			}
-		}
-	}
-}
-void AddCandles()
-{
-	int tx, ty;
-
-	tx = quests[QTYPE_PW]._qtx;
-	ty = quests[QTYPE_PW]._qty;
-	AddObject(OBJ_STORYCANDLE, tx - 2, ty + 1);
-	AddObject(OBJ_STORYCANDLE, tx + 3, ty + 1);
-	AddObject(OBJ_STORYCANDLE, tx - 1, ty + 2);
-	AddObject(OBJ_STORYCANDLE, tx + 2, ty + 2);
-}
-
-void AddBookLever(int lx1, int ly1, int lx2, int ly2, int x1, int y1, int x2, int y2, int msg)
-{
-	BOOL exit;
-	int xp, yp, ob, k, m, n;
-
-	k = 0;
-	for (;;) {
-		exit = TRUE;
-		xp = random(139, 80) + 16;
-		yp = random(139, 80) + 16;
-		for (n = -2; n <= 2; n++) {
-			for (m = -2; m <= 2; m++) {
-				if (!RndLocOk(xp + m, yp + n))
-					exit = FALSE;
-			}
-		}
-		if (exit)
-			break;
-		k++;
-		if (k > 20000)
-			return;
-	}
-
-	if (QuestStatus(QTYPE_BLIND))
-		AddObject(OBJ_BLINDBOOK, xp, yp);
-	if (QuestStatus(QTYPE_WARLRD))
-		AddObject(OBJ_STEELTOME, xp, yp);
-	if (QuestStatus(QTYPE_BLOOD)) {
-		xp = 2 * setpc_x + 25;
-		yp = 2 * setpc_y + 40;
-		AddObject(OBJ_BLOODBOOK, xp, yp);
-	}
-	ob = dObject[xp][yp] - 1;
-	SetObjMapRange(ob, x1, y1, x2, y2, leverid);
-	SetBookMsg(ob, msg);
-	leverid++;
-	object[ob]._oVar6 = object[ob]._oAnimFrame + 1;
-}
-
-void InitRndBarrels()
-{
-	int numobjs; // number of groups of barrels to generate
-	int xp, yp;
-	_object_id o;
-	BOOL found;
-	int p; // regulates chance to stop placing barrels in current group
-	int dir;
-	int t; // number of tries of placing next barrel in current group
-	int c; // number of barrels in current group
-	int i;
-
-	numobjs = random(143, 5) + 3;
-	for (i = 0; i < numobjs; i++) {
-		do {
-			xp = random(143, 80) + 16;
-			yp = random(143, 80) + 16;
-		} while (!RndLocOk(xp, yp));
-		o = (random(143, 4) != 0) ? OBJ_BARREL : OBJ_BARRELEX;
-		AddObject(o, xp, yp);
-		found = TRUE;
-		p = 0;
-		c = 1;
-		while (random(143, p) == 0 && found) {
-			t = 0;
-			found = FALSE;
-			while (TRUE) {
-				if (t >= 3)
-					break;
-				dir = random(143, 8);
-				xp += bxadd[dir];
-				yp += byadd[dir];
-				found = RndLocOk(xp, yp);
-				t++;
-				if (found)
-					break;
-			}
-			if (found) {
-				o = (random(143, 5) != 0) ? OBJ_BARREL : OBJ_BARRELEX;
-				AddObject(o, xp, yp);
-				c++;
-			}
-			p = c >> 1;
-		}
-	}
-}
-
-void AddL1Objs(int x1, int y1, int x2, int y2)
-{
-	int i, j, pn;
-
-	for (j = y1; j < y2; j++) {
-		for (i = x1; i < x2; i++) {
-			pn = dPiece[i][j];
-			if (pn == 270)
-				AddObject(OBJ_L1LIGHT, i, j);
-			if (pn == 44 || pn == 51 || pn == 214)
-				AddObject(OBJ_L1LDOOR, i, j);
-			if (pn == 46 || pn == 56)
-				AddObject(OBJ_L1RDOOR, i, j);
-		}
-	}
-}
-
-void AddL2Objs(int x1, int y1, int x2, int y2)
-{
-	int i, j, pn;
-
-	for (j = y1; j < y2; j++) {
-		for (i = x1; i < x2; i++) {
-			pn = dPiece[i][j];
-			if (pn == 13 || pn == 541)
-				AddObject(OBJ_L2LDOOR, i, j);
-			if (pn == 17 || pn == 542)
-				AddObject(OBJ_L2RDOOR, i, j);
-		}
-	}
-}
-
-void AddL3Objs(int x1, int y1, int x2, int y2)
-{
-	int i, j, pn;
-
-	for (j = y1; j < y2; j++) {
-		for (i = x1; i < x2; i++) {
-			pn = dPiece[i][j];
-			if (pn == 531)
-				AddObject(OBJ_L3LDOOR, i, j);
-			if (pn == 534)
-				AddObject(OBJ_L3RDOOR, i, j);
-		}
-	}
-}
-
-BOOL WallTrapLocOk(int xp, int yp)
-{
-	if (dFlags[xp][yp] & BFLAG_POPULATED)
-		return FALSE;
-	return TRUE;
-}
-
-void AddL2Torches()
-{
-	int i, j, pn;
-
-	for (j = 0; j < MAXDUNY; j++) {
-		for (i = 0; i < MAXDUNX; i++) {
-			if (!WallTrapLocOk(i, j))
-				continue;
-
-			pn = dPiece[i][j];
-			if (pn == 1 && random(145, 3) == 0)
-				AddObject(OBJ_TORCHL2, i, j);
-
-			if (pn == 5 && random(145, 3) == 0)
-				AddObject(OBJ_TORCHR2, i, j);
-
-			if (pn == 37 && random(145, 10) == 0 && dObject[i - 1][j] == 0)
-				AddObject(OBJ_TORCHL, i - 1, j);
-
-			if (pn == 41 && random(145, 10) == 0 && dObject[i][j - 1] == 0)
-				AddObject(OBJ_TORCHR, i, j - 1);
-		}
-	}
-}
-
-BOOL TorchLocOK(int xp, int yp)
-{
-	if (dFlags[xp][yp] & BFLAG_POPULATED)
-		return FALSE;
-
-	return nTrapTable[dPiece[xp][yp]] != FALSE;
-}
-
-void AddObjTraps()
-{
-	char oi_trap, oi;
-	int i, j;
-	int xp, yp;
-	int rndv;
-
-	if (currlevel == 1)
-		rndv = 10;
-	if (currlevel >= 2)
-		rndv = 15;
-	if (currlevel >= 5)
-		rndv = 20;
-	if (currlevel >= 7)
-		rndv = 25;
-	for (j = 0; j < MAXDUNY; j++) {
-		for (i = 0; i < MAXDUNX; i++) {
-			if (dObject[i][j] <= 0 || random(144, 100) >= rndv)
-				continue;
-
-			oi = dObject[i][j] - 1;
-			if (!AllObjects[object[oi]._otype].oTrapFlag)
-				continue;
-
-			if (random(144, 2) == 0) {
-				xp = i - 1;
-				while (!nSolidTable[dPiece[xp][j]])
-					xp--;
-
-				if (!TorchLocOK(xp, j) || i - xp <= 1)
-					continue;
-
-				AddObject(OBJ_TRAPL, xp, j);
-				oi_trap = dObject[xp][j] - 1;
-				object[oi_trap]._oVar1 = i;
-				object[oi_trap]._oVar2 = j;
-				object[oi]._oTrapFlag = TRUE;
-			} else {
-				yp = j - 1;
-				while (!nSolidTable[dPiece[i][yp]])
-					yp--;
-
-				if (!TorchLocOK(i, yp) || j - yp <= 1)
-					continue;
-
-				AddObject(OBJ_TRAPR, i, yp);
-				oi_trap = dObject[i][yp] - 1;
-				object[oi_trap]._oVar1 = i;
-				object[oi_trap]._oVar2 = j;
-				object[oi]._oTrapFlag = TRUE;
-			}
-		}
-	}
-}
-
-void AddChestTraps()
-{
-	int i, j;
-	char oi;
-
-	for (j = 0; j < MAXDUNY; j++) {
-		for (i = 0; i < MAXDUNX; i++) {
-			if (dObject[i][j] > 0) {
-				oi = dObject[i][j] - 1;
-				if (object[oi]._otype >= OBJ_CHEST1 && object[oi]._otype <= OBJ_CHEST3 && !object[oi]._oTrapFlag && random(0, 100) < 10) {
-					object[oi]._otype += OBJ_BOOKCASER;
-					object[oi]._oTrapFlag = TRUE;
-					if (leveltype == DTYPE_CATACOMBS) {
-						object[oi]._oVar4 = random(0, 2);
-					} else {
-						object[oi]._oVar4 = random(0, 3);
-					}
-				}
-			}
-		}
-	}
-}
-
-void LoadMapObjects(BYTE *pMap, int startx, int starty, int x1, int y1, int w, int h, int leveridx)
-{
-	int rw, rh, i, j, oi;
-	BYTE *lm;
-	long mapoff;
-
-	InitObjFlag = TRUE;
-
-	lm = pMap + 2;
-	rw = pMap[0];
-	rh = *lm;
-	mapoff = (rw * rh + 1) * 2;
-	rw <<= 1;
-	rh <<= 1;
-	mapoff += rw * 2 * rh * 2;
-	lm += mapoff;
-
-	for (j = 0; j < rh; j++) {
-		for (i = 0; i < rw; i++) {
-			if (*lm) {
-				AddObject(ObjTypeConv[*lm], startx + 16 + i, starty + 16 + j);
-				oi = ObjIndex(startx + 16 + i, starty + 16 + j);
-				SetObjMapRange(oi, x1, y1, x1 + w, y1 + h, leveridx);
-			}
-			lm += 2;
-		}
-	}
-	InitObjFlag = FALSE;
-}
-
-void LoadMapObjs(BYTE *pMap, int startx, int starty)
-{
-	int rw, rh;
-	int i, j;
-	BYTE *lm;
-	long mapoff;
-
-	InitObjFlag = TRUE;
-	lm = pMap;
-	rw = *lm;
-	lm += 2;
-	rh = *lm;
-	mapoff = (rw * rh + 1) * 2;
-	rw <<= 1;
-	rh <<= 1;
-	mapoff += 2 * rw * rh * 2;
-	lm += mapoff;
-
-	for (j = 0; j < rh; j++) {
-		for (i = 0; i < rw; i++) {
-			if (*lm) {
-				AddObject(ObjTypeConv[*lm], startx + 16 + i, starty + 16 + j);
-			}
-			lm += 2;
-		}
-	}
-	InitObjFlag = FALSE;
-}
-
-void AddDiabObjs()
-{
-	BYTE *lpSetPiece;
-
-	lpSetPiece = LoadFileInMem("Levels\\L4Data\\diab1.DUN", NULL);
-	LoadMapObjects(lpSetPiece, 2 * diabquad1x, 2 * diabquad1y, diabquad2x, diabquad2y, 11, 12, 1);
-	mem_free_dbg(lpSetPiece);
-	lpSetPiece = LoadFileInMem("Levels\\L4Data\\diab2a.DUN", NULL);
-	LoadMapObjects(lpSetPiece, 2 * diabquad2x, 2 * diabquad2y, diabquad3x, diabquad3y, 11, 11, 2);
-	mem_free_dbg(lpSetPiece);
-	lpSetPiece = LoadFileInMem("Levels\\L4Data\\diab3a.DUN", NULL);
-	LoadMapObjects(lpSetPiece, 2 * diabquad3x, 2 * diabquad3y, diabquad4x, diabquad4y, 9, 9, 3);
-	mem_free_dbg(lpSetPiece);
-}
-
-void AddStoryBooks()
-{
-	int xp, yp, xx, yy;
-	int cnt;
-	BOOL done;
-
-	cnt = 0;
-	while (TRUE) {
-		done = TRUE;
-		xp = random(139, 80) + 16;
-		yp = random(139, 80) + 16;
-		for (yy = -2; yy <= 2; yy++) {
-			for (xx = -3; xx <= 3; xx++) {
-				if (!RndLocOk(xx + xp, yy + yp))
-					done = FALSE;
-			}
-		}
-		if (done)
-			break;
-		cnt++;
-		if (cnt > 20000)
-			return;
-	}
-	AddObject(OBJ_STORYBOOK, xp, yp);
-	AddObject(OBJ_STORYCANDLE, xp - 2, yp + 1);
-	AddObject(OBJ_STORYCANDLE, xp - 2, yp);
-	AddObject(OBJ_STORYCANDLE, xp - 1, yp - 1);
-	AddObject(OBJ_STORYCANDLE, xp + 1, yp - 1);
-	AddObject(OBJ_STORYCANDLE, xp + 2, yp);
-	AddObject(OBJ_STORYCANDLE, xp + 2, yp + 1);
-}
-
-void AddHookedBodies(int freq)
-{
-	int i, j, ii, jj;
-
-	for (j = 0; j < 40; j++) {
-		jj = 16 + j * 2;
-		for (i = 0; i < 40; i++) {
-			ii = 16 + i * 2;
-			if (dungeon[i][j] != 1 && dungeon[i][j] != 2)
-				continue;
-			if (random(0, freq) != 0)
-				continue;
-			if (!SkipThemeRoom(i, j))
-				continue;
-			if (dungeon[i][j] == 1 && dungeon[i + 1][j] == 6) {
-				switch (random(0, 3)) {
-				case 0:
-					AddObject(OBJ_TORTURE1, ii + 1, jj);
-					break;
-				case 1:
-					AddObject(OBJ_TORTURE2, ii + 1, jj);
-					break;
-				case 2:
-					AddObject(OBJ_TORTURE5, ii + 1, jj);
-					break;
-				}
-				continue;
-			}
-			if (dungeon[i][j] == 2 && dungeon[i][j + 1] == 6) {
-				switch (random(0, 2)) {
-				case 0:
-					AddObject(OBJ_TORTURE3, ii, jj);
-					break;
-				case 1:
-					AddObject(OBJ_TORTURE4, ii, jj);
-					break;
-				}
-			}
-		}
-	}
-}
-
-void AddL4Goodies()
-{
-	AddHookedBodies(6);
-	InitRndLocObj(2, 6, OBJ_TNUDEM1);
-	InitRndLocObj(2, 6, OBJ_TNUDEM2);
-	InitRndLocObj(2, 6, OBJ_TNUDEM3);
-	InitRndLocObj(2, 6, OBJ_TNUDEM4);
-	InitRndLocObj(2, 6, OBJ_TNUDEW1);
-	InitRndLocObj(2, 6, OBJ_TNUDEW2);
-	InitRndLocObj(2, 6, OBJ_TNUDEW3);
-	InitRndLocObj(2, 6, OBJ_DECAP);
-	InitRndLocObj(1, 3, OBJ_CAULDRON);
-}
-
-void AddLazStand()
-{
-	int xp, yp, xx, yy;
-	int cnt;
-	BOOL found;
-
-	cnt = 0;
-	while (TRUE) {
-		found = 1;
-		xp = random(139, 80) + 16;
-		yp = random(139, 80) + 16;
-		for (yy = -3; yy <= 3; yy++) {
-			for (xx = -2; xx <= 3; xx++) {
-				if (!RndLocOk(xp + xx, yp + yy))
-					found = FALSE;
-			}
-		}
-		if (found)
-			break;
-
-		cnt++;
-		if (cnt > 10000) {
-			InitRndLocObj(1, 1, OBJ_LAZSTAND);
-			return;
-		}
-	}
-	AddObject(OBJ_LAZSTAND, xp, yp);
-	AddObject(OBJ_TNUDEM2, xp, yp + 2);
-	AddObject(OBJ_STORYCANDLE, xp + 1, yp + 2);
-	AddObject(OBJ_TNUDEM3, xp + 2, yp + 2);
-	AddObject(OBJ_TNUDEW1, xp, yp - 2);
-	AddObject(OBJ_STORYCANDLE, xp + 1, yp - 2);
-	AddObject(OBJ_TNUDEW2, xp + 2, yp - 2);
-	AddObject(OBJ_STORYCANDLE, xp - 1, yp - 1);
-	AddObject(OBJ_TNUDEW3, xp - 1, yp);
-	AddObject(OBJ_STORYCANDLE, xp - 1, yp + 1);
-}
-
-void InitObjects()
-{
-	int sp_id;
-	BYTE *mem;
-
-	ClrAllObjects();
-	if (currlevel == 16) {
-		AddDiabObjs();
-	} else {
-		InitObjFlag = TRUE;
-		GetRndSeed();
-		if (currlevel == 9 && gbMaxPlayers == 1)
-			AddSlainHero();
-		if (currlevel == quests[QTYPE_BLKM]._qlevel && quests[QTYPE_BLKM]._qactive == 1)
-			AddMushPatch();
-		if (currlevel == 4)
-			AddStoryBooks();
-		if (currlevel == 8)
-			AddStoryBooks();
-		if (currlevel == 12)
-			AddStoryBooks();
-		if (leveltype == DTYPE_CATHEDRAL) {
-			if (QuestStatus(QTYPE_BUTCH))
-				AddTortures();
-			if (QuestStatus(QTYPE_PW))
-				AddCandles();
-			if (QuestStatus(QTYPE_BOL))
-				AddObject(OBJ_SIGNCHEST, 2 * setpc_x + 26, 2 * setpc_y + 19);
-			InitRndLocBigObj(10, 15, OBJ_SARC);
-			AddL1Objs(0, 0, MAXDUNX, MAXDUNY);
-			InitRndBarrels();
-		}
-		if (leveltype == DTYPE_CATACOMBS) {
-			if (QuestStatus(QTYPE_INFRA))
-				InitRndLocObj5x5(1, 1, OBJ_STAND);
-			if (QuestStatus(QTYPE_BONE))
-				InitRndLocObj5x5(1, 1, OBJ_BOOK2R);
-			AddL2Objs(0, 0, MAXDUNX, MAXDUNY);
-			AddL2Torches();
-			if (QuestStatus(QTYPE_BLIND)) {
-				if (plr[myplr]._pClass == PC_WARRIOR) {
-					sp_id = QUEST_BLINDING;
-				} else if (plr[myplr]._pClass == PC_ROGUE) {
-					sp_id = QUEST_RBLINDING;
-				} else if (plr[myplr]._pClass == PC_SORCERER) {
-					sp_id = QUEST_MBLINDING;
-				}
-				quests[QTYPE_BLIND]._qmsg = sp_id;
-				AddBookLever(0, 0, MAXDUNX, MAXDUNY, setpc_x, setpc_y, setpc_w + setpc_x + 1, setpc_h + setpc_y + 1, sp_id);
-				mem = LoadFileInMem("Levels\\L2Data\\Blind2.DUN", NULL);
-				LoadMapObjs(mem, 2 * setpc_x, 2 * setpc_y);
-				mem_free_dbg(mem);
-			}
-			if (QuestStatus(QTYPE_BLOOD)) {
-				if (plr[myplr]._pClass == PC_WARRIOR) {
-					sp_id = QUEST_BLOODY;
-				} else if (plr[myplr]._pClass == PC_ROGUE) {
-					sp_id = QUEST_RBLOODY;
-				} else if (plr[myplr]._pClass == PC_SORCERER) {
-					sp_id = QUEST_MBLOODY;
-				}
-				quests[QTYPE_BLOOD]._qmsg = sp_id;
-				AddBookLever(0, 0, MAXDUNX, MAXDUNY, setpc_x, setpc_y + 3, setpc_x + 2, setpc_y + 7, sp_id);
-				AddObject(OBJ_PEDISTAL, 2 * setpc_x + 25, 2 * setpc_y + 32);
-			}
-			InitRndBarrels();
-		}
-		if (leveltype == DTYPE_CAVES) {
-			AddL3Objs(0, 0, MAXDUNX, MAXDUNY);
-			InitRndBarrels();
-		}
-		if (leveltype == DTYPE_HELL) {
-			if (QuestStatus(QTYPE_WARLRD)) {
-				if (plr[myplr]._pClass == PC_WARRIOR) {
-					sp_id = QUEST_BLOODWAR;
-				} else if (plr[myplr]._pClass == PC_ROGUE) {
-					sp_id = QUEST_RBLOODWAR;
-				} else if (plr[myplr]._pClass == PC_SORCERER) {
-					sp_id = QUEST_MBLOODWAR;
-				}
-				quests[QTYPE_WARLRD]._qmsg = sp_id;
-				AddBookLever(0, 0, MAXDUNX, MAXDUNY, setpc_x, setpc_y, setpc_x + setpc_w, setpc_y + setpc_h, sp_id);
-				mem = LoadFileInMem("Levels\\L4Data\\Warlord.DUN", NULL);
-				LoadMapObjs(mem, 2 * setpc_x, 2 * setpc_y);
-				mem_free_dbg(mem);
-			}
-			if (QuestStatus(QTYPE_VB) && gbMaxPlayers == 1)
-				AddLazStand();
-			InitRndBarrels();
-			AddL4Goodies();
-		}
-		InitRndLocObj(5, 10, 5);
-		InitRndLocObj(3, 6, 6);
-		InitRndLocObj(1, 5, 7);
-		if (leveltype != DTYPE_HELL)
-			AddObjTraps();
-		if (leveltype > 1)
-			AddChestTraps();
-		InitObjFlag = FALSE;
-	}
-}
-
-void SetMapObjects(BYTE *pMap, int startx, int starty)
-{
-	int rw, rh;
-	int i, j;
-	BYTE *lm, *h;
-	long mapoff;
-	int fileload[56];
-	char filestr[32];
-
-	ClrAllObjects();
-	for (i = 0; i < 56; i++)
-		fileload[i] = 0;
-	InitObjFlag = TRUE;
-
-	for (i = 0; AllObjects[i].oload != -1; i++) {
-		if (AllObjects[i].oload == 1 && leveltype == AllObjects[i].olvltype)
-			fileload[AllObjects[i].ofindex] = 1;
-	}
-
-	lm = pMap;
-	rw = *lm;
-	lm += 2;
-	rh = *lm;
-	mapoff = (rw * rh + 1) * 2;
-	rw <<= 1;
-	rh <<= 1;
-	mapoff += 2 * rw * rh * 2;
-	lm += mapoff;
-	h = lm;
-
-	for (j = 0; j < rh; j++) {
-		for (i = 0; i < rw; i++) {
-			if (*lm) {
-				fileload[AllObjects[ObjTypeConv[*lm]].ofindex] = 1;
-			}
-			lm += 2;
-		}
-	}
-
-	for (i = 0; i < 56; i++) {
-		if (!fileload[i])
-			continue;
-
-		ObjFileList[numobjfiles] = i;
-		sprintf(filestr, "Objects\\%s.CEL", ObjMasterLoadList[i]);
-		pObjCels[numobjfiles] = LoadFileInMem(filestr, NULL);
-		numobjfiles++;
-	}
-
-	lm = h;
-	for (j = 0; j < rh; j++) {
-		for (i = 0; i < rw; i++) {
-			if (*lm)
-				AddObject(ObjTypeConv[*lm], startx + 16 + i, starty + 16 + j);
-			lm += 2;
-		}
-	}
-	InitObjFlag = FALSE;
-}
-
-void DeleteObject_(int oi, int i)
-{
-	int ox, oy;
-
-	ox = object[oi]._ox;
-	oy = object[oi]._oy;
-	dObject[ox][oy] = 0;
-	objectavail[-nobjects + MAXOBJECTS] = oi;
-	nobjects--;
-	if (nobjects > 0 && i != nobjects)
-		objectactive[i] = objectactive[nobjects];
-}
-
-void SetupObject(int i, int x, int y, int ot)
-{
-	int ofi;
-	int j;
-
-	object[i]._otype = ot;
-	ofi = AllObjects[ot].ofindex;
-	object[i]._ox = x;
-	object[i]._oy = y;
-	j = 0;
-	while (ObjFileList[j] != ofi) {
-		j++;
-	}
-	object[i]._oAnimData = pObjCels[j];
-	object[i]._oAnimFlag = AllObjects[ot].oAnimFlag;
-	if (AllObjects[ot].oAnimFlag) {
-		object[i]._oAnimDelay = AllObjects[ot].oAnimDelay;
-		object[i]._oAnimCnt = random(146, AllObjects[ot].oAnimDelay);
-		object[i]._oAnimLen = AllObjects[ot].oAnimLen;
-		object[i]._oAnimFrame = random(146, AllObjects[ot].oAnimLen - 1) + 1;
-	} else {
-		object[i]._oAnimDelay = 1000;
-		object[i]._oAnimLen = AllObjects[ot].oAnimLen;
-		object[i]._oAnimFrame = AllObjects[ot].oAnimDelay;
-		object[i]._oAnimCnt = 0;
-	}
-	object[i]._oAnimWidth = AllObjects[ot].oAnimWidth;
-	object[i]._oSolidFlag = AllObjects[ot].oSolidFlag;
-	object[i]._oMissFlag = AllObjects[ot].oMissFlag;
-	object[i]._oLight = AllObjects[ot].oLightFlag;
-	object[i]._oBreak = AllObjects[ot].oBreak;
-	object[i]._oDelFlag = FALSE;
-	object[i]._oSelFlag = AllObjects[ot].oSelFlag;
-	object[i]._oPreFlag = FALSE;
-	object[i]._oTrapFlag = FALSE;
-	object[i]._oDoorFlag = FALSE;
-}
-
-void SetObjMapRange(int i, int x1, int y1, int x2, int y2, int v)
-{
-	object[i]._oVar1 = x1;
-	object[i]._oVar2 = y1;
-	object[i]._oVar3 = x2;
-	object[i]._oVar4 = y2;
-	object[i]._oVar8 = v;
-}
-
-void SetBookMsg(int i, int msg)
-{
-	object[i]._oVar7 = msg;
-}
-
-void AddL1Door(int i, int x, int y, int ot)
-{
-	int p1, p2;
-
-	object[i]._oDoorFlag = TRUE;
-	if (ot == 1) {
-		p1 = dPiece[x][y];
-		p2 = dPiece[x][y - 1];
-	} else {
-		p1 = dPiece[x][y];
-		p2 = dPiece[x - 1][y];
-	}
-	object[i]._oVar1 = p1;
-	object[i]._oVar2 = p2;
-	object[i]._oVar4 = 0;
-}
-
-void AddSCambBook(int i)
-{
-	object[i]._oVar1 = setpc_x;
-	object[i]._oVar2 = setpc_y;
-	object[i]._oVar3 = setpc_w + setpc_x + 1;
-	object[i]._oVar4 = setpc_h + setpc_y + 1;
-	object[i]._oVar6 = object[i]._oAnimFrame + 1;
-}
-
-void AddChest(int i, int t)
-{
-	if (!random(147, 2))
-		object[i]._oAnimFrame += 3;
-	object[i]._oRndSeed = GetRndSeed();
-	switch (t) {
-	case OBJ_CHEST1:
-	case OBJ_TCHEST1:
-		if (setlevel) {
-			object[i]._oVar1 = 1;
-			break;
-		}
-		object[i]._oVar1 = random(147, 2);
-		break;
-	case OBJ_TCHEST2:
-	case OBJ_CHEST2:
-		if (setlevel) {
-			object[i]._oVar1 = 2;
-			break;
-		}
-		object[i]._oVar1 = random(147, 3);
-		break;
-	case OBJ_TCHEST3:
-	case OBJ_CHEST3:
-		if (setlevel) {
-			object[i]._oVar1 = 3;
-			break;
-		}
-		object[i]._oVar1 = random(147, 4);
-		break;
-	}
-	object[i]._oVar2 = random(147, 8);
-}
-
-void AddL2Door(int i, int x, int y, int ot)
-{
-	object[i]._oDoorFlag = TRUE;
-	if (ot == OBJ_L2LDOOR)
-		ObjSetMicro(x, y, 538);
-	else
-		ObjSetMicro(x, y, 540);
-	object[i]._oVar4 = 0;
-}
-
-void AddL3Door(int i, int x, int y, int ot)
-{
-	object[i]._oDoorFlag = TRUE;
-	if (ot == OBJ_L3LDOOR)
-		ObjSetMicro(x, y, 531);
-	else
-		ObjSetMicro(x, y, 534);
-	object[i]._oVar4 = 0;
-}
-
-void AddSarc(int i)
-{
-	dObject[object[i]._ox][object[i]._oy - 1] = -(i + 1);
-	object[i]._oVar1 = random(153, 10);
-	object[i]._oRndSeed = GetRndSeed();
-	if (object[i]._oVar1 >= 8)
-		object[i]._oVar2 = PreSpawnSkeleton();
-}
-
-void AddFlameTrap(int i)
-{
-	object[i]._oVar1 = trapid;
-	object[i]._oVar2 = 0;
-	object[i]._oVar3 = trapdir;
-	object[i]._oVar4 = 0;
-}
-
-void AddFlameLvr(int i)
-{
-	object[i]._oVar1 = trapid;
-	object[i]._oVar2 = 49;
-}
-
-void AddTrap(int i, int ot)
-{
-	int mt;
-
-	mt = currlevel / 3 + 1;
-	mt = random(148, mt);
-	if (mt == 0)
-		object[i]._oVar3 = 0; // arrow
-	if (mt == 1)
-		object[i]._oVar3 = 1; // firebolt
-	if (mt == 2)
-		object[i]._oVar3 = 7; // lightning
-	object[i]._oVar4 = 0;
-}
-
-void AddObjLight(int i, int r)
-{
-	if (InitObjFlag) {
-		DoLighting(object[i]._ox, object[i]._oy, r, -1);
-		object[i]._oVar1 = -1;
-	} else {
-		object[i]._oVar1 = 0;
-	}
-}
-
-void AddBarrel(int i, int t)
-{
-	object[i]._oVar1 = 0;
-	object[i]._oRndSeed = GetRndSeed();
-	object[i]._oVar2 = random(149, 10);
-	object[i]._oVar3 = random(149, 3);
-
-	if (object[i]._oVar2 >= 8)
-		object[i]._oVar4 = PreSpawnSkeleton();
-}
-
-void AddShrine(int i)
-{
-	int val, j, slist[26];
-
-	object[i]._oPreFlag = TRUE;
-	for (j = 0; j < 26; j++) {
-		if (currlevel < shrinemin[j] || currlevel > shrinemax[j]) {
-			slist[j] = 0;
-		} else {
-			slist[j] = 1;
-		}
-		if (gbMaxPlayers != 1) {
-			if (shrineavail[j] == 1) {
-				slist[j] = 0;
-			}
-		} else {
-			if (shrineavail[j] == 2) {
-				slist[j] = 0;
-			}
-		}
-	}
-	while (1) {
-		val = random(150, 26);
-		if (slist[val]) {
-			break;
-		}
-	}
-
-	object[i]._oVar1 = val;
-	if (random(150, 2)) {
-		object[i]._oAnimFrame = 12;
-		object[i]._oAnimLen = 22;
-	}
-}
-
-void AddBookcase(int i)
-{
-	object[i]._oRndSeed = GetRndSeed();
-	object[i]._oPreFlag = TRUE;
-}
-
-void AddBookstand(int i)
-{
-	object[i]._oRndSeed = GetRndSeed();
-}
-
-void AddBloodFtn(int i)
-{
-	object[i]._oRndSeed = GetRndSeed();
-}
-
-void AddPurifyingFountain(int i)
-{
-	int ox, oy;
-
-	ox = object[i]._ox;
-	oy = object[i]._oy;
-	dObject[ox][oy - 1] = -1 - i;
-	dObject[ox - 1][oy] = -1 - i;
-	dObject[ox - 1][oy - 1] = -1 - i;
-	object[i]._oRndSeed = GetRndSeed();
-}
-
-void AddArmorStand(int i)
-{
-	if (!armorFlag) {
-		object[i]._oSelFlag = 0;
-		object[i]._oAnimFlag = 2;
-	}
-
-	object[i]._oRndSeed = GetRndSeed();
-}
-
-void AddGoatShrine(int i)
-{
-	object[i]._oRndSeed = GetRndSeed();
-}
-
-void AddCauldron(int i)
-{
-	object[i]._oRndSeed = GetRndSeed();
-}
-
-void AddMurkyFountain(int i)
-{
-	int ox, oy;
-
-	ox = object[i]._ox;
-	oy = object[i]._oy;
-	dObject[ox][oy - 1] = -1 - i;
-	dObject[ox - 1][oy] = -1 - i;
-	dObject[ox - 1][oy - 1] = -1 - i;
-	object[i]._oRndSeed = GetRndSeed();
-}
-
-void AddTearFountain(int i)
-{
-	object[i]._oRndSeed = GetRndSeed();
-}
-
-void AddDecap(int i)
-{
-	object[i]._oRndSeed = GetRndSeed();
-	object[i]._oAnimFrame = random(151, 8) + 1;
-	object[i]._oPreFlag = TRUE;
-}
-
-void AddVilebook(int i)
-{
-	if (setlevel && setlvlnum == SL_VILEBETRAYER) {
-		object[i]._oAnimFrame = 4;
-	}
-}
-
-void AddMagicCircle(int i)
-{
-	object[i]._oRndSeed = GetRndSeed();
-	object[i]._oPreFlag = TRUE;
-	object[i]._oVar5 = 1;
-	object[i]._oVar6 = 0;
-}
-
-void AddBrnCross(int i)
-{
-	object[i]._oRndSeed = GetRndSeed();
-}
-
-void AddPedistal(int i)
-{
-	object[i]._oVar1 = setpc_x;
-	object[i]._oVar2 = setpc_y;
-	object[i]._oVar3 = setpc_x + setpc_w;
-	object[i]._oVar4 = setpc_y + setpc_h;
-}
-
-void AddStoryBook(int i)
-{
-	int bookframe;
-
-	SetRndSeed(glSeedTbl[16]);
-	bookframe = random(0, 3);
-
-	object[i]._oVar1 = bookframe;
-	if (currlevel == 4)
-		object[i]._oVar2 = StoryText[bookframe][0];
-	if (currlevel == 8)
-		object[i]._oVar2 = StoryText[bookframe][1];
-	if (currlevel == 12)
-		object[i]._oVar2 = StoryText[bookframe][2];
-	object[i]._oVar3 = (currlevel >> 2) + 3 * bookframe - 1;
-	object[i]._oAnimFrame = 5 - 2 * bookframe;
-	object[i]._oVar4 = object[i]._oAnimFrame + 1;
-}
-
-void AddWeaponRack(int i)
-{
-	if (!weaponFlag) {
-		object[i]._oSelFlag = 0;
-		object[i]._oAnimFlag = 2;
-	}
-	object[i]._oRndSeed = GetRndSeed();
-}
-
-void AddTorturedBody(int i)
-{
-	object[i]._oRndSeed = GetRndSeed();
-	object[i]._oAnimFrame = random(0, 4) + 1;
-	object[i]._oPreFlag = TRUE;
-}
-
-void GetRndObjLoc(int randarea, int *xx, int *yy)
-{
-	BOOL failed;
-	int i, j, tries;
-
-	if (randarea == 0)
-		return;
-
-	tries = 0;
-	while (1) {
-		tries++;
-		if (tries > 1000 && randarea > 1)
-			randarea--;
-		*xx = random(0, MAXDUNX);
-		*yy = random(0, MAXDUNY);
-		failed = FALSE;
-		for (i = 0; i < randarea && !failed; i++) {
-			for (j = 0; j < randarea && !failed; j++) {
-				failed = !RndLocOk(i + *xx, j + *yy);
-			}
-		}
-		if (!failed)
-			break;
-	}
-}
-
-void AddMushPatch()
-{
-	int i;
-	int y, x;
-
-	if (nobjects < MAXOBJECTS) {
-		i = objectavail[0];
-		GetRndObjLoc(5, &x, &y);
-		dObject[x + 1][y + 1] = -1 - i;
-		dObject[x + 2][y + 1] = -1 - i;
-		dObject[x + 1][y + 2] = -1 - i;
-		AddObject(OBJ_MUSHPATCH, x + 2, y + 2);
-	}
-}
-
-void AddSlainHero()
-{
-	int x, y;
-
-	GetRndObjLoc(5, &x, &y);
-	AddObject(OBJ_SLAINHERO, x + 2, y + 2);
-}
-
-void AddObject(int ot, int ox, int oy)
-{
-	int oi;
-
-	if (nobjects >= MAXOBJECTS)
-		return;
-
-	oi = objectavail[0];
-	objectavail[0] = objectavail[126 - nobjects];
-	objectactive[nobjects] = oi;
-	dObject[ox][oy] = oi + 1;
-	SetupObject(oi, ox, oy, ot);
-	switch (ot) {
-	case OBJ_STORYCANDLE:
-		AddObjLight(oi, 3);
-		break;
-	case OBJ_TORCHL:
-	case OBJ_TORCHR:
-	case OBJ_TORCHL2:
-	case OBJ_TORCHR2:
-		AddObjLight(oi, 8);
-		break;
-	case OBJ_L1LDOOR:
-	case OBJ_L1RDOOR:
-		AddL1Door(oi, ox, oy, ot);
-		break;
-	case OBJ_L2LDOOR:
-	case OBJ_L2RDOOR:
-		AddL2Door(oi, ox, oy, ot);
-		break;
-	case OBJ_L3LDOOR:
-	case OBJ_L3RDOOR:
-		AddL3Door(oi, ox, oy, ot);
-		break;
-	case OBJ_BOOK2R:
-		AddSCambBook(oi);
-		break;
-	case OBJ_CHEST1:
-	case OBJ_CHEST2:
-	case OBJ_CHEST3:
-	case OBJ_TCHEST1:
-	case OBJ_TCHEST2:
-	case OBJ_TCHEST3:
-		AddChest(oi, ot);
-		break;
-	case OBJ_SARC:
-		AddSarc(oi);
-		break;
-	case OBJ_FLAMEHOLE:
-		AddFlameTrap(oi);
-		break;
-	case OBJ_FLAMELVR:
-		AddFlameLvr(oi);
-		break;
-	case OBJ_WATER:
-		object[oi]._oAnimFrame = 1;
-		break;
-	case OBJ_TRAPL:
-	case OBJ_TRAPR:
-		AddTrap(oi, ot);
-		break;
-	case OBJ_BARREL:
-	case OBJ_BARRELEX:
-		AddBarrel(oi, ot);
-		break;
-	case OBJ_SHRINEL:
-	case OBJ_SHRINER:
-		AddShrine(oi);
-		break;
-	case OBJ_BOOKCASEL:
-	case OBJ_BOOKCASER:
-		AddBookcase(oi);
-		break;
-	case OBJ_SKELBOOK:
-	case OBJ_BOOKSTAND:
-		AddBookstand(oi);
-		break;
-	case OBJ_BLOODFTN:
-		AddBloodFtn(oi);
-		break;
-	case OBJ_DECAP:
-		AddDecap(oi);
-		break;
-	case OBJ_PURIFYINGFTN:
-		AddPurifyingFountain(oi);
-		break;
-	case OBJ_ARMORSTAND:
-	case OBJ_WARARMOR:
-		AddArmorStand(oi);
-		break;
-	case OBJ_GOATSHRINE:
-		AddGoatShrine(oi);
-		break;
-	case OBJ_CAULDRON:
-		AddCauldron(oi);
-		break;
-	case OBJ_MURKYFTN:
-		AddMurkyFountain(oi);
-		break;
-	case OBJ_TEARFTN:
-		AddTearFountain(oi);
-		break;
-	case OBJ_BOOK2L:
-		AddVilebook(oi);
-		break;
-	case OBJ_MCIRCLE1:
-	case OBJ_MCIRCLE2:
-		AddMagicCircle(oi);
-		break;
-	case OBJ_STORYBOOK:
-		AddStoryBook(oi);
-		break;
-	case OBJ_BCROSS:
-	case OBJ_TBCROSS:
-		AddBrnCross(oi);
-		AddObjLight(oi, 5);
-		break;
-	case OBJ_L1LIGHT:
-	case OBJ_SKFIRE:
-	case OBJ_CANDLE1:
-	case OBJ_CANDLE2:
-	case OBJ_BOOKCANDLE:
-		AddObjLight(oi, 5);
-		break;
-	case OBJ_PEDISTAL:
-		AddPedistal(oi);
-		break;
-	case OBJ_WARWEAP:
-	case OBJ_WEAPONRACK:
-		AddWeaponRack(oi);
-		break;
-	case OBJ_TNUDEM2:
-		AddTorturedBody(oi);
-		break;
-	}
-	object[oi]._oAnimWidth2 = (object[oi]._oAnimWidth - 64) >> 1;
-	nobjects++;
-}
-
-void Obj_Light(int i, int lr)
-{
-	int ox, oy, dx, dy, p, tr;
-	BOOL turnon;
-
-	if (object[i]._oVar1 != -1) {
-		ox = object[i]._ox;
-		oy = object[i]._oy;
-		tr = lr + 10;
-		turnon = FALSE;
-		if (!lightflag) {
-			for (p = 0; p < MAX_PLRS && !turnon; p++) {
-				if (plr[p].plractive) {
-					if (currlevel == plr[p].plrlevel) {
-						dx = abs(plr[p].WorldX - ox);
-						dy = abs(plr[p].WorldY - oy);
-						if (dx < tr && dy < tr)
-							turnon = TRUE;
-					}
-				}
-			}
-		}
-		if (turnon) {
-			if (!object[i]._oVar1)
-				object[i]._olid = AddLight(ox, oy, lr);
-			object[i]._oVar1 = 1;
-		} else {
-			if (object[i]._oVar1 == 1)
-				AddUnLight(object[i]._olid);
-			object[i]._oVar1 = 0;
-		}
-	}
-}
-
-void Obj_Circle(int i)
-{
-	int ox, oy;
-
-	ox = object[i]._ox;
-	oy = object[i]._oy;
-	if (plr[myplr].WorldX != ox || plr[myplr].WorldY != object[i]._oy) {
-		if (object[i]._otype == OBJ_MCIRCLE1)
-			object[i]._oAnimFrame = 1;
-		if (object[i]._otype == OBJ_MCIRCLE2)
-			object[i]._oAnimFrame = 3;
-		object[i]._oVar6 = 0;
-	} else {
-		if (object[i]._otype == OBJ_MCIRCLE1)
-			object[i]._oAnimFrame = 2;
-		if (object[i]._otype == OBJ_MCIRCLE2)
-			object[i]._oAnimFrame = 4;
-		if (ox == 45) {
-			if (oy == 47) {
-				object[i]._oVar6 = 2;
-				return;
-			}
-		} else {
-			if (object[i]._ox == 26 && object[i]._oy == 46) {
-				object[i]._oVar6 = 1;
-				return;
-			}
-		}
-		object[i]._oVar6 = 0;
-		if (ox == 35 && object[i]._oy == 36 && object[i]._oVar5 == 3) {
-			object[i]._oVar6 = 4;
-			ObjChangeMapResync(object[i]._oVar1, object[i]._oVar2, object[i]._oVar3, object[i]._oVar4);
-			if (quests[QTYPE_VB]._qactive == 2)
-				quests[QTYPE_VB]._qvar1 = 4;
-			AddMissile(plr[myplr].WorldX, plr[myplr].WorldY, 35, 46, plr[myplr]._pdir, MIS_RNDTELEPORT, 0, myplr, 0, 0);
-			track_repeat_walk(0);
-			sgbMouseDown = 0;
-			ReleaseCapture();
-			ClrPlrPath(myplr);
-			StartStand(myplr, 0);
-		}
-	}
-}
-
-void Obj_StopAnim(int i)
-{
-	if (object[i]._oAnimFrame == object[i]._oAnimLen) {
-		object[i]._oAnimCnt = 0;
-		object[i]._oAnimDelay = 1000;
-	}
-}
-
-void Obj_Door(int i)
-{
-	int dx, dy;
-
-	if (!object[i]._oVar4) {
-		object[i]._oMissFlag = FALSE;
-		object[i]._oSelFlag = 3;
-	} else {
-		dy = object[i]._oy;
-		dx = object[i]._ox;
-		object[i]._oSelFlag = 2;
-		object[i]._oMissFlag = TRUE;
-		object[i]._oVar4 = (((dItem[dx][dy] == 0 ? 1 : 0)
-		                        & (dDead[dx][dy] == 0 ? 1 : 0)
-		                        & (dPlayer[dx][dy] == 0 ? 1 : 0)
-		                        & (dMonster[dx][dy] == 0 ? 1 : 0))
-		                       == 0)
-		    + 1;
-	}
-}
-
-void Obj_Sarc(int i)
-{
-	if (object[i]._oAnimFrame == object[i]._oAnimLen)
-		object[i]._oAnimFlag = 0;
-}
-
-void ActivateTrapLine(int ttype, int tid)
-{
-	int i, oi;
-
-	for (i = 0; i < nobjects; i++) {
-		oi = objectactive[i];
-		if (object[oi]._otype == ttype && object[oi]._oVar1 == tid) {
-			object[oi]._oVar4 = 1;
-			object[oi]._oAnimFlag = 1;
-			object[oi]._oAnimDelay = 1;
-			object[oi]._olid = AddLight(object[oi]._ox, object[oi]._oy, 1);
-		}
-	}
-}
-
-void Obj_FlameTrap(int i)
-{
-	int x, y;
-	int j, k;
-
-	if (object[i]._oVar2) {
-		if (object[i]._oVar4) {
-			object[i]._oAnimFrame--;
-			if (object[i]._oAnimFrame == 1) {
-				object[i]._oVar4 = 0;
-				AddUnLight(object[i]._olid);
-			} else if (object[i]._oAnimFrame <= 4) {
-				ChangeLightRadius(object[i]._olid, object[i]._oAnimFrame);
-			}
-		}
-	} else if (!object[i]._oVar4) {
-		if (object[i]._oVar3 == 2) {
-			x = object[i]._ox - 2;
-			y = object[i]._oy;
-			for (j = 0; j < 5; j++) {
-				if (dPlayer[x][y] || dMonster[x][y])
-					object[i]._oVar4 = 1;
-				x++;
-			}
-		} else {
-			x = object[i]._ox;
-			y = object[i]._oy - 2;
-			for (k = 0; k < 5; k++) {
-				if (dPlayer[x][y] || dMonster[x][y])
-					object[i]._oVar4 = 1;
-				y++;
-			}
-		}
-		if (object[i]._oVar4)
-			ActivateTrapLine(object[i]._otype, object[i]._oVar1);
-	} else {
-		if (object[i]._oAnimFrame == object[i]._oAnimLen)
-			object[i]._oAnimFrame = 11;
-		if (object[i]._oAnimFrame <= 5)
-			ChangeLightRadius(object[i]._olid, object[i]._oAnimFrame);
-	}
-}
-
-void Obj_Trap(int i)
-{
-	int oti, dir;
-	BOOL otrig;
-	int sx, sy, dx, dy, x, y;
-
-	otrig = FALSE;
-	if (!object[i]._oVar4) {
-		oti = dObject[object[i]._oVar1][object[i]._oVar2] - 1;
-		switch (object[oti]._otype) {
-		case OBJ_L1LDOOR:
-		case OBJ_L1RDOOR:
-		case OBJ_L2LDOOR:
-		case OBJ_L2RDOOR:
-		case OBJ_L3LDOOR:
-		case OBJ_L3RDOOR:
-			if (object[oti]._oVar4)
-				otrig = TRUE;
-			break;
-		case OBJ_LEVER:
-		case OBJ_CHEST1:
-		case OBJ_CHEST2:
-		case OBJ_CHEST3:
-		case OBJ_SWITCHSKL:
-		case OBJ_SARC:
-			if (object[oti]._oSelFlag == 0)
-				otrig = TRUE;
-			break;
-		}
-		if (otrig) {
-			object[i]._oVar4 = 1;
-			sx = object[i]._ox;
-			sy = object[i]._oy;
-			dx = object[oti]._ox;
-			dy = object[oti]._oy;
-			for (y = dy - 1; y <= object[oti]._oy + 1; y++) {
-				for (x = object[oti]._ox - 1; x <= object[oti]._ox + 1; x++) {
-					if (dPlayer[x][y]) {
-						dx = x;
-						dy = y;
-					}
-				}
-			}
-			if (!deltaload) {
-				dir = GetDirection(sx, sy, dx, dy);
-				AddMissile(sx, sy, dx, dy, dir, object[i]._oVar3, 1, -1, 0, 0);
-				PlaySfxLoc(IS_TRAP, object[oti]._ox, object[oti]._oy);
-			}
-			object[oti]._oTrapFlag = FALSE;
-		}
-	}
-}
-
-void Obj_BCrossDamage(int i)
-{
-	int fire_resist;
-	int damage[4] = { 6, 8, 10, 12 };
-
-	if (plr[myplr]._pmode == PM_DEATH)
-		return;
-
-	fire_resist = plr[myplr]._pFireResist;
-	if (fire_resist > 0)
-		damage[leveltype - 1] -= fire_resist * damage[leveltype - 1] / 100;
-
-	if (plr[myplr].WorldX != object[i]._ox || plr[myplr].WorldY != object[i]._oy - 1)
-		return;
-
-	plr[myplr]._pHitPoints -= damage[leveltype - 1];
-	plr[myplr]._pHPBase -= damage[leveltype - 1];
-	if (plr[myplr]._pHitPoints >> 6 <= 0) {
-		SyncPlrKill(myplr, 0);
-	} else {
-		if (plr[myplr]._pClass == PC_WARRIOR) {
-			PlaySfxLoc(PS_WARR68, plr[myplr].WorldX, plr[myplr].WorldY);
-		} else if (plr[myplr]._pClass == PC_ROGUE) {
-			PlaySfxLoc(PS_ROGUE68, plr[myplr].WorldX, plr[myplr].WorldY);
-		} else if (plr[myplr]._pClass == PC_SORCERER) {
-			PlaySfxLoc(PS_MAGE68, plr[myplr].WorldX, plr[myplr].WorldY);
-		}
-	}
-	drawhpflag = TRUE;
-}
-
-void ProcessObjects()
-{
-	int oi;
-	int i;
-
-	for (i = 0; i < nobjects; ++i) {
-		oi = objectactive[i];
-		switch (object[oi]._otype) {
-		case OBJ_STORYCANDLE:
-			Obj_Light(oi, 3);
-			break;
-		case OBJ_SKFIRE:
-		case OBJ_CANDLE2:
-		case OBJ_BOOKCANDLE:
-			Obj_Light(oi, 5);
-			break;
-		case OBJ_TORCHL:
-		case OBJ_TORCHR:
-		case OBJ_TORCHL2:
-		case OBJ_TORCHR2:
-			Obj_Light(oi, 8);
-			break;
-		case OBJ_L1LIGHT:
-			Obj_Light(oi, 10);
-			break;
-		case OBJ_L1LDOOR:
-		case OBJ_L1RDOOR:
-		case OBJ_L2LDOOR:
-		case OBJ_L2RDOOR:
-		case OBJ_L3LDOOR:
-		case OBJ_L3RDOOR:
-			Obj_Door(oi);
-			break;
-		case OBJ_CRUX1:
-		case OBJ_CRUX2:
-		case OBJ_CRUX3:
-			Obj_StopAnim(oi);
-			break;
-		case OBJ_BCROSS:
-		case OBJ_TBCROSS:
-			Obj_Light(oi, 10);
-			Obj_BCrossDamage(oi);
-			break;
-		case OBJ_SARC:
-			Obj_Sarc(oi);
-			break;
-		case OBJ_FLAMEHOLE:
-			Obj_FlameTrap(oi);
-			break;
-		case OBJ_BARREL:
-		case OBJ_BARRELEX:
-		case OBJ_SHRINEL:
-		case OBJ_SHRINER:
-			Obj_StopAnim(oi);
-			break;
-		case OBJ_TRAPL:
-		case OBJ_TRAPR:
-			Obj_Trap(oi);
-			break;
-		case OBJ_MCIRCLE1:
-		case OBJ_MCIRCLE2:
-			Obj_Circle(oi);
-			break;
-		}
-		if (object[oi]._oAnimFlag == 0)
-			continue;
-
-		object[oi]._oAnimCnt++;
-
-		if (object[oi]._oAnimCnt < object[oi]._oAnimDelay)
-			continue;
-
-		object[oi]._oAnimCnt = 0;
-		object[oi]._oAnimFrame++;
-		if (object[oi]._oAnimFrame > object[oi]._oAnimLen)
-			object[oi]._oAnimFrame = 1;
-	}
-	i = 0;
-	while (i < nobjects) {
-		oi = objectactive[i];
-		if (object[oi]._oDelFlag) {
-			DeleteObject_(oi, i);
-			i = 0;
-		} else {
-			i++;
-		}
-	}
-}
-
-void ObjSetMicro(int dx, int dy, int pn)
-{
-	WORD *v;
-	MICROS *defs;
-	int i;
-
-	dPiece[dx][dy] = pn;
-	pn--;
-	defs = &dpiece_defs_map_1[IsometricCoord(dx, dy)];
-	if (leveltype != DTYPE_HELL) {
-		v = (WORD *)pLevelPieces + 10 * pn;
-		for (i = 0; i < 10; i++) {
-			defs->mt[i] = v[(i & 1) - (i & 0xE) + 8];
-		}
-	} else {
-		v = (WORD *)pLevelPieces + 16 * pn;
-		for (i = 0; i < 16; i++) {
-			defs->mt[i] = v[(i & 1) - (i & 0xE) + 14];
-		}
-	}
-}
-
-void objects_set_door_piece(int x, int y)
-{
-	int pn;
-	long v1, v2;
-
-	pn = dPiece[x][y] - 1;
-
-#ifdef USE_ASM
-	__asm {
-	mov		esi, pLevelPieces
-	xor		eax, eax
-	mov		ax, word ptr pn
-	mov		ebx, 20
-	mul		ebx
-	add		esi, eax
-	add		esi, 16
-	xor		eax, eax
-	lodsw
-	mov		word ptr v1, ax
-	lodsw
-	mov		word ptr v2, ax
-	}
-#else
-	v1 = *((WORD *)pLevelPieces + 10 * pn + 8);
-	v2 = *((WORD *)pLevelPieces + 10 * pn + 9);
-#endif
-	dpiece_defs_map_1[IsometricCoord(x, y)].mt[0] = v1;
-	dpiece_defs_map_1[IsometricCoord(x, y)].mt[1] = v2;
-}
-
-void ObjSetMini(int x, int y, int v)
-{
-	int xx, yy;
-	long v1, v2, v3, v4;
-
-#ifdef USE_ASM
-	__asm {
-		mov		esi, pMegaTiles
-		xor		eax, eax
-		mov		ax, word ptr v
-		dec		eax
-		shl		eax, 3
-		add		esi, eax
-		xor		eax, eax
-		lodsw
-		inc		eax
-		mov		v1, eax
-		lodsw
-		inc		eax
-		mov		v2, eax
-		lodsw
-		inc		eax
-		mov		v3, eax
-		lodsw
-		inc		eax
-		mov		v4, eax
-	}
-#else
-	v1 = *((WORD *)&pMegaTiles[((WORD)v - 1) * 8]) + 1;
-	v2 = *((WORD *)&pMegaTiles[((WORD)v - 1) * 8] + 1) + 1;
-	v3 = *((WORD *)&pMegaTiles[((WORD)v - 1) * 8] + 2) + 1;
-	v4 = *((WORD *)&pMegaTiles[((WORD)v - 1) * 8] + 3) + 1;
-#endif
-
-	xx = 2 * x + 16;
-	yy = 2 * y + 16;
-	ObjSetMicro(xx, yy, v1);
-	ObjSetMicro(xx + 1, yy, v2);
-	ObjSetMicro(xx, yy + 1, v3);
-	ObjSetMicro(xx + 1, yy + 1, v4);
-}
-
-void ObjL1Special(int x1, int y1, int x2, int y2)
-{
-	int i, j;
-
-	for (i = y1; i <= y2; ++i) {
-		for (j = x1; j <= x2; ++j) {
-			dArch[j][i] = 0;
-			if (dPiece[j][i] == 12)
-				dArch[j][i] = 1;
-			if (dPiece[j][i] == 11)
-				dArch[j][i] = 2;
-			if (dPiece[j][i] == 71)
-				dArch[j][i] = 1;
-			if (dPiece[j][i] == 259)
-				dArch[j][i] = 5;
-			if (dPiece[j][i] == 249)
-				dArch[j][i] = 2;
-			if (dPiece[j][i] == 325)
-				dArch[j][i] = 2;
-			if (dPiece[j][i] == 321)
-				dArch[j][i] = 1;
-			if (dPiece[j][i] == 255)
-				dArch[j][i] = 4;
-			if (dPiece[j][i] == 211)
-				dArch[j][i] = 1;
-			if (dPiece[j][i] == 344)
-				dArch[j][i] = 2;
-			if (dPiece[j][i] == 341)
-				dArch[j][i] = 1;
-			if (dPiece[j][i] == 331)
-				dArch[j][i] = 2;
-			if (dPiece[j][i] == 418)
-				dArch[j][i] = 1;
-			if (dPiece[j][i] == 421)
-				dArch[j][i] = 2;
-		}
-	}
-}
-
-void ObjL2Special(int x1, int y1, int x2, int y2)
-{
-	int i, j;
-
-	for (j = y1; j <= y2; j++) {
-		for (i = x1; i <= x2; i++) {
-			dArch[i][j] = 0;
-			if (dPiece[i][j] == 541)
-				dArch[i][j] = 5;
-			if (dPiece[i][j] == 178)
-				dArch[i][j] = 5;
-			if (dPiece[i][j] == 551)
-				dArch[i][j] = 5;
-			if (dPiece[i][j] == 542)
-				dArch[i][j] = 6;
-			if (dPiece[i][j] == 553)
-				dArch[i][j] = 6;
-			if (dPiece[i][j] == 13)
-				dArch[i][j] = 5;
-			if (dPiece[i][j] == 17)
-				dArch[i][j] = 6;
-		}
-	}
-	for (j = y1; j <= y2; j++) {
-		for (i = x1; i <= x2; i++) {
-			if (dPiece[i][j] == 132) {
-				dArch[i][j + 1] = 2;
-				dArch[i][j + 2] = 1;
-			}
-			if (dPiece[i][j] == 135 || dPiece[i][j] == 139) {
-				dArch[i + 1][j] = 3;
-				dArch[i + 2][j] = 4;
-			}
-		}
-	}
-}
-
-void DoorSet(int oi, int dx, int dy)
-{
-	int pn;
-
-	pn = dPiece[dx][dy];
-	if (pn == 43)
-		ObjSetMicro(dx, dy, 392);
-	if (pn == 45)
-		ObjSetMicro(dx, dy, 394);
-	if (pn == 50 && object[oi]._otype == OBJ_L1LDOOR)
-		ObjSetMicro(dx, dy, 411);
-	if (pn == 50 && object[oi]._otype == OBJ_L1RDOOR)
-		ObjSetMicro(dx, dy, 412);
-	if (pn == 54)
-		ObjSetMicro(dx, dy, 397);
-	if (pn == 55)
-		ObjSetMicro(dx, dy, 398);
-	if (pn == 61)
-		ObjSetMicro(dx, dy, 399);
-	if (pn == 67)
-		ObjSetMicro(dx, dy, 400);
-	if (pn == 68)
-		ObjSetMicro(dx, dy, 401);
-	if (pn == 69)
-		ObjSetMicro(dx, dy, 403);
-	if (pn == 70)
-		ObjSetMicro(dx, dy, 404);
-	if (pn == 72)
-		ObjSetMicro(dx, dy, 406);
-	if (pn == 212)
-		ObjSetMicro(dx, dy, 407);
-	if (pn == 354)
-		ObjSetMicro(dx, dy, 409);
-	if (pn == 355)
-		ObjSetMicro(dx, dy, 410);
-	if (pn == 411)
-		ObjSetMicro(dx, dy, 396);
-	if (pn == 412)
-		ObjSetMicro(dx, dy, 396);
-}
-
-void RedoPlayerVision()
-{
-	int p;
-
-	for (p = 0; p < MAX_PLRS; p++) {
-		if (plr[p].plractive && currlevel == plr[p].plrlevel) {
-			ChangeVisionXY(plr[p]._pvid, plr[p].WorldX, plr[p].WorldY);
-		}
-	}
-}
-
-void OperateL1RDoor(int pnum, int oi, BOOL sendflag)
-{
-	int xp, yp;
-
-	if (object[oi]._oVar4 == 2) {
-		if (!deltaload)
-			PlaySfxLoc(IS_DOORCLOS, object[oi]._ox, object[oi]._oy);
-		return;
-	}
-
-	xp = object[oi]._ox;
-	yp = object[oi]._oy;
-	if (object[oi]._oVar4 == 0) {
-		if (pnum == myplr && sendflag)
-			NetSendCmdParam1(TRUE, CMD_OPENDOOR, oi);
-		if (!deltaload)
-			PlaySfxLoc(IS_DOOROPEN, object[oi]._ox, object[oi]._oy);
-		ObjSetMicro(xp, yp, 395);
-		dArch[xp][yp] = 8;
-		objects_set_door_piece(xp, yp - 1);
-		object[oi]._oAnimFrame += 2;
-		object[oi]._oPreFlag = TRUE;
-		DoorSet(oi, xp - 1, yp);
-		object[oi]._oVar4 = 1;
-		object[oi]._oSelFlag = 2;
-		RedoPlayerVision();
-		return;
-	}
-
-	if (!deltaload)
-		PlaySfxLoc(IS_DOORCLOS, xp, object[oi]._oy);
-	if (((dDead[xp][yp] != 0 ? 0 : 1) & (dMonster[xp][yp] != 0 ? 0 : 1) & (dItem[xp][yp] != 0 ? 0 : 1)) != 0) {
-		if (pnum == myplr && sendflag)
-			NetSendCmdParam1(TRUE, CMD_CLOSEDOOR, oi);
-		object[oi]._oVar4 = 0;
-		object[oi]._oSelFlag = 3;
-		ObjSetMicro(xp, yp, object[oi]._oVar1);
-		if (object[oi]._oVar2 != 50) {
-			ObjSetMicro(xp - 1, yp, object[oi]._oVar2);
-		} else {
-			if (dPiece[xp - 1][yp] == 396)
-				ObjSetMicro(xp - 1, yp, 411);
-			else
-				ObjSetMicro(xp - 1, yp, 50);
-		}
-		object[oi]._oAnimFrame -= 2;
-		object[oi]._oPreFlag = FALSE;
-		RedoPlayerVision();
-	} else {
-		object[oi]._oVar4 = 2;
-	}
-}
-
-void OperateL1LDoor(int pnum, int oi, BOOL sendflag)
-{
-	int xp, yp;
-
-	if (object[oi]._oVar4 == 2) {
-		if (!deltaload)
-			PlaySfxLoc(IS_DOORCLOS, object[oi]._ox, object[oi]._oy);
-		return;
-	}
-
-	xp = object[oi]._ox;
-	yp = object[oi]._oy;
-	if (object[oi]._oVar4 == 0) {
-		if (pnum == myplr && sendflag)
-			NetSendCmdParam1(TRUE, CMD_OPENDOOR, oi);
-		if (!deltaload)
-			PlaySfxLoc(IS_DOOROPEN, object[oi]._ox, object[oi]._oy);
-		if (object[oi]._oVar1 == 214)
-			ObjSetMicro(xp, yp, 408);
-		else
-			ObjSetMicro(xp, yp, 393);
-		dArch[xp][yp] = 7;
-		objects_set_door_piece(xp - 1, yp);
-		object[oi]._oAnimFrame += 2;
-		object[oi]._oPreFlag = TRUE;
-		DoorSet(oi, xp, yp - 1);
-		object[oi]._oVar4 = 1;
-		object[oi]._oSelFlag = 2;
-		RedoPlayerVision();
-		return;
-	}
-
-	if (!deltaload)
-		PlaySfxLoc(IS_DOORCLOS, xp, object[oi]._oy);
-	if (((dDead[xp][yp] != 0 ? 0 : 1) & (dMonster[xp][yp] != 0 ? 0 : 1) & (dItem[xp][yp] != 0 ? 0 : 1)) != 0) {
-		if (pnum == myplr && sendflag)
-			NetSendCmdParam1(TRUE, CMD_CLOSEDOOR, oi);
-		object[oi]._oVar4 = 0;
-		object[oi]._oSelFlag = 3;
-		ObjSetMicro(xp, yp, object[oi]._oVar1);
-		if (object[oi]._oVar2 != 50) {
-			ObjSetMicro(xp, yp - 1, object[oi]._oVar2);
-		} else {
-			if (dPiece[xp][yp - 1] == 396)
-				ObjSetMicro(xp, yp - 1, 412);
-			else
-				ObjSetMicro(xp, yp - 1, 50);
-		}
-		object[oi]._oAnimFrame -= 2;
-		object[oi]._oPreFlag = FALSE;
-		RedoPlayerVision();
-	} else {
-		object[oi]._oVar4 = 2;
-	}
-}
-
-void OperateL2RDoor(int pnum, int oi, BOOL sendflag)
-{
-	int xp, yp;
-
-	if (object[oi]._oVar4 == 2) {
-		if (!deltaload)
-			PlaySfxLoc(IS_DOORCLOS, object[oi]._ox, object[oi]._oy);
-		return;
-	}
-	xp = object[oi]._ox;
-	yp = object[oi]._oy;
-	if (object[oi]._oVar4 == 0) {
-		if (pnum == myplr && sendflag)
-			NetSendCmdParam1(TRUE, CMD_OPENDOOR, oi);
-		if (!deltaload)
-			PlaySfxLoc(IS_DOOROPEN, object[oi]._ox, object[oi]._oy);
-		ObjSetMicro(xp, yp, 17);
-		object[oi]._oAnimFrame += 2;
-		object[oi]._oPreFlag = TRUE;
-		object[oi]._oVar4 = 1;
-		object[oi]._oSelFlag = 2;
-		RedoPlayerVision();
-		return;
-	}
-
-	if (!deltaload)
-		PlaySfxLoc(IS_DOORCLOS, object[oi]._ox, yp);
-	if (((dDead[xp][yp] != 0 ? 0 : 1) & (dMonster[xp][yp] != 0 ? 0 : 1) & (dItem[xp][yp] != 0 ? 0 : 1)) != 0) {
-		if (pnum == myplr && sendflag)
-			NetSendCmdParam1(TRUE, CMD_CLOSEDOOR, oi);
-		object[oi]._oVar4 = 0;
-		object[oi]._oSelFlag = 3;
-		ObjSetMicro(xp, yp, 540);
-		object[oi]._oAnimFrame -= 2;
-		object[oi]._oPreFlag = FALSE;
-		RedoPlayerVision();
-	} else {
-		object[oi]._oVar4 = 2;
-	}
-}
-
-void OperateL2LDoor(int pnum, int oi, BOOL sendflag)
-{
-	int xp, yp;
-
-	if (object[oi]._oVar4 == 2) {
-		if (!deltaload)
-			PlaySfxLoc(IS_DOORCLOS, object[oi]._ox, object[oi]._oy);
-		return;
-	}
-	xp = object[oi]._ox;
-	yp = object[oi]._oy;
-	if (object[oi]._oVar4 == 0) {
-		if (pnum == myplr && sendflag)
-			NetSendCmdParam1(TRUE, CMD_OPENDOOR, oi);
-		if (!deltaload)
-			PlaySfxLoc(IS_DOOROPEN, object[oi]._ox, object[oi]._oy);
-		ObjSetMicro(xp, yp, 13);
-		object[oi]._oAnimFrame += 2;
-		object[oi]._oPreFlag = TRUE;
-		object[oi]._oVar4 = 1;
-		object[oi]._oSelFlag = 2;
-		RedoPlayerVision();
-		return;
-	}
-
-	if (!deltaload)
-		PlaySfxLoc(IS_DOORCLOS, object[oi]._ox, yp);
-	if (((dDead[xp][yp] != 0 ? 0 : 1) & (dMonster[xp][yp] != 0 ? 0 : 1) & (dItem[xp][yp] != 0 ? 0 : 1)) != 0) {
-		if (pnum == myplr && sendflag)
-			NetSendCmdParam1(TRUE, CMD_CLOSEDOOR, oi);
-		object[oi]._oVar4 = 0;
-		object[oi]._oSelFlag = 3;
-		ObjSetMicro(xp, yp, 538);
-		object[oi]._oAnimFrame -= 2;
-		object[oi]._oPreFlag = FALSE;
-		RedoPlayerVision();
-	} else {
-		object[oi]._oVar4 = 2;
-	}
-}
-
-void OperateL3RDoor(int pnum, int oi, BOOL sendflag)
-{
-	int xp, yp;
-
-	if (object[oi]._oVar4 == 2) {
-		if (!deltaload)
-			PlaySfxLoc(IS_DOORCLOS, object[oi]._ox, object[oi]._oy);
-		return;
-	}
-
-	xp = object[oi]._ox;
-	yp = object[oi]._oy;
-	if (object[oi]._oVar4 == 0) {
-		if (pnum == myplr && sendflag)
-			NetSendCmdParam1(TRUE, CMD_OPENDOOR, oi);
-		if (!deltaload)
-			PlaySfxLoc(IS_DOOROPEN, object[oi]._ox, object[oi]._oy);
-		ObjSetMicro(xp, yp, 541);
-		object[oi]._oAnimFrame += 2;
-		object[oi]._oPreFlag = TRUE;
-		object[oi]._oVar4 = 1;
-		object[oi]._oSelFlag = 2;
-		RedoPlayerVision();
-		return;
-	}
-
-	if (!deltaload)
-		PlaySfxLoc(IS_DOORCLOS, object[oi]._ox, yp);
-	if (((dDead[xp][yp] != 0 ? 0 : 1) & (dMonster[xp][yp] != 0 ? 0 : 1) & (dItem[xp][yp] != 0 ? 0 : 1)) != 0) {
-		if (pnum == myplr && sendflag)
-			NetSendCmdParam1(TRUE, CMD_CLOSEDOOR, oi);
-		object[oi]._oVar4 = 0;
-		object[oi]._oSelFlag = 3;
-		ObjSetMicro(xp, yp, 534);
-		object[oi]._oAnimFrame -= 2;
-		object[oi]._oPreFlag = FALSE;
-		RedoPlayerVision();
-	} else {
-		object[oi]._oVar4 = 2;
-	}
-}
-
-void OperateL3LDoor(int pnum, int oi, BOOL sendflag)
-{
-	int xp, yp;
-
-	if (object[oi]._oVar4 == 2) {
-		if (!deltaload)
-			PlaySfxLoc(IS_DOORCLOS, object[oi]._ox, object[oi]._oy);
-		return;
-	}
-
-	xp = object[oi]._ox;
-	yp = object[oi]._oy;
-	if (object[oi]._oVar4 == 0) {
-		if (pnum == myplr && sendflag)
-			NetSendCmdParam1(TRUE, CMD_OPENDOOR, oi);
-		if (!deltaload)
-			PlaySfxLoc(IS_DOOROPEN, object[oi]._ox, object[oi]._oy);
-		ObjSetMicro(xp, yp, 538);
-		object[oi]._oAnimFrame += 2;
-		object[oi]._oPreFlag = TRUE;
-		object[oi]._oVar4 = 1;
-		object[oi]._oSelFlag = 2;
-		RedoPlayerVision();
-		return;
-	}
-
-	if (!deltaload)
-		PlaySfxLoc(IS_DOORCLOS, object[oi]._ox, yp);
-	if (((dDead[xp][yp] != 0 ? 0 : 1) & (dMonster[xp][yp] != 0 ? 0 : 1) & (dItem[xp][yp] != 0 ? 0 : 1)) != 0) {
-		if (pnum == myplr && sendflag)
-			NetSendCmdParam1(TRUE, CMD_CLOSEDOOR, oi);
-		object[oi]._oVar4 = 0;
-		object[oi]._oSelFlag = 3;
-		ObjSetMicro(xp, yp, 531);
-		object[oi]._oAnimFrame -= 2;
-		object[oi]._oPreFlag = FALSE;
-		RedoPlayerVision();
-	} else {
-		object[oi]._oVar4 = 2;
-	}
-}
-
-void MonstCheckDoors(int m)
-{
-	int i, oi;
-	int dpx, dpy, mx, my;
-
-	mx = monster[m]._mx;
-	my = monster[m]._my;
-	if (dObject[mx - 1][my - 1]
-	    || dObject[mx][my - 1]
-	    || dObject[mx + 1][my - 1]
-	    || dObject[mx - 1][my]
-	    || dObject[mx + 1][my]
-	    || dObject[mx - 1][my + 1]
-	    || dObject[mx][my + 1]
-	    || dObject[mx + 1][my + 1]) {
-		for (i = 0; i < nobjects; ++i) {
-			oi = objectactive[i];
-			if ((object[oi]._otype == OBJ_L1LDOOR || object[oi]._otype == OBJ_L1RDOOR) && !object[oi]._oVar4) {
-				dpx = abs(object[oi]._ox - mx);
-				dpy = abs(object[oi]._oy - my);
-				if (dpx == 1 && dpy <= 1 && object[oi]._otype == OBJ_L1LDOOR)
-					OperateL1LDoor(myplr, oi, TRUE);
-				if (dpx <= 1 && dpy == 1 && object[oi]._otype == OBJ_L1RDOOR)
-					OperateL1RDoor(myplr, oi, TRUE);
-			}
-			if ((object[oi]._otype == OBJ_L2LDOOR || object[oi]._otype == OBJ_L2RDOOR) && !object[oi]._oVar4) {
-				dpx = abs(object[oi]._ox - mx);
-				dpy = abs(object[oi]._oy - my);
-				if (dpx == 1 && dpy <= 1 && object[oi]._otype == OBJ_L2LDOOR)
-					OperateL2LDoor(myplr, oi, TRUE);
-				if (dpx <= 1 && dpy == 1 && object[oi]._otype == OBJ_L2RDOOR)
-					OperateL2RDoor(myplr, oi, TRUE);
-			}
-			if ((object[oi]._otype == OBJ_L3LDOOR || object[oi]._otype == OBJ_L3RDOOR) && !object[oi]._oVar4) {
-				dpx = abs(object[oi]._ox - mx);
-				dpy = abs(object[oi]._oy - my);
-				if (dpx == 1 && dpy <= 1 && object[oi]._otype == OBJ_L3RDOOR)
-					OperateL3RDoor(myplr, oi, TRUE);
-				if (dpx <= 1 && dpy == 1 && object[oi]._otype == OBJ_L3LDOOR)
-					OperateL3LDoor(myplr, oi, TRUE);
-			}
-		}
-	}
-}
-
-void ObjChangeMap(int x1, int y1, int x2, int y2)
-{
-	int i, j;
-
-	for (j = y1; j <= y2; j++) {
-		for (i = x1; i <= x2; i++) {
-			ObjSetMini(i, j, pdungeon[i][j]);
-			dungeon[i][j] = pdungeon[i][j];
-		}
-	}
-	if (leveltype == DTYPE_CATHEDRAL) {
-		ObjL1Special(2 * x1 + 16, 2 * y1 + 16, 2 * x2 + 17, 2 * y2 + 17);
-		AddL1Objs(2 * x1 + 16, 2 * y1 + 16, 2 * x2 + 17, 2 * y2 + 17);
-	}
-	if (leveltype == DTYPE_CATACOMBS) {
-		ObjL2Special(2 * x1 + 16, 2 * y1 + 16, 2 * x2 + 17, 2 * y2 + 17);
-		AddL2Objs(2 * x1 + 16, 2 * y1 + 16, 2 * x2 + 17, 2 * y2 + 17);
-	}
-}
-
-void ObjChangeMapResync(int x1, int y1, int x2, int y2)
-{
-	int i, j;
-
-	for (j = y1; j <= y2; j++) {
-		for (i = x1; i <= x2; i++) {
-			ObjSetMini(i, j, pdungeon[i][j]);
-			dungeon[i][j] = pdungeon[i][j];
-		}
-	}
-	if (leveltype == DTYPE_CATHEDRAL) {
-		ObjL1Special(2 * x1 + 16, 2 * y1 + 16, 2 * x2 + 17, 2 * y2 + 17);
-	}
-	if (leveltype == DTYPE_CATACOMBS) {
-		ObjL2Special(2 * x1 + 16, 2 * y1 + 16, 2 * x2 + 17, 2 * y2 + 17);
-	}
-}
-
-void OperateL1Door(int pnum, int i, BOOL sendflag)
-{
-	int dpx, dpy;
-
-	dpx = abs(object[i]._ox - plr[pnum].WorldX);
-	dpy = abs(object[i]._oy - plr[pnum].WorldY);
-	if (dpx == 1 && dpy <= 1 && object[i]._otype == OBJ_L1LDOOR)
-		OperateL1LDoor(pnum, i, sendflag);
-	if (dpx <= 1 && dpy == 1 && object[i]._otype == OBJ_L1RDOOR)
-		OperateL1RDoor(pnum, i, sendflag);
-}
-
-void OperateLever(int pnum, int i)
-{
-	int j, oi;
-	BOOL mapflag;
-
-	if (object[i]._oSelFlag != 0) {
-		if (!deltaload)
-			PlaySfxLoc(IS_LEVER, object[i]._ox, object[i]._oy);
-		object[i]._oSelFlag = 0;
-		object[i]._oAnimFrame++;
-		mapflag = TRUE;
-		if (currlevel == 16) {
-			for (j = 0; j < nobjects; j++) {
-				oi = objectactive[j];
-				if (object[oi]._otype == OBJ_SWITCHSKL
-				    && object[i]._oVar8 == object[oi]._oVar8
-				    && object[oi]._oSelFlag != 0) {
-					mapflag = FALSE;
-				}
-			}
-		}
-		if (mapflag)
-			ObjChangeMap(object[i]._oVar1, object[i]._oVar2, object[i]._oVar3, object[i]._oVar4);
-		if (pnum == myplr)
-			NetSendCmdParam1(FALSE, CMD_OPERATEOBJ, i);
-	}
-}
-
-void OperateBook(int pnum, int i)
-{
-	int j, oi;
-	int dx, dy;
-	BOOL do_add_missile, missile_added;
-
-	if (object[i]._oSelFlag == 0)
-		return;
-	if (setlevel && setlvlnum == SL_VILEBETRAYER) {
-		do_add_missile = FALSE;
-		missile_added = FALSE;
-		for (j = 0; j < nobjects; j++) {
-			oi = objectactive[j];
-			if (object[oi]._otype == OBJ_MCIRCLE2) {
-				if (object[oi]._oVar6 == 1) {
-					dx = 27;
-					dy = 29;
-					object[oi]._oVar6 = 4;
-					do_add_missile = TRUE;
-				}
-				if (object[oi]._oVar6 == 2) {
-					dx = 43;
-					dy = 29;
-					object[oi]._oVar6 = 4;
-					do_add_missile = TRUE;
-				}
-			}
-			if (do_add_missile) {
-				object[dObject[35][36] - 1]._oVar5++;
-				AddMissile(plr[pnum].WorldX, plr[pnum].WorldY, dx, dy, plr[pnum]._pdir, MIS_RNDTELEPORT, 0, pnum, 0, 0);
-				missile_added = TRUE;
-				do_add_missile = FALSE;
-			}
-		}
-		if (!missile_added)
-			return;
-	}
-	object[i]._oAnimFrame++;
-	object[i]._oSelFlag = 0;
-	if (!setlevel)
-		return;
-
-	if (setlvlnum == SL_BONECHAMB) {
-		plr[myplr]._pMemSpells |= ((__int64)1 << (SPL_GUARDIAN - 1));
-		if (plr[pnum]._pSplLvl[SPL_GUARDIAN] < 15)
-			plr[myplr]._pSplLvl[SPL_GUARDIAN]++;
-		quests[QTYPE_BONE]._qactive = 3;
-		if (!deltaload)
-			PlaySfxLoc(IS_QUESTDN, object[i]._ox, object[i]._oy);
-		InitDiabloMsg(EMSG_BONECHAMB);
-		AddMissile(
-		    plr[myplr].WorldX,
-		    plr[myplr].WorldY,
-		    object[i]._ox - 2,
-		    object[i]._oy - 4,
-		    plr[myplr]._pdir,
-		    MIS_GUARDIAN,
-		    0,
-		    myplr,
-		    0,
-		    0);
-	}
-	if (setlevel && setlvlnum == SL_VILEBETRAYER) {
-		ObjChangeMapResync(
-		    object[i]._oVar1,
-		    object[i]._oVar2,
-		    object[i]._oVar3,
-		    object[i]._oVar4);
-		for (j = 0; j < nobjects; j++)
-			SyncObjectAnim(objectactive[j]);
-	}
-}
-
-void OperateBookLever(int pnum, int i)
-{
-	int x, y, tren;
-
-	x = 2 * setpc_x + 16;
-	y = 2 * setpc_y + 16;
-	if (object[i]._oSelFlag != 0 && !qtextflag) {
-		if (object[i]._otype == OBJ_BLINDBOOK && !quests[QTYPE_BLIND]._qvar1) {
-			quests[QTYPE_BLIND]._qactive = 2;
-			quests[QTYPE_BLIND]._qlog = 1;
-			quests[QTYPE_BLIND]._qvar1 = 1;
-		}
-		if (object[i]._otype == OBJ_BLOODBOOK && !quests[QTYPE_BLOOD]._qvar1) {
-			quests[QTYPE_BLOOD]._qactive = 2;
-			quests[QTYPE_BLOOD]._qlog = 1;
-			quests[QTYPE_BLOOD]._qvar1 = 1;
-			SpawnQuestItem(IDI_BLDSTONE, 2 * setpc_x + 19, 2 * setpc_y + 26, 0, 1);
-			SpawnQuestItem(IDI_BLDSTONE, 2 * setpc_x + 31, 2 * setpc_y + 26, 0, 1);
-			SpawnQuestItem(IDI_BLDSTONE, 2 * setpc_x + 25, 2 * setpc_y + 33, 0, 1);
-		}
-		object[i]._otype = object[i]._otype;
-		if (object[i]._otype == OBJ_STEELTOME && !quests[QTYPE_WARLRD]._qvar1) {
-			quests[QTYPE_WARLRD]._qactive = 2;
-			quests[QTYPE_WARLRD]._qlog = 1;
-			quests[QTYPE_WARLRD]._qvar1 = 1;
-		}
-		if (object[i]._oAnimFrame != object[i]._oVar6) {
-			if (object[i]._otype != OBJ_BLOODBOOK)
-				ObjChangeMap(object[i]._oVar1, object[i]._oVar2, object[i]._oVar3, object[i]._oVar4);
-			if (object[i]._otype == OBJ_BLINDBOOK) {
-				CreateItem(3, x + 5, y + 5);
-				tren = TransVal;
-				TransVal = 9;
-				DRLG_MRectTrans(object[i]._oVar1, object[i]._oVar2, object[i]._oVar3, object[i]._oVar4);
-				TransVal = tren;
-			}
-		}
-		object[i]._oAnimFrame = object[i]._oVar6;
-		InitQTextMsg(object[i]._oVar7);
-		if (pnum == myplr)
-			NetSendCmdParam1(FALSE, CMD_OPERATEOBJ, i);
-	}
-}
-
-void OperateSChambBk(int pnum, int i)
-{
-	int j, textdef;
-
-	if (object[i]._oSelFlag != 0 && !qtextflag) {
-		if (object[i]._oAnimFrame != object[i]._oVar6) {
-			ObjChangeMapResync(object[i]._oVar1, object[i]._oVar2, object[i]._oVar3, object[i]._oVar4);
-			for (j = 0; j < nobjects; j++)
-				SyncObjectAnim(objectactive[j]);
-		}
-		object[i]._oAnimFrame = object[i]._oVar6;
-		if (quests[QTYPE_BONE]._qactive == 1) {
-			quests[QTYPE_BONE]._qactive = 2;
-			quests[QTYPE_BONE]._qlog = 1;
-		}
-		if (plr[myplr]._pClass == PC_WARRIOR) {
-			textdef = QUEST_BONER;
-		} else if (plr[myplr]._pClass == PC_ROGUE) {
-			textdef = QUEST_RBONER;
-		} else if (plr[myplr]._pClass == PC_SORCERER) {
-			textdef = QUEST_MBONER;
-		}
-		quests[QTYPE_BONE]._qmsg = textdef;
-		InitQTextMsg(textdef);
-	}
-}
-
-void OperateChest(int pnum, int i, BOOL sendmsg)
-{
-	int j, mdir, mtype;
-
-	if (object[i]._oSelFlag != 0) {
-		if (!deltaload)
-			PlaySfxLoc(IS_CHEST, object[i]._ox, object[i]._oy);
-		object[i]._oAnimFrame += 2;
-		object[i]._oSelFlag = 0;
-		if (!deltaload) {
-			SetRndSeed(object[i]._oRndSeed);
-			if (setlevel) {
-				for (j = 0; j < object[i]._oVar1; j++) {
-					CreateRndItem(object[i]._ox, object[i]._oy, TRUE, sendmsg, 0);
-				}
-			} else {
-				for (j = 0; j < object[i]._oVar1; j++) {
-					if (object[i]._oVar2)
-						CreateRndItem(object[i]._ox, object[i]._oy, 0, sendmsg, 0);
-					else
-						CreateRndUseful(pnum, object[i]._ox, object[i]._oy, sendmsg);
-				}
-			}
-			if (object[i]._oTrapFlag && object[i]._otype >= OBJ_TCHEST1 && object[i]._otype <= OBJ_TCHEST3) {
-				mdir = GetDirection(object[i]._ox, object[i]._oy, plr[pnum].WorldX, plr[pnum].WorldY);
-				switch (object[i]._oVar4) {
-				case 0:
-					mtype = MIS_ARROW;
-					break;
-				case 1:
-					mtype = MIS_FARROW;
-					break;
-				case 2:
-					mtype = MIS_NOVA;
-					break;
-				}
-				AddMissile(object[i]._ox, object[i]._oy, plr[pnum].WorldX, plr[pnum].WorldY, mdir, mtype, 1, -1, 0, 0);
-				object[i]._oTrapFlag = FALSE;
-			}
-			if (pnum == myplr)
-				NetSendCmdParam2(FALSE, CMD_PLROPOBJ, pnum, i);
-			return;
-		}
-	}
-}
-
-void OperateMushPatch(int pnum, int i)
-{
-	int x, y;
-
-	if (quests[QTYPE_BLKM]._qactive != 2 || quests[QTYPE_BLKM]._qvar1 < QS_TOMEGIVEN) {
-		if (!deltaload && pnum == myplr) {
-			if (plr[myplr]._pClass == PC_WARRIOR) {
-				PlaySFX(PS_WARR13);
-			} else if (plr[myplr]._pClass == PC_ROGUE) {
-				PlaySFX(PS_ROGUE13);
-			} else if (plr[myplr]._pClass == PC_SORCERER) {
-				PlaySFX(PS_MAGE13);
-			}
-		}
-	} else {
-		if (object[i]._oSelFlag != 0) {
-			if (!deltaload)
-				PlaySfxLoc(IS_CHEST, object[i]._ox, object[i]._oy);
-			object[i]._oAnimFrame++;
-			object[i]._oSelFlag = 0;
-			if (!deltaload) {
-				GetSuperItemLoc(object[i]._ox, object[i]._oy, &x, &y);
-				SpawnQuestItem(IDI_MUSHROOM, x, y, 0, 0);
-				quests[QTYPE_BLKM]._qvar1 = QS_MUSHSPAWNED;
-			}
-		}
-	}
-}
-
-void OperateInnSignChest(int pnum, int i)
-{
-	int x, y;
-
-	if (quests[QTYPE_BOL]._qvar1 != 2) {
-		if (!deltaload && pnum == myplr) {
-			if (plr[myplr]._pClass == PC_WARRIOR) {
-				PlaySFX(PS_WARR24);
-			} else if (plr[myplr]._pClass == PC_ROGUE) {
-				PlaySFX(PS_ROGUE24);
-			} else if (plr[myplr]._pClass == PC_SORCERER) {
-				PlaySFX(PS_MAGE24);
-			}
-		}
-	} else {
-		if (object[i]._oSelFlag != 0) {
-			if (!deltaload)
-				PlaySfxLoc(IS_CHEST, object[i]._ox, object[i]._oy);
-			object[i]._oAnimFrame += 2;
-			object[i]._oSelFlag = 0;
-			if (!deltaload) {
-				GetSuperItemLoc(object[i]._ox, object[i]._oy, &x, &y);
-				SpawnQuestItem(IDI_BANNER, x, y, 0, 0);
-			}
-		}
-	}
-}
-
-void OperateSlainHero(int pnum, int i, BOOL sendmsg)
-{
-	if (object[i]._oSelFlag != 0) {
-		object[i]._oSelFlag = 0;
-		if (!deltaload) {
-			if (plr[pnum]._pClass == PC_WARRIOR) {
-				CreateMagicArmor(object[i]._ox, object[i]._oy, 9, ICURS_BREAST_PLATE, 0, 1);
-				PlaySfxLoc(PS_WARR9, plr[myplr].WorldX, plr[myplr].WorldY);
-			} else if (plr[pnum]._pClass == PC_ROGUE) {
-				CreateMagicWeapon(object[i]._ox, object[i]._oy, 3, ICURS_LONG_WAR_BOW, 0, 1);
-				PlaySfxLoc(PS_ROGUE9, plr[myplr].WorldX, plr[myplr].WorldY);
-			} else if (plr[pnum]._pClass == PC_SORCERER) {
-				CreateSpellBook(object[i]._ox, object[i]._oy, 3, 0, 1);
-				PlaySfxLoc(PS_MAGE9, plr[myplr].WorldX, plr[myplr].WorldY);
-			}
-			if (pnum == myplr)
-				NetSendCmdParam1(FALSE, CMD_OPERATEOBJ, i);
-		}
-	}
-}
-
-void OperateTrapLvr(int i)
-{
-	int frame, j, oi;
-
-	frame = object[i]._oAnimFrame;
-	j = 0;
-
-	if (frame == 1) {
-		object[i]._oAnimFrame = 2;
-		for (; j < nobjects; j++) {
-			oi = objectactive[j];
-			if (object[oi]._otype == object[i]._oVar2 && object[oi]._oVar1 == object[i]._oVar1) {
-				object[oi]._oAnimFlag = 0;
-				object[oi]._oVar2 = 1;
-			}
-		}
-		return;
-	}
-
-	object[i]._oAnimFrame = frame - 1;
-	for (; j < nobjects; j++) {
-		oi = objectactive[j];
-		if (object[oi]._otype == object[i]._oVar2 && object[oi]._oVar1 == object[i]._oVar1) {
-			object[oi]._oVar2 = 0;
-			if (object[oi]._oVar4 != 0)
-				object[oi]._oAnimFlag = 1;
-		}
-	}
-}
-
-void OperateSarc(int pnum, int i, BOOL sendmsg)
-{
-	if (object[i]._oSelFlag != 0) {
-		if (!deltaload)
-			PlaySfxLoc(IS_SARC, object[i]._ox, object[i]._oy);
-		object[i]._oSelFlag = 0;
-		if (deltaload) {
-			object[i]._oAnimFrame = object[i]._oAnimLen;
-		} else {
-			object[i]._oAnimFlag = 1;
-			object[i]._oAnimDelay = 3;
-			SetRndSeed(object[i]._oRndSeed);
-			if (object[i]._oVar1 <= 2)
-				CreateRndItem(object[i]._ox, object[i]._oy, 0, sendmsg, 0);
-			if (object[i]._oVar1 >= 8)
-				SpawnSkeleton(object[i]._oVar2, object[i]._ox, object[i]._oy);
-			if (pnum == myplr)
-				NetSendCmdParam1(FALSE, CMD_OPERATEOBJ, i);
-		}
-	}
-}
-
-void OperateL2Door(int pnum, int i, BOOL sendflag)
-{
-	int dpx, dpy;
-
-	dpx = abs(object[i]._ox - plr[pnum].WorldX);
-	dpy = abs(object[i]._oy - plr[pnum].WorldY);
-	if (dpx == 1 && dpy <= 1 && object[i]._otype == OBJ_L2LDOOR)
-		OperateL2LDoor(pnum, i, sendflag);
-	if (dpx <= 1 && dpy == 1 && object[i]._otype == OBJ_L2RDOOR)
-		OperateL2RDoor(pnum, i, sendflag);
-}
-
-void OperateL3Door(int pnum, int i, BOOL sendflag)
-{
-	int dpx, dpy;
-
-	dpx = abs(object[i]._ox - plr[pnum].WorldX);
-	dpy = abs(object[i]._oy - plr[pnum].WorldY);
-	if (dpx == 1 && dpy <= 1 && object[i]._otype == OBJ_L3RDOOR)
-		OperateL3RDoor(pnum, i, sendflag);
-	if (dpx <= 1 && dpy == 1 && object[i]._otype == OBJ_L3LDOOR)
-		OperateL3LDoor(pnum, i, sendflag);
-}
-
-void OperatePedistal(int pnum, int i)
-{
-	BYTE *mem;
-	int iv;
-
-	if (object[i]._oVar6 != 3) {
-		if (PlrHasItem(pnum, IDI_BLDSTONE, &iv)) {
-			RemoveInvItem(pnum, iv);
-			object[i]._oAnimFrame++;
-			object[i]._oVar6++;
-		}
-		if (object[i]._oVar6 == 1) {
-			if (!deltaload)
-				PlaySfxLoc(LS_PUDDLE, object[i]._ox, object[i]._oy);
-			ObjChangeMap(setpc_x, setpc_y + 3, setpc_x + 2, setpc_y + 7);
-		}
-		if (object[i]._oVar6 == 2) {
-			if (!deltaload)
-				PlaySfxLoc(LS_PUDDLE, object[i]._ox, object[i]._oy);
-			ObjChangeMap(setpc_x + 6, setpc_y + 3, setpc_x + setpc_w, setpc_y + 7);
-		}
-		if (object[i]._oVar6 == 3) {
-			if (!deltaload)
-				PlaySfxLoc(LS_BLODSTAR, object[i]._ox, object[i]._oy);
-			ObjChangeMap(object[i]._oVar1, object[i]._oVar2, object[i]._oVar3, object[i]._oVar4);
-			mem = LoadFileInMem("Levels\\L2Data\\Blood2.DUN", NULL);
-			LoadMapObjs(mem, 2 * setpc_x, 2 * setpc_y);
-			mem_free_dbg(mem);
-			CreateItem(7, 2 * setpc_x + 25, 2 * setpc_y + 19);
-			object[i]._oSelFlag = 0;
-		}
-	}
-}
-
-void TryDisarm(int pnum, int i)
-{
-	int j, oi, oti, trapdisper;
-	BOOL checkflag;
-
-	if (pnum == myplr)
-		SetCursor_(CURSOR_HAND);
-	if (object[i]._oTrapFlag) {
-		trapdisper = 2 * plr[pnum]._pDexterity - 5 * currlevel;
-		if (random(154, 100) <= trapdisper) {
-			for (j = 0; j < nobjects; j++) {
-				checkflag = FALSE;
-				oi = objectactive[j];
-				oti = object[oi]._otype;
-				if (oti == OBJ_TRAPL)
-					checkflag = TRUE;
-				if (oti == OBJ_TRAPR)
-					checkflag = TRUE;
-				if (checkflag && dObject[object[oi]._oVar1][object[oi]._oVar2] - 1 == i) {
-					object[oi]._oVar4 = 1;
-					object[i]._oTrapFlag = FALSE;
-				}
-			}
-			oti = object[i]._otype;
-			if (oti >= OBJ_TCHEST1 && oti <= OBJ_TCHEST3)
-				object[i]._oTrapFlag = FALSE;
-		}
-	}
-}
-
-int ItemMiscIdIdx(int imiscid)
-{
-	int i;
-
-	i = 0;
-	while (AllItemsList[i].iRnd == 0 || AllItemsList[i].iMiscId != imiscid) {
-		i++;
-	}
-
-	return i;
-}
-
-void OperateShrine(int pnum, int i, int sType)
-{
-	int cnt;
-	int r, j;
-	DWORD lv, t;
-	int xx, yy;
-	int v1, v2, v3, v4;
-	unsigned __int64 spell, spells;
-
-	if (dropGoldFlag) {
-		dropGoldFlag = FALSE;
-		dropGoldValue = 0;
-	}
-
-	/// ASSERT: assert((DWORD)i < MAXOBJECTS);
-
-	if (object[i]._oSelFlag == 0)
-		return;
-
-	SetRndSeed(object[i]._oRndSeed);
-	object[i]._oSelFlag = 0;
-
-	if (!deltaload) {
-		PlaySfxLoc(sType, object[i]._ox, object[i]._oy);
-		object[i]._oAnimFlag = 1;
-		object[i]._oAnimDelay = 1;
-	} else {
-		object[i]._oAnimFlag = 0;
-		object[i]._oAnimFrame = object[i]._oAnimLen;
-	}
-	switch (object[i]._oVar1) {
-	case SHRINE_MYSTERIOUS:
-		if (deltaload)
-			return;
-		if (pnum != myplr)
-			return;
-		ModifyPlrStr(pnum, -1);
-		ModifyPlrMag(pnum, -1);
-		ModifyPlrDex(pnum, -1);
-		ModifyPlrVit(pnum, -1);
-		switch (random(0, 4)) {
-		case 0:
-			ModifyPlrStr(pnum, 6);
-			break;
-		case 1:
-			ModifyPlrMag(pnum, 6);
-			break;
-		case 2:
-			ModifyPlrDex(pnum, 6);
-			break;
-		case 3:
-			ModifyPlrVit(pnum, 6);
-			break;
-		}
-		CheckStats(pnum);
-		InitDiabloMsg(EMSG_SHRINE_MYSTERIOUS);
-		break;
-	case SHRINE_HIDDEN:
-		cnt = 0;
-		if (deltaload)
-			return;
-		if (pnum != myplr)
-			return;
-		for (j = 0; j < 7; j++) {
-			if (plr[pnum].InvBody[j]._itype != ITYPE_NONE)
-				cnt++;
-		}
-		if (cnt > 0) {
-			for (j = 0; j < 7; j++) {
-				if (plr[pnum].InvBody[j]._itype != ITYPE_NONE
-				    && plr[pnum].InvBody[j]._iMaxDur != 255
-				    && plr[pnum].InvBody[j]._iMaxDur != 0) {
-					plr[pnum].InvBody[j]._iDurability += 10;
-					plr[pnum].InvBody[j]._iMaxDur += 10;
-					if (plr[pnum].InvBody[j]._iDurability > plr[pnum].InvBody[j]._iMaxDur)
-						plr[pnum].InvBody[j]._iDurability = plr[pnum].InvBody[j]._iMaxDur;
-				}
-			}
-			while (TRUE) {
-				cnt = 0;
-				for (j = 0; j < 7; j++) {
-					if (plr[pnum].InvBody[j]._itype != ITYPE_NONE
-					    && plr[pnum].InvBody[j]._iMaxDur != 255
-					    && plr[pnum].InvBody[j]._iMaxDur != 0)
-						cnt++;
-				}
-				if (cnt == 0)
-					break;
-				r = random(0, 7);
-				if (plr[pnum].InvBody[r]._itype == -1 || plr[pnum].InvBody[r]._iMaxDur == 255 || plr[pnum].InvBody[r]._iMaxDur == 0)
-					continue;
-
-				plr[pnum].InvBody[r]._iDurability -= 20;
-				plr[pnum].InvBody[r]._iMaxDur -= 20;
-				if (plr[pnum].InvBody[r]._iDurability <= 0)
-					plr[pnum].InvBody[r]._iDurability = 1;
-				if (plr[pnum].InvBody[r]._iMaxDur <= 0)
-					plr[pnum].InvBody[r]._iMaxDur = 1;
-				break;
-			}
-		}
-		InitDiabloMsg(EMSG_SHRINE_HIDDEN);
-		break;
-	case SHRINE_GLOOMY:
-		if (deltaload)
-			return;
-		if (pnum != myplr)
-			break;
-		if (plr[pnum].InvBody[INVLOC_HEAD]._itype != ITYPE_NONE)
-			plr[pnum].InvBody[INVLOC_HEAD]._iAC += 2;
-		if (plr[pnum].InvBody[INVLOC_CHEST]._itype != ITYPE_NONE)
-			plr[pnum].InvBody[INVLOC_CHEST]._iAC += 2;
-		if (plr[pnum].InvBody[INVLOC_HAND_LEFT]._itype != ITYPE_NONE) {
-			if (plr[pnum].InvBody[INVLOC_HAND_LEFT]._itype == ITYPE_SHIELD) {
-				plr[pnum].InvBody[INVLOC_HAND_LEFT]._iAC += 2;
-			} else {
-				plr[pnum].InvBody[INVLOC_HAND_LEFT]._iMaxDam--;
-				if (plr[pnum].InvBody[INVLOC_HAND_LEFT]._iMaxDam < plr[pnum].InvBody[INVLOC_HAND_LEFT]._iMinDam)
-					plr[pnum].InvBody[INVLOC_HAND_LEFT]._iMaxDam = plr[pnum].InvBody[INVLOC_HAND_LEFT]._iMinDam;
-			}
-		}
-		if (plr[pnum].InvBody[INVLOC_HAND_RIGHT]._itype != ITYPE_NONE) {
-			if (plr[pnum].InvBody[INVLOC_HAND_RIGHT]._itype == ITYPE_SHIELD) {
-				plr[pnum].InvBody[INVLOC_HAND_RIGHT]._iAC += 2;
-			} else {
-				plr[pnum].InvBody[INVLOC_HAND_RIGHT]._iMaxDam--;
-				if (plr[pnum].InvBody[INVLOC_HAND_RIGHT]._iMaxDam < plr[pnum].InvBody[INVLOC_HAND_RIGHT]._iMinDam)
-					plr[pnum].InvBody[INVLOC_HAND_RIGHT]._iMaxDam = plr[pnum].InvBody[INVLOC_HAND_RIGHT]._iMinDam;
-			}
-		}
-		for (j = 0; j < plr[pnum]._pNumInv; j++) {
-			switch (plr[pnum].InvList[j]._itype) {
-			case ITYPE_SWORD:
-			case ITYPE_AXE:
-			case ITYPE_BOW:
-			case ITYPE_MACE:
-			case ITYPE_STAFF:
-				plr[pnum].InvList[j]._iMaxDam--;
-				if (plr[pnum].InvList[j]._iMaxDam < plr[pnum].InvList[j]._iMinDam)
-					plr[pnum].InvList[j]._iMaxDam = plr[pnum].InvList[j]._iMinDam;
-				break;
-			case ITYPE_SHIELD:
-			case ITYPE_LARMOR:
-			case ITYPE_HELM:
-			case ITYPE_MARMOR:
-			case ITYPE_HARMOR:
-				plr[pnum].InvList[j]._iAC += 2;
-				break;
-			}
-		}
-		InitDiabloMsg(EMSG_SHRINE_GLOOMY);
-		break;
-	case SHRINE_WEIRD:
-		if (deltaload)
-			return;
-		if (pnum != myplr)
-			break;
-
-		if (plr[pnum].InvBody[INVLOC_HAND_LEFT]._itype != ITYPE_NONE && plr[pnum].InvBody[INVLOC_HAND_LEFT]._itype != ITYPE_SHIELD)
-			plr[pnum].InvBody[INVLOC_HAND_LEFT]._iMaxDam++;
-		if (plr[pnum].InvBody[INVLOC_HAND_RIGHT]._itype != ITYPE_NONE && plr[pnum].InvBody[INVLOC_HAND_RIGHT]._itype != ITYPE_SHIELD)
-			plr[pnum].InvBody[INVLOC_HAND_RIGHT]._iMaxDam++;
-		for (j = 0; j < plr[pnum]._pNumInv; j++) {
-			switch (plr[pnum].InvList[j]._itype) {
-			case ITYPE_SWORD:
-			case ITYPE_AXE:
-			case ITYPE_BOW:
-			case ITYPE_MACE:
-			case ITYPE_STAFF:
-				plr[pnum].InvList[j]._iMaxDam++;
-				break;
-			}
-		}
-		InitDiabloMsg(EMSG_SHRINE_WEIRD);
-		break;
-	case SHRINE_MAGICAL:
-
-	case SHRINE_MAGICAL2:
-		if (deltaload)
-			return;
-		AddMissile(
-		    plr[pnum].WorldX,
-		    plr[pnum].WorldY,
-		    plr[pnum].WorldX,
-		    plr[pnum].WorldY,
-		    plr[pnum]._pdir,
-		    MIS_MANASHIELD,
-		    -1,
-		    pnum,
-		    0,
-		    2 * leveltype);
-		if (pnum != myplr)
-			return;
-		InitDiabloMsg(EMSG_SHRINE_MAGICAL);
-		break;
-	case SHRINE_STONE:
-		if (deltaload)
-			return;
-		if (pnum != myplr)
-			break;
-
-		for (j = 0; j < NUM_INVLOC; j++) {
-			if (plr[pnum].InvBody[j]._itype == ITYPE_STAFF)
-				plr[pnum].InvBody[j]._iCharges = plr[pnum].InvBody[j]._iMaxCharges;
-		}
-		for (j = 0; j < plr[pnum]._pNumInv; j++) {
-			if (plr[pnum].InvList[j]._itype == ITYPE_STAFF)
-				plr[pnum].InvList[j]._iCharges = plr[pnum].InvList[j]._iMaxCharges;
-		}
-		for (j = 0; j < MAXBELTITEMS; j++) {
-			if (plr[pnum].SpdList[j]._itype == ITYPE_STAFF)
-				plr[pnum].SpdList[j]._iCharges = plr[pnum].SpdList[j]._iMaxCharges; // belt items don't have charges?
-		}
-		InitDiabloMsg(EMSG_SHRINE_STONE);
-		break;
-	case SHRINE_RELIGIOUS:
-		if (deltaload)
-			return;
-		if (pnum != myplr)
-			break;
-
-		for (j = 0; j < NUM_INVLOC; j++)
-			plr[pnum].InvBody[j]._iDurability = plr[pnum].InvBody[j]._iMaxDur;
-		for (j = 0; j < plr[pnum]._pNumInv; j++)
-			plr[pnum].InvList[j]._iDurability = plr[pnum].InvList[j]._iMaxDur;
-		for (j = 0; j < MAXBELTITEMS; j++)
-			plr[pnum].SpdList[j]._iDurability = plr[pnum].SpdList[j]._iMaxDur; // belt items don't have durability?
-		InitDiabloMsg(EMSG_SHRINE_RELIGIOUS);
-		break;
-	case SHRINE_ENCHANTED:
-		if (deltaload)
-			return;
-		if (pnum != myplr)
-			return;
-		cnt = 0;
-		spell = 1;
-		spells = plr[pnum]._pMemSpells;
-		for (j = 0; j < MAX_SPELLS; j++) {
-			if (spell & spells)
-				cnt++;
-			spell <<= 1;
-		}
-		if (cnt > 1) {
-			spell = 1;
-			for (j = 1; j <= MAX_SPELLS; j++) {
-				if (plr[pnum]._pMemSpells & spell) {
-					if (plr[pnum]._pSplLvl[j] < 15)
-						plr[pnum]._pSplLvl[j]++;
-				}
-				spell <<= 1;
-			}
-			do {
-				r = random(0, 37);
-			} while (!(plr[pnum]._pMemSpells & ((__int64)1 << r)));
-			if (plr[pnum]._pSplLvl[r] >= 2)
-				plr[pnum]._pSplLvl[r] -= 2;
-			else
-				plr[pnum]._pSplLvl[r] = 0;
-		}
-		InitDiabloMsg(EMSG_SHRINE_ENCHANTED);
-		break;
-	case SHRINE_THAUMATURGIC:
-		for (j = 0; j < nobjects; j++) {
-			v1 = objectactive[j];
-			/// ASSERT: assert((DWORD)v1 < MAXOBJECTS);
-			if ((object[v1]._otype == OBJ_CHEST1
-			        || object[v1]._otype == OBJ_CHEST2
-			        || object[v1]._otype == OBJ_CHEST3)
-			    && object[v1]._oSelFlag == 0) {
-				object[v1]._oRndSeed = GetRndSeed();
-				object[v1]._oAnimFrame -= 2;
-				object[v1]._oSelFlag = 1;
-			}
-		}
-		if (deltaload)
-			return;
-		if (pnum == myplr)
-			InitDiabloMsg(EMSG_SHRINE_THAUMATURGIC);
-		break;
-	case SHRINE_FASCINATING:
-		if (deltaload)
-			return;
-		if (pnum != myplr)
-			return;
-		plr[pnum]._pMemSpells |= (__int64)1 << (SPL_FIREBOLT - 1);
-		if (plr[pnum]._pSplLvl[SPL_FIREBOLT] < 15)
-			plr[pnum]._pSplLvl[SPL_FIREBOLT]++;
-		if (plr[pnum]._pSplLvl[SPL_FIREBOLT] < 15)
-			plr[pnum]._pSplLvl[SPL_FIREBOLT]++;
-		t = plr[pnum]._pMaxManaBase / 10;
-		v1 = plr[pnum]._pMana - plr[pnum]._pManaBase;
-		v2 = plr[pnum]._pMaxMana - plr[pnum]._pMaxManaBase;
-
-		plr[pnum]._pManaBase -= t;
-		plr[pnum]._pMana -= t;
-		plr[pnum]._pMaxMana -= t;
-		plr[pnum]._pMaxManaBase -= t;
-		if (plr[pnum]._pMana >> 6 <= 0) {
-			plr[pnum]._pManaBase = 0;
-			plr[pnum]._pMana = v1;
-		}
-		if (plr[pnum]._pMaxMana >> 6 <= 0) {
-			plr[pnum]._pMaxManaBase = 0;
-			plr[pnum]._pMaxMana = v2;
-		}
-		InitDiabloMsg(EMSG_SHRINE_FASCINATING);
-		break;
-	case SHRINE_CRYPTIC:
-		if (deltaload)
-			return;
-		AddMissile(
-		    plr[pnum].WorldX,
-		    plr[pnum].WorldY,
-		    plr[pnum].WorldX,
-		    plr[pnum].WorldY,
-		    plr[pnum]._pdir,
-		    MIS_NOVA,
-		    -1,
-		    pnum,
-		    0,
-		    2 * leveltype);
-		if (pnum != myplr)
-			return;
-		plr[pnum]._pMana = plr[pnum]._pMaxMana;
-		plr[pnum]._pManaBase = plr[pnum]._pMaxManaBase;
-		InitDiabloMsg(EMSG_SHRINE_CRYPTIC);
-		break;
-	case SHRINE_ELDRITCH: /// BUGFIX: change `plr[pnum].HoldItem` to use a temporary buffer to prevent deleting item in hand
-		if (deltaload)
-			return;
-		if (pnum != myplr)
-			break;
-		for (j = 0; j < plr[pnum]._pNumInv; j++) {
-			if (plr[pnum].InvList[j]._itype == ITYPE_MISC) {
-				if (plr[pnum].InvList[j]._iMiscId == IMISC_HEAL
-				    || plr[pnum].InvList[j]._iMiscId == IMISC_MANA) {
-					SetPlrHandItem(&plr[pnum].HoldItem, ItemMiscIdIdx(IMISC_REJUV));
-					GetPlrHandSeed(&plr[pnum].HoldItem);
-					plr[pnum].HoldItem._iStatFlag = 1;
-					plr[pnum].InvList[j] = plr[pnum].HoldItem;
-				}
-				if (plr[pnum].InvList[j]._iMiscId == IMISC_FULLHEAL
-				    || plr[pnum].InvList[j]._iMiscId == IMISC_FULLMANA) {
-					SetPlrHandItem(&plr[pnum].HoldItem, ItemMiscIdIdx(IMISC_FULLREJUV));
-					GetPlrHandSeed(&plr[pnum].HoldItem);
-					plr[pnum].HoldItem._iStatFlag = 1;
-					plr[pnum].InvList[j] = plr[pnum].HoldItem;
-				}
-			}
-		}
-		for (j = 0; j < MAXBELTITEMS; j++) {
-			if (plr[pnum].SpdList[j]._itype == ITYPE_MISC) {
-				if (plr[pnum].SpdList[j]._iMiscId == IMISC_HEAL
-				    || plr[pnum].SpdList[j]._iMiscId == IMISC_MANA) {
-					SetPlrHandItem(&plr[pnum].HoldItem, ItemMiscIdIdx(IMISC_REJUV));
-					GetPlrHandSeed(&plr[pnum].HoldItem);
-					plr[pnum].HoldItem._iStatFlag = 1;
-					plr[pnum].SpdList[j] = plr[pnum].HoldItem;
-				}
-				if (plr[pnum].SpdList[j]._iMiscId == IMISC_FULLHEAL
-				    || plr[pnum].SpdList[j]._iMiscId == IMISC_FULLMANA) {
-					SetPlrHandItem(&plr[pnum].HoldItem, ItemMiscIdIdx(IMISC_FULLREJUV));
-					GetPlrHandSeed(&plr[pnum].HoldItem);
-					plr[pnum].HoldItem._iStatFlag = 1;
-					plr[pnum].SpdList[j] = plr[pnum].HoldItem;
-				}
-			}
-		}
-		InitDiabloMsg(EMSG_SHRINE_ELDRITCH);
-		break;
-	case SHRINE_EERIE:
-		if (deltaload)
-			return;
-		if (pnum != myplr)
-			return;
-		ModifyPlrMag(pnum, 2);
-		CheckStats(pnum);
-		InitDiabloMsg(EMSG_SHRINE_EERIE);
-		break;
-	case SHRINE_DIVINE:
-		if (deltaload)
-			return;
-		if (pnum != myplr)
-			return;
-		if (2 * currlevel < 7) {
-			CreateTypeItem(object[i]._ox, object[i]._oy, 0, ITYPE_MISC, IMISC_FULLMANA, 0, 1);
-			CreateTypeItem(object[i]._ox, object[i]._oy, 0, ITYPE_MISC, IMISC_FULLHEAL, 0, 1);
-		} else {
-			CreateTypeItem(object[i]._ox, object[i]._oy, 0, ITYPE_MISC, IMISC_FULLREJUV, 0, 1);
-			CreateTypeItem(object[i]._ox, object[i]._oy, 0, ITYPE_MISC, IMISC_FULLREJUV, 0, 1);
-		}
-		plr[pnum]._pMana = plr[pnum]._pMaxMana;
-		plr[pnum]._pManaBase = plr[pnum]._pMaxManaBase;
-		plr[pnum]._pHitPoints = plr[pnum]._pMaxHP;
-		plr[pnum]._pHPBase = plr[pnum]._pMaxHPBase;
-		InitDiabloMsg(EMSG_SHRINE_DIVINE);
-		break;
-	case SHRINE_HOLY:
-		if (deltaload)
-			return;
-		j = 0;
-		do {
-			xx = random(159, MAXDUNX);
-			yy = random(159, MAXDUNY);
-			j++;
-			if (j > MAXDUNX * 112)
-				break;
-			lv = dPiece[xx][yy];
-		} while (nSolidTable[lv] || dObject[xx][yy] || dMonster[xx][yy]);
-		AddMissile(plr[pnum].WorldX, plr[pnum].WorldY, xx, yy, plr[pnum]._pdir, MIS_RNDTELEPORT, -1, pnum, 0, 2 * leveltype);
-		if (pnum != myplr)
-			return;
-		InitDiabloMsg(EMSG_SHRINE_HOLY);
-		break;
-	case SHRINE_SACRED:
-		if (deltaload || pnum != myplr)
-			return;
-		plr[pnum]._pMemSpells |= (__int64)1 << (SPL_CBOLT - 1);
-		if (plr[pnum]._pSplLvl[SPL_CBOLT] < 15)
-			plr[pnum]._pSplLvl[SPL_CBOLT]++;
-		if (plr[pnum]._pSplLvl[SPL_CBOLT] < 15)
-			plr[pnum]._pSplLvl[SPL_CBOLT]++;
-		t = plr[pnum]._pMaxManaBase / 10;
-		v1 = plr[pnum]._pMana - plr[pnum]._pManaBase;
-		v2 = plr[pnum]._pMaxMana - plr[pnum]._pMaxManaBase;
-		plr[pnum]._pManaBase -= t;
-		plr[pnum]._pMana -= t;
-		plr[pnum]._pMaxMana -= t;
-		plr[pnum]._pMaxManaBase -= t;
-		if (plr[pnum]._pMana >> 6 <= 0) {
-			plr[pnum]._pMana = v1;
-			plr[pnum]._pManaBase = 0;
-		}
-		if (plr[pnum]._pMaxMana >> 6 <= 0) {
-			plr[pnum]._pMaxMana = v2;
-			plr[pnum]._pMaxManaBase = 0;
-		}
-		InitDiabloMsg(EMSG_SHRINE_SACRED);
-		break;
-	case SHRINE_SPIRITUAL:
-		if (deltaload)
-			return;
-		if (pnum != myplr)
-			return;
-		for (j = 0; j < NUM_INV_GRID_ELEM; j++) {
-			if (!plr[pnum].InvGrid[j]) {
-				r = 5 * leveltype + random(160, 10 * leveltype);
-				t = plr[pnum]._pNumInv; // check
-				plr[pnum].InvList[t] = golditem;
-				plr[pnum].InvList[t]._iSeed = GetRndSeed();
-				plr[pnum]._pNumInv++;
-				plr[pnum].InvGrid[j] = plr[pnum]._pNumInv;
-				plr[pnum].InvList[t]._ivalue = r;
-				plr[pnum]._pGold += r;
-				SetGoldCurs(pnum, t);
-			}
-		}
-		InitDiabloMsg(EMSG_SHRINE_SPIRITUAL);
-		break;
-	case SHRINE_SPOOKY:
-		if (deltaload)
-			return;
-		if (pnum == myplr) {
-			InitDiabloMsg(EMSG_SHRINE_SPOOKY1);
-		} else {
-			InitDiabloMsg(EMSG_SHRINE_SPOOKY2);
-			plr[myplr]._pHitPoints = plr[myplr]._pMaxHP;
-			plr[myplr]._pHPBase = plr[myplr]._pMaxHPBase;
-			plr[myplr]._pMana = plr[myplr]._pMaxMana;
-			plr[myplr]._pManaBase = plr[myplr]._pMaxManaBase;
-		}
-		break;
-	case SHRINE_ABANDONED:
-		if (deltaload)
-			return;
-		if (pnum != myplr)
-			return;
-		ModifyPlrDex(pnum, 2);
-		CheckStats(pnum);
-		if (pnum == myplr)
-			InitDiabloMsg(EMSG_SHRINE_ABANDONED);
-		break;
-	case SHRINE_CREEPY:
-		if (deltaload)
-			return;
-		if (pnum != myplr)
-			return;
-		ModifyPlrStr(pnum, 2);
-		CheckStats(pnum);
-		if (pnum == myplr)
-			InitDiabloMsg(EMSG_SHRINE_CREEPY);
-		break;
-	case SHRINE_QUIET:
-		if (deltaload)
-			return;
-		if (pnum != myplr)
-			return;
-		ModifyPlrVit(pnum, 2);
-		CheckStats(pnum);
-		if (pnum == myplr)
-			InitDiabloMsg(EMSG_SHRINE_QUIET);
-		break;
-	case SHRINE_SECLUDED:
-		if (deltaload)
-			return;
-		if (pnum != myplr)
-			break;
-
-		for (yy = 0; yy < DMAXY; yy++) {
-			for (xx = 0; xx < DMAXX; xx++) {
-				automapview[xx][yy] = 1;
-			}
-		}
-		InitDiabloMsg(EMSG_SHRINE_SECLUDED);
-		break;
-	case SHRINE_ORNATE:
-		if (deltaload)
-			return;
-		if (pnum != myplr)
-			return;
-		plr[pnum]._pMemSpells |= (__int64)1 << (SPL_HBOLT - 1);
-		if (plr[pnum]._pSplLvl[SPL_HBOLT] < 15)
-			plr[pnum]._pSplLvl[SPL_HBOLT]++;
-		if (plr[pnum]._pSplLvl[SPL_HBOLT] < 15)
-			plr[pnum]._pSplLvl[SPL_HBOLT]++;
-		t = plr[pnum]._pMaxManaBase / 10;
-		v1 = plr[pnum]._pMana - plr[pnum]._pManaBase;
-		v2 = plr[pnum]._pMaxMana - plr[pnum]._pMaxManaBase;
-		plr[pnum]._pManaBase -= t;
-		plr[pnum]._pMana -= t;
-		plr[pnum]._pMaxMana -= t;
-		plr[pnum]._pMaxManaBase -= t;
-		if (plr[pnum]._pMana >> 6 <= 0) {
-			plr[pnum]._pMana = v1;
-			plr[pnum]._pManaBase = 0;
-		}
-		if (plr[pnum]._pMaxMana >> 6 <= 0) {
-			plr[pnum]._pMaxMana = v2;
-			plr[pnum]._pMaxManaBase = 0;
-		}
-		InitDiabloMsg(EMSG_SHRINE_ORNATE);
-		break;
-	case SHRINE_GLIMMERING:
-		if (deltaload)
-			return;
-		if (pnum != myplr)
-			return;
-		for (j = 0; j < 7; j++) {
-			if (plr[pnum].InvBody[j]._iMagical && !plr[pnum].InvBody[j]._iIdentified)
-				plr[pnum].InvBody[j]._iIdentified = TRUE;
-		}
-		for (j = 0; j < plr[pnum]._pNumInv; j++) {
-			if (plr[pnum].InvList[j]._iMagical && !plr[pnum].InvList[j]._iIdentified)
-				plr[pnum].InvList[j]._iIdentified = TRUE;
-		}
-		for (j = 0; j < 8; j++) {
-			if (plr[pnum].SpdList[j]._iMagical && !plr[pnum].SpdList[j]._iIdentified)
-				plr[pnum].SpdList[j]._iIdentified = TRUE; // belt items can't be magical?
-		}
-		InitDiabloMsg(EMSG_SHRINE_GLIMMERING);
-		break;
-	case SHRINE_TAINTED:
-		if (deltaload)
-			return;
-		if (pnum == myplr) {
-			InitDiabloMsg(EMSG_SHRINE_TAINTED1);
-		} else {
-			InitDiabloMsg(EMSG_SHRINE_TAINTED2);
-			r = random(155, 4);
-
-			if (r != 0)
-				v1 = -1;
-			else
-				v1 = 1;
-			if (r != 1)
-				v2 = -1;
-			else
-				v2 = 1;
-			if (r == 2)
-				v3 = 1;
-			else
-				v3 = -1;
-			if (r == 3)
-				v4 = 1;
-			else
-				v4 = -1;
-
-			ModifyPlrStr(myplr, v1);
-			ModifyPlrMag(myplr, v2);
-			ModifyPlrDex(myplr, v3);
-			ModifyPlrVit(myplr, v4);
-
-			CheckStats(myplr);
-		}
-		break;
-	}
-
-	CalcPlrInv(pnum, TRUE);
-	drawpanflag = 255;
-
-	if (pnum == myplr)
-		NetSendCmdParam2(FALSE, CMD_PLROPOBJ, pnum, i);
-}
-
-void OperateSkelBook(int pnum, int i, BOOL sendmsg)
-{
-	if (object[i]._oSelFlag != 0) {
-		if (!deltaload)
-			PlaySfxLoc(IS_ISCROL, object[i]._ox, object[i]._oy);
-		object[i]._oAnimFrame += 2;
-		object[i]._oSelFlag = 0;
-		if (!deltaload) {
-			SetRndSeed(object[i]._oRndSeed);
-			if (random(161, 5))
-				CreateTypeItem(object[i]._ox, object[i]._oy, 0, ITYPE_MISC, 21, sendmsg, 0);
-			else
-				CreateTypeItem(object[i]._ox, object[i]._oy, 0, ITYPE_MISC, 24, sendmsg, 0);
-			if (pnum == myplr)
-				NetSendCmdParam1(FALSE, CMD_OPERATEOBJ, i);
-		}
-	}
-}
-
-void OperateBookCase(int pnum, int i, BOOL sendmsg)
-{
-	if (object[i]._oSelFlag != 0) {
-		if (!deltaload)
-			PlaySfxLoc(IS_ISCROL, object[i]._ox, object[i]._oy);
-		object[i]._oAnimFrame -= 2;
-		object[i]._oSelFlag = 0;
-		if (!deltaload) {
-			SetRndSeed(object[i]._oRndSeed);
-			CreateTypeItem(object[i]._ox, object[i]._oy, 0, ITYPE_MISC, IMISC_BOOK, sendmsg, 0);
-			if (QuestStatus(QTYPE_ZHAR)
-			    && monster[MAX_PLRS].mName == UniqMonst[UMT_ZHAR].mName
-			    && monster[MAX_PLRS]._msquelch == UCHAR_MAX
-			    && monster[MAX_PLRS]._mhitpoints) {
-				monster[MAX_PLRS].mtalkmsg = QUEST_ZHAR2;
-				M_StartStand(0, monster[MAX_PLRS]._mdir);
-				monster[MAX_PLRS]._mgoal = MGOAL_SHOOT;
-				monster[MAX_PLRS]._mmode = MM_TALK;
-			}
-			if (pnum == myplr)
-				NetSendCmdParam1(FALSE, CMD_OPERATEOBJ, i);
-		}
-	}
-}
-
-void OperateDecap(int pnum, int i, BOOL sendmsg)
-{
-	if (object[i]._oSelFlag != 0) {
-		object[i]._oSelFlag = 0;
-		if (!deltaload) {
-			SetRndSeed(object[i]._oRndSeed);
-			CreateRndItem(object[i]._ox, object[i]._oy, 0, sendmsg, 0);
-			if (pnum == myplr)
-				NetSendCmdParam1(FALSE, CMD_OPERATEOBJ, i);
-		}
-	}
-}
-
-void OperateArmorStand(int pnum, int i, BOOL sendmsg)
-{
-	int uniqueRnd;
-
-	if (object[i]._oSelFlag != 0) {
-		object[i]._oAnimFrame++;
-		object[i]._oSelFlag = 0;
-		if (!deltaload) {
-			SetRndSeed(object[i]._oRndSeed);
-			uniqueRnd = random(0, 2);
-			if (currlevel <= 5) {
-				CreateTypeItem(object[i]._ox, object[i]._oy, 1, ITYPE_LARMOR, 0, sendmsg, 0);
-			} else if (currlevel >= 6 && currlevel <= 9) {
-				CreateTypeItem(object[i]._ox, object[i]._oy, uniqueRnd, ITYPE_MARMOR, 0, sendmsg, 0);
-			} else if (currlevel >= 10 && currlevel <= 12) {
-				CreateTypeItem(object[i]._ox, object[i]._oy, 0, ITYPE_HARMOR, 0, sendmsg, 0);
-			} else if (currlevel >= 13 && currlevel <= 16) {
-				CreateTypeItem(object[i]._ox, object[i]._oy, 1, ITYPE_HARMOR, 0, sendmsg, 0);
-			}
-			if (pnum == myplr)
-				NetSendCmdParam1(FALSE, CMD_OPERATEOBJ, i);
-			return;
-		}
-	}
-}
-
-int FindValidShrine(int i)
-{
-	BOOL done;
-	int rv;
-
-	while (1) {
-		done = FALSE;
-		while (!done) {
-			rv = random(0, 26);
-			if (currlevel >= shrinemin[rv] && currlevel <= shrinemax[rv] && rv != 8)
-				done = TRUE;
-		}
-
-		if (gbMaxPlayers != 1) {
-			if (shrineavail[rv] != 1) {
-				break;
-			}
-		} else {
-			if (shrineavail[rv] != 2) {
-				break;
-			}
-		}
-	}
-
-	return rv;
-}
-
-void OperateGoatShrine(int pnum, int i, int sType)
-{
-	SetRndSeed(object[i]._oRndSeed);
-	object[i]._oVar1 = FindValidShrine(i);
-	OperateShrine(pnum, i, sType);
-	object[i]._oAnimDelay = 2;
-	drawpanflag = 255;
-}
-
-void OperateCauldron(int pnum, int i, int sType)
-{
-	SetRndSeed(object[i]._oRndSeed);
-	object[i]._oVar1 = FindValidShrine(i);
-	OperateShrine(pnum, i, sType);
-	object[i]._oAnimFlag = 0;
-	object[i]._oAnimFrame = 3;
-	drawpanflag = 255;
-}
-
-BOOL OperateFountains(int pnum, int i)
-{
-	int prev, add, rnd, cnt;
-	BOOL applied, done;
-
-	applied = FALSE;
-	SetRndSeed(object[i]._oRndSeed);
-	switch (object[i]._otype) {
-	case OBJ_BLOODFTN:
-		if (deltaload)
-			return FALSE;
-		if (pnum != myplr)
-			return FALSE;
-
-		if (plr[pnum]._pHitPoints < plr[pnum]._pMaxHP) {
-			PlaySfxLoc(LS_FOUNTAIN, object[i]._ox, object[i]._oy);
-			plr[pnum]._pHitPoints += 64;
-			plr[pnum]._pHPBase += 64;
-			if (plr[pnum]._pHitPoints > plr[pnum]._pMaxHP) {
-				plr[pnum]._pHitPoints = plr[pnum]._pMaxHP;
-				plr[pnum]._pHPBase = plr[pnum]._pMaxHPBase;
-			}
-			applied = TRUE;
-		} else
-			PlaySfxLoc(LS_FOUNTAIN, object[i]._ox, object[i]._oy);
-		break;
-	case OBJ_PURIFYINGFTN:
-		if (deltaload)
-			return FALSE;
-		if (pnum != myplr)
-			return FALSE;
-
-		if (plr[pnum]._pMana < plr[pnum]._pMaxMana) {
-			PlaySfxLoc(LS_FOUNTAIN, object[i]._ox, object[i]._oy);
-
-			plr[pnum]._pMana += 64;
-			plr[pnum]._pManaBase += 64;
-			if (plr[pnum]._pMana > plr[pnum]._pMaxMana) {
-				plr[pnum]._pMana = plr[pnum]._pMaxMana;
-				plr[pnum]._pManaBase = plr[pnum]._pMaxManaBase;
-			}
-
-			applied = TRUE;
-		} else
-			PlaySfxLoc(LS_FOUNTAIN, object[i]._ox, object[i]._oy);
-		break;
-	case OBJ_MURKYFTN:
-		if (object[i]._oSelFlag == 0)
-			break;
-		if (!deltaload)
-			PlaySfxLoc(LS_FOUNTAIN, object[i]._ox, object[i]._oy);
-		object[i]._oSelFlag = 0;
-		if (deltaload)
-			return FALSE;
-		AddMissile(
-		    plr[pnum].WorldX,
-		    plr[pnum].WorldY,
-		    plr[pnum].WorldX,
-		    plr[pnum].WorldY,
-		    plr[pnum]._pdir,
-		    MIS_INFRA,
-		    -1,
-		    pnum,
-		    0,
-		    2 * leveltype);
-		applied = TRUE;
-		if (pnum == myplr)
-			NetSendCmdParam1(FALSE, CMD_OPERATEOBJ, i);
-		break;
-	case OBJ_TEARFTN:
-		if (object[i]._oSelFlag == 0)
-			break;
-		prev = -1;
-		add = -1;
-		done = FALSE;
-		cnt = 0;
-		if (!deltaload)
-			PlaySfxLoc(LS_FOUNTAIN, object[i]._ox, object[i]._oy);
-		object[i]._oSelFlag = 0;
-		if (deltaload)
-			return FALSE;
-		if (pnum != myplr)
-			return FALSE;
-		while (!done) {
-			rnd = random(0, 4);
-			if (rnd != prev) {
-				switch (rnd) {
-				case 0:
-					ModifyPlrStr(pnum, add);
-					break;
-				case 1:
-					ModifyPlrMag(pnum, add);
-					break;
-				case 2:
-					ModifyPlrDex(pnum, add);
-					break;
-				case 3:
-					ModifyPlrVit(pnum, add);
-					break;
-				}
-				prev = rnd;
-				add = 1;
-				cnt++;
-			}
-			if (cnt <= 1)
-				continue;
-
-			done = TRUE;
-		}
-		CheckStats(pnum);
-		applied = TRUE;
-		if (pnum == myplr)
-			NetSendCmdParam1(FALSE, CMD_OPERATEOBJ, i);
-		break;
-	}
-	drawpanflag = 255;
-	return applied;
-}
-
-void OperateWeaponRack(int pnum, int i, BOOL sendmsg)
-{
-	int weaponType;
-
-	if (object[i]._oSelFlag == 0)
-		return;
-	SetRndSeed(object[i]._oRndSeed);
-
-	switch (random(0, 4) + 1) {
-	case ITYPE_SWORD:
-		weaponType = ITYPE_SWORD;
-		break;
-	case ITYPE_AXE:
-		weaponType = ITYPE_AXE;
-		break;
-	case ITYPE_BOW:
-		weaponType = ITYPE_BOW;
-		break;
-	case ITYPE_MACE:
-		weaponType = ITYPE_MACE;
-		break;
-	}
-
-	object[i]._oAnimFrame++;
-	object[i]._oSelFlag = 0;
-	if (deltaload)
-		return;
-
-	if (leveltype > 1)
-		CreateTypeItem(object[i]._ox, object[i]._oy, 1, weaponType, 0, sendmsg, 0);
-	else
-		CreateTypeItem(object[i]._ox, object[i]._oy, 0, weaponType, 0, sendmsg, 0);
-	if (pnum == myplr)
-		NetSendCmdParam1(FALSE, CMD_OPERATEOBJ, i);
-}
-
-void OperateStoryBook(int pnum, int i)
-{
-	if (object[i]._oSelFlag != 0 && !deltaload && !qtextflag && pnum == myplr) {
-		object[i]._oAnimFrame = object[i]._oVar4;
-		PlaySfxLoc(IS_ISCROL, object[i]._ox, object[i]._oy);
-		InitQTextMsg(object[i]._oVar2);
-		NetSendCmdParam1(FALSE, CMD_OPERATEOBJ, i);
-	}
-}
-
-void OperateLazStand(int pnum, int i)
-{
-	int xx, yy;
-
-	if (object[i]._oSelFlag != 0 && !deltaload && !qtextflag && pnum == myplr) {
-		object[i]._oAnimFrame++;
-		object[i]._oSelFlag = 0;
-		GetSuperItemLoc(object[i]._ox, object[i]._oy, &xx, &yy);
-		SpawnQuestItem(IDI_LAZSTAFF, xx, yy, 0, 0);
-	}
-}
-
-void OperateObject(int pnum, int i, BOOL TeleFlag)
-{
-	BOOL sendmsg;
-
-	sendmsg = (pnum == myplr);
-	switch (object[i]._otype) {
-	case OBJ_L1LDOOR:
-	case OBJ_L1RDOOR:
-		if (TeleFlag) {
-			if (object[i]._otype == OBJ_L1LDOOR)
-				OperateL1LDoor(pnum, i, TRUE);
-			if (object[i]._otype == OBJ_L1RDOOR)
-				OperateL1RDoor(pnum, i, TRUE);
-			break;
-		}
-		if (pnum == myplr)
-			OperateL1Door(pnum, i, TRUE);
-		break;
-	case OBJ_L2LDOOR:
-	case OBJ_L2RDOOR:
-		if (TeleFlag) {
-			if (object[i]._otype == OBJ_L2LDOOR)
-				OperateL2LDoor(pnum, i, TRUE);
-			if (object[i]._otype == OBJ_L2RDOOR)
-				OperateL2RDoor(pnum, i, TRUE);
-			break;
-		}
-		if (pnum == myplr)
-			OperateL2Door(pnum, i, TRUE);
-		break;
-	case OBJ_L3LDOOR:
-	case OBJ_L3RDOOR:
-		if (TeleFlag) {
-			if (object[i]._otype == OBJ_L3LDOOR)
-				OperateL3LDoor(pnum, i, TRUE);
-			if (object[i]._otype == OBJ_L3RDOOR)
-				OperateL3RDoor(pnum, i, TRUE);
-			break;
-		}
-		if (pnum == myplr)
-			OperateL3Door(pnum, i, TRUE);
-		break;
-	case OBJ_LEVER:
-	case OBJ_SWITCHSKL:
-		OperateLever(pnum, i);
-		break;
-	case OBJ_BOOK2L:
-		OperateBook(pnum, i);
-		break;
-	case OBJ_BOOK2R:
-		OperateSChambBk(pnum, i);
-		break;
-	case OBJ_CHEST1:
-	case OBJ_CHEST2:
-	case OBJ_CHEST3:
-	case OBJ_TCHEST1:
-	case OBJ_TCHEST2:
-	case OBJ_TCHEST3:
-		OperateChest(pnum, i, sendmsg);
-		break;
-	case OBJ_SARC:
-		OperateSarc(pnum, i, sendmsg);
-		break;
-	case OBJ_FLAMELVR:
-		OperateTrapLvr(i);
-		break;
-	case OBJ_BLINDBOOK:
-	case OBJ_BLOODBOOK:
-	case OBJ_STEELTOME:
-		OperateBookLever(pnum, i);
-		break;
-	case OBJ_SHRINEL:
-	case OBJ_SHRINER:
-		OperateShrine(pnum, i, IS_MAGIC);
-		break;
-	case OBJ_SKELBOOK:
-	case OBJ_BOOKSTAND:
-		OperateSkelBook(pnum, i, sendmsg);
-		break;
-	case OBJ_BOOKCASEL:
-	case OBJ_BOOKCASER:
-		OperateBookCase(pnum, i, sendmsg);
-		break;
-	case OBJ_DECAP:
-		OperateDecap(pnum, i, sendmsg);
-		break;
-	case OBJ_ARMORSTAND:
-	case OBJ_WARARMOR:
-		OperateArmorStand(pnum, i, sendmsg);
-		break;
-	case OBJ_GOATSHRINE:
-		OperateGoatShrine(pnum, i, LS_GSHRINE);
-		break;
-	case OBJ_CAULDRON:
-		OperateCauldron(pnum, i, LS_CALDRON);
-		break;
-	case OBJ_BLOODFTN:
-	case OBJ_PURIFYINGFTN:
-	case OBJ_MURKYFTN:
-	case OBJ_TEARFTN:
-		OperateFountains(pnum, i);
-		break;
-	case OBJ_STORYBOOK:
-		OperateStoryBook(pnum, i);
-		break;
-	case OBJ_PEDISTAL:
-		OperatePedistal(pnum, i);
-		break;
-	case OBJ_WARWEAP:
-	case OBJ_WEAPONRACK:
-		OperateWeaponRack(pnum, i, sendmsg);
-		break;
-	case OBJ_MUSHPATCH:
-		OperateMushPatch(pnum, i);
-		break;
-	case OBJ_LAZSTAND:
-		OperateLazStand(pnum, i);
-		break;
-	case OBJ_SLAINHERO:
-		OperateSlainHero(pnum, i, sendmsg);
-		break;
-	case OBJ_SIGNCHEST:
-		OperateInnSignChest(pnum, i);
-		break;
-	}
-}
-
-void SyncOpL1Door(int pnum, int cmd, int i)
-{
-	BOOL do_sync;
-
-	if (pnum == myplr)
-		return;
-
-	do_sync = FALSE;
-	if (cmd == CMD_OPENDOOR) {
-		if (object[i]._oVar4 != 0)
-			return;
-		do_sync = TRUE;
-	}
-	if (cmd == CMD_CLOSEDOOR && object[i]._oVar4 == 1)
-		do_sync = TRUE;
-	if (do_sync) {
-		if (object[i]._otype == OBJ_L1LDOOR)
-			OperateL1LDoor(-1, i, 0);
-		if (object[i]._otype == OBJ_L1RDOOR)
-			OperateL1RDoor(-1, i, 0);
-	}
-}
-
-void SyncOpL2Door(int pnum, int cmd, int i)
-{
-	BOOL do_sync;
-
-	if (pnum == myplr)
-		return;
-
-	do_sync = FALSE;
-	if (cmd == CMD_OPENDOOR) {
-		if (object[i]._oVar4 != 0)
-			return;
-		do_sync = TRUE;
-	}
-	if (cmd == CMD_CLOSEDOOR && object[i]._oVar4 == 1)
-		do_sync = TRUE;
-	if (do_sync) {
-		if (object[i]._otype == OBJ_L2LDOOR)
-			OperateL2LDoor(-1, i, 0);
-		if (object[i]._otype == OBJ_L2RDOOR)
-			OperateL2RDoor(-1, i, 0);
-	}
-}
-
-void SyncOpL3Door(int pnum, int cmd, int i)
-{
-	BOOL do_sync;
-
-	if (pnum == myplr)
-		return;
-
-	do_sync = FALSE;
-	if (cmd == CMD_OPENDOOR) {
-		if (object[i]._oVar4 != 0)
-			return;
-		do_sync = TRUE;
-	}
-	if (cmd == CMD_CLOSEDOOR && object[i]._oVar4 == 1)
-		do_sync = TRUE;
-	if (do_sync) {
-		if (object[i]._otype == OBJ_L3LDOOR)
-			OperateL2LDoor(-1, i, 0);
-		if (object[i]._otype == OBJ_L3RDOOR)
-			OperateL2RDoor(-1, i, 0);
-	}
-}
-
-void SyncOpObject(int pnum, int cmd, int i)
-{
-	switch (object[i]._otype) {
-	case OBJ_L1LDOOR:
-	case OBJ_L1RDOOR:
-		SyncOpL1Door(pnum, cmd, i);
-		break;
-	case OBJ_L2LDOOR:
-	case OBJ_L2RDOOR:
-		SyncOpL2Door(pnum, cmd, i);
-		break;
-	case OBJ_L3LDOOR:
-	case OBJ_L3RDOOR:
-		SyncOpL3Door(pnum, cmd, i);
-		break;
-	case OBJ_LEVER:
-	case OBJ_SWITCHSKL:
-		OperateLever(pnum, i);
-		break;
-	case OBJ_CHEST1:
-	case OBJ_CHEST2:
-	case OBJ_CHEST3:
-	case OBJ_TCHEST1:
-	case OBJ_TCHEST2:
-	case OBJ_TCHEST3:
-		OperateChest(pnum, i, FALSE);
-		break;
-	case OBJ_SARC:
-		OperateSarc(pnum, i, FALSE);
-		break;
-	case OBJ_BLINDBOOK:
-	case OBJ_BLOODBOOK:
-	case OBJ_STEELTOME:
-		OperateBookLever(pnum, i);
-		break;
-	case OBJ_SHRINEL:
-	case OBJ_SHRINER:
-		OperateShrine(pnum, i, IS_MAGIC);
-		break;
-	case OBJ_SKELBOOK:
-	case OBJ_BOOKSTAND:
-		OperateSkelBook(pnum, i, FALSE);
-		break;
-	case OBJ_BOOKCASEL:
-	case OBJ_BOOKCASER:
-		OperateBookCase(pnum, i, FALSE);
-		break;
-	case OBJ_DECAP:
-		OperateDecap(pnum, i, 0);
-		break;
-	case OBJ_ARMORSTAND:
-	case OBJ_WARARMOR:
-		OperateArmorStand(pnum, i, 0);
-		break;
-	case OBJ_GOATSHRINE:
-		OperateGoatShrine(pnum, i, LS_GSHRINE);
-		break;
-	case OBJ_CAULDRON:
-		OperateCauldron(pnum, i, LS_CALDRON);
-		break;
-	case OBJ_MURKYFTN:
-	case OBJ_TEARFTN:
-		OperateFountains(pnum, i);
-		break;
-	case OBJ_STORYBOOK:
-		OperateStoryBook(pnum, i);
-		break;
-	case OBJ_PEDISTAL:
-		OperatePedistal(pnum, i);
-		break;
-	case OBJ_WARWEAP:
-	case OBJ_WEAPONRACK:
-		OperateWeaponRack(pnum, i, FALSE);
-		break;
-	case OBJ_MUSHPATCH:
-		OperateMushPatch(pnum, i);
-		break;
-	case OBJ_SLAINHERO:
-		OperateSlainHero(pnum, i, FALSE);
-		break;
-	case OBJ_SIGNCHEST:
-		OperateInnSignChest(pnum, i);
-		break;
-	}
-}
-
-void BreakCrux(int i)
-{
-	int j, oi;
-	BOOL triggered;
-
-	object[i]._oBreak = -1;
-	object[i]._oSelFlag = 0;
-	object[i]._oAnimFlag = 1;
-	object[i]._oAnimFrame = 1;
-	object[i]._oAnimDelay = 1;
-	object[i]._oSolidFlag = TRUE;
-	object[i]._oMissFlag = TRUE;
-	triggered = TRUE;
-	for (j = 0; j < nobjects; j++) {
-		oi = objectactive[j];
-		if (object[oi]._otype != OBJ_CRUX1 && object[oi]._otype != OBJ_CRUX2 && object[oi]._otype != OBJ_CRUX3)
-			continue;
-		if (object[i]._oVar8 != object[oi]._oVar8 || object[oi]._oBreak == -1)
-			continue;
-		triggered = FALSE;
-	}
-	if (!triggered)
-		return;
-	if (!deltaload)
-		PlaySfxLoc(IS_LEVER, object[i]._ox, object[i]._oy);
-	ObjChangeMap(object[i]._oVar1, object[i]._oVar2, object[i]._oVar3, object[i]._oVar4);
-}
-
-void BreakBarrel(int pnum, int i, int dam, BOOL forcebreak, int sendmsg)
-{
-	int oi;
-	int xp, yp;
-
-	if (object[i]._oSelFlag == 0)
-		return;
-	if (forcebreak) {
-		object[i]._oVar1 = 0;
-	} else {
-		object[i]._oVar1 -= dam;
-		if (pnum != myplr && object[i]._oVar1 <= 0)
-			object[i]._oVar1 = 1;
-	}
-	if (object[i]._oVar1 > 0) {
-		if (deltaload)
-			return;
-
-		PlaySfxLoc(IS_IBOW, object[i]._ox, object[i]._oy);
-		return;
-	}
-
-	object[i]._oBreak = -1;
-	object[i]._oVar1 = 0;
-	object[i]._oAnimFlag = 1;
-	object[i]._oAnimFrame = 1;
-	object[i]._oAnimDelay = 1;
-	object[i]._oSolidFlag = FALSE;
-	object[i]._oMissFlag = TRUE;
-	object[i]._oSelFlag = 0;
-	object[i]._oPreFlag = TRUE;
-	if (deltaload != 0) {
-		object[i]._oAnimCnt = 0;
-		object[i]._oAnimFrame = object[i]._oAnimLen;
-		object[i]._oAnimDelay = 1000;
-		return;
-	}
-
-	if (object[i]._otype == OBJ_BARRELEX) {
-		PlaySfxLoc(IS_BARLFIRE, object[i]._ox, object[i]._oy);
-		for (yp = object[i]._oy - 1; yp <= object[i]._oy + 1; yp++) {
-			for (xp = object[i]._ox - 1; xp <= object[i]._ox + 1; xp++) {
-				if (dMonster[xp][yp] > 0)
-					MonsterTrapHit(dMonster[xp][yp] - 1, 1, 4, 0, 1, 0);
-				if (dPlayer[xp][yp] > 0)
-					PlayerMHit(dPlayer[xp][yp] - 1, -1, 0, 8, 16, 1, 0, 0);
-				if (dObject[xp][yp] > 0) {
-					oi = dObject[xp][yp] - 1;
-					if (object[oi]._otype == OBJ_BARRELEX && object[oi]._oBreak != -1)
-						BreakBarrel(pnum, oi, dam, TRUE, sendmsg);
-				}
-			}
-		}
-	} else {
-		PlaySfxLoc(IS_BARREL, object[i]._ox, object[i]._oy);
-		SetRndSeed(object[i]._oRndSeed);
-		if (object[i]._oVar2 <= 1) {
-			if (!object[i]._oVar3)
-				CreateRndUseful(pnum, object[i]._ox, object[i]._oy, sendmsg);
-			else
-				CreateRndItem(object[i]._ox, object[i]._oy, 0, sendmsg, 0);
-		}
-		if (object[i]._oVar2 >= 8)
-			SpawnSkeleton(object[i]._oVar4, object[i]._ox, object[i]._oy);
-	}
-	if (pnum == myplr)
-		NetSendCmdParam2(FALSE, CMD_BREAKOBJ, pnum, i);
-}
-
-void BreakObject(int pnum, int oi)
-{
-	int objdam, mind, maxd;
-
-	if (pnum != -1) {
-		mind = plr[pnum]._pIMinDam;
-		maxd = random(163, plr[pnum]._pIMaxDam - mind + 1);
-		objdam = maxd + mind;
-		objdam += plr[pnum]._pDamageMod + plr[pnum]._pIBonusDamMod + objdam * plr[pnum]._pIBonusDam / 100;
-	} else {
-		objdam = 10;
-	}
-	switch (object[oi]._otype) {
-	case OBJ_CRUX1:
-	case OBJ_CRUX2:
-	case OBJ_CRUX3:
-		BreakCrux(oi);
-		break;
-	case OBJ_BARREL:
-	case OBJ_BARRELEX:
-		BreakBarrel(pnum, oi, objdam, 0, 1);
-		break;
-	}
-}
-
-void SyncBreakObj(int pnum, int oi)
-{
-	if (object[oi]._otype >= OBJ_BARREL && object[oi]._otype <= OBJ_BARRELEX)
-		BreakBarrel(pnum, oi, 0, TRUE, 0);
-}
-
-void SyncL1Doors(int i)
-{
-	int x, y;
-
-	if (object[i]._oVar4 == 0) {
-		object[i]._oMissFlag = FALSE;
-		return;
-	}
-
-	x = object[i]._ox;
-	y = object[i]._oy;
-	object[i]._oMissFlag = TRUE;
-	object[i]._oSelFlag = 2;
-	if (object[i]._otype == OBJ_L1LDOOR) {
-		if (object[i]._oVar1 == 214)
-			ObjSetMicro(x, y, 408);
-		else
-			ObjSetMicro(x, y, 393);
-		dArch[x][y] = 7;
-		objects_set_door_piece(x - 1, y);
-		y--;
-	} else {
-		ObjSetMicro(x, y, 395);
-		dArch[x][y] = 8;
-		objects_set_door_piece(x, y - 1);
-		x--;
-	}
-	DoorSet(i, x, y);
-}
-
-void SyncCrux(int i)
-{
-	BOOL found;
-	int j, oi, type;
-
-	found = TRUE;
-	for (j = 0; j < nobjects; j++) {
-		oi = objectactive[j];
-		type = object[oi]._otype;
-		if (type != OBJ_CRUX1 && type != OBJ_CRUX2 && type != OBJ_CRUX3)
-			continue;
-		if (object[i]._oVar8 != object[oi]._oVar8 || object[oi]._oBreak == -1)
-			continue;
-		found = FALSE;
-	}
-	if (found)
-		ObjChangeMap(object[i]._oVar1, object[i]._oVar2, object[i]._oVar3, object[i]._oVar4);
-}
-
-void SyncLever(int i)
-{
-	if (object[i]._oSelFlag == 0)
-		ObjChangeMap(object[i]._oVar1, object[i]._oVar2, object[i]._oVar3, object[i]._oVar4);
-}
-
-void SyncQSTLever(int i)
-{
-	int tren;
-
-	if (object[i]._oAnimFrame == object[i]._oVar6) {
-		ObjChangeMapResync(object[i]._oVar1, object[i]._oVar2, object[i]._oVar3, object[i]._oVar4);
-		if (object[i]._otype == OBJ_BLINDBOOK) {
-			tren = TransVal;
-			TransVal = 9;
-			DRLG_MRectTrans(object[i]._oVar1, object[i]._oVar2, object[i]._oVar3, object[i]._oVar4);
-			TransVal = tren;
-		}
-	}
-}
-
-void SyncPedistal(int i)
-{
-	BYTE *setp;
-
-	if (object[i]._oVar6 == 1)
-		ObjChangeMapResync(setpc_x, setpc_y + 3, setpc_x + 2, setpc_y + 7);
-	if (object[i]._oVar6 == 2) {
-		ObjChangeMapResync(setpc_x, setpc_y + 3, setpc_x + 2, setpc_y + 7);
-		ObjChangeMapResync(setpc_x + 6, setpc_y + 3, setpc_x + setpc_w, setpc_y + 7);
-	}
-	if (object[i]._oVar6 == 3) {
-		ObjChangeMapResync(object[i]._oVar1, object[i]._oVar2, object[i]._oVar3, object[i]._oVar4);
-		setp = LoadFileInMem("Levels\\L2Data\\Blood2.DUN", NULL);
-		LoadMapObjs(setp, 2 * setpc_x, 2 * setpc_y);
-		mem_free_dbg(setp);
-	}
-}
-
-void SyncL2Doors(int i)
-{
-	int val;
-	int x, y;
-
-	val = object[i]._oVar4;
-	if (!val)
-		object[i]._oMissFlag = FALSE;
-	else
-		object[i]._oMissFlag = TRUE;
-	x = object[i]._ox;
-	y = object[i]._oy;
-	object[i]._oSelFlag = 2;
-	if (object[i]._otype == OBJ_L2LDOOR && val == 0) {
-		ObjSetMicro(x, y, 538);
-		return;
-	}
-	if (object[i]._otype == OBJ_L2LDOOR && (val == 1 || val == 2)) {
-		ObjSetMicro(x, y, 13);
-		return;
-	}
-	if (object[i]._otype == OBJ_L2RDOOR && val == 0) {
-		ObjSetMicro(x, y, 540);
-		return;
-	}
-	if (object[i]._otype == OBJ_L2RDOOR && (val == 1 || val == 2)) {
-		ObjSetMicro(x, y, 17);
-	}
-}
-
-void SyncL3Doors(int i)
-{
-	int x, y;
-
-	object[i]._oMissFlag = TRUE;
-	x = object[i]._ox;
-	y = object[i]._oy;
-	object[i]._oSelFlag = 2;
-	if (object[i]._otype == OBJ_L3LDOOR && object[i]._oVar4 == 0) {
-		ObjSetMicro(x, y, 531);
-		return;
-	}
-	if (object[i]._otype == OBJ_L3LDOOR && (object[i]._oVar4 == 1 || object[i]._oVar4 == 2)) {
-		ObjSetMicro(x, y, 538);
-		return;
-	}
-	if (object[i]._otype == OBJ_L3RDOOR && object[i]._oVar4 == 0) {
-		ObjSetMicro(x, y, 534);
-		return;
-	}
-	if (object[i]._otype == OBJ_L3RDOOR && (object[i]._oVar4 == 1 || object[i]._oVar4 == 2)) {
-		ObjSetMicro(x, y, 541);
-	}
-}
-
-void SyncObjectAnim(int o)
-{
-	int file;
-	int i;
-	int ofindex;
-
-	file = ObjFileList[0];
-	ofindex = AllObjects[object[o]._otype].ofindex;
-	i = 0;
-	while (file != ofindex) {
-		file = ObjFileList[i + 1];
-		i++;
-	}
-	object[o]._oAnimData = pObjCels[i];
-	switch (object[o]._otype) {
-	case OBJ_BOOK2R:
-	case OBJ_BLINDBOOK:
-	case OBJ_STEELTOME:
-		SyncQSTLever(o);
-		break;
-	case OBJ_L1LIGHT:
-		break;
-	case OBJ_L1LDOOR:
-	case OBJ_L1RDOOR:
-		SyncL1Doors(o);
-		break;
-	case OBJ_L2LDOOR:
-	case OBJ_L2RDOOR:
-		SyncL2Doors(o);
-		break;
-	case OBJ_L3LDOOR:
-	case OBJ_L3RDOOR:
-		SyncL3Doors(o);
-		break;
-	case OBJ_LEVER:
-	case OBJ_BOOK2L:
-	case OBJ_SWITCHSKL:
-		SyncLever(o);
-		break;
-	case OBJ_CRUX1:
-	case OBJ_CRUX2:
-	case OBJ_CRUX3:
-		SyncCrux(o);
-		break;
-	case OBJ_PEDISTAL:
-		SyncPedistal(o);
-		break;
-	}
-}
-
-void GetObjectStr(int i)
-{
-	switch (object[i]._otype) {
-	case OBJ_LEVER:
-	case OBJ_FLAMELVR:
-		strcpy(infostr, "Lever");
-		break;
-	case OBJ_CHEST1:
-	case OBJ_TCHEST1:
-		strcpy(infostr, "Small Chest");
-		break;
-	case OBJ_L1LDOOR:
-	case OBJ_L1RDOOR:
-	case OBJ_L2LDOOR:
-	case OBJ_L2RDOOR:
-	case OBJ_L3LDOOR:
-	case OBJ_L3RDOOR:
-		if (object[i]._oVar4 == 1)
-			strcpy(infostr, "Open Door");
-		if (object[i]._oVar4 == 0)
-			strcpy(infostr, "Closed Door");
-		if (object[i]._oVar4 == 2)
-			strcpy(infostr, "Blocked Door");
-		break;
-	case OBJ_BOOK2L:
-		if (setlevel) {
-			if (setlvlnum == SL_BONECHAMB) {
-				strcpy(infostr, "Ancient Tome");
-			} else if (setlvlnum == SL_VILEBETRAYER) {
-				strcpy(infostr, "Book of Vileness");
-			}
-		}
-		break;
-	case OBJ_SWITCHSKL:
-		strcpy(infostr, "Skull Lever");
-		break;
-	case OBJ_BOOK2R:
-		strcpy(infostr, "Mythical Book");
-		break;
-
-	case OBJ_CHEST2:
-	case OBJ_TCHEST2:
-		strcpy(infostr, "Chest");
-		break;
-	case OBJ_CHEST3:
-	case OBJ_TCHEST3:
-	case OBJ_SIGNCHEST:
-		strcpy(infostr, "Large Chest");
-		break;
-	case OBJ_CRUX1:
-	case OBJ_CRUX2:
-	case OBJ_CRUX3:
-		strcpy(infostr, "Crucified Skeleton");
-		break;
-	case OBJ_SARC:
-		strcpy(infostr, "Sarcophagus");
-		break;
-	case OBJ_BOOKSHELF:
-		strcpy(infostr, "Bookshelf");
-		break;
-	case OBJ_BARREL:
-	case OBJ_BARRELEX:
-		strcpy(infostr, "Barrel");
-		break;
-	case OBJ_SKELBOOK:
-		strcpy(infostr, "Skeleton Tome");
-		break;
-	case OBJ_SHRINEL:
-	case OBJ_SHRINER:
-		sprintf(tempstr, "%s Shrine", shrinestrs[object[i]._oVar1]);
-		strcpy(infostr, tempstr);
-		break;
-	case OBJ_BOOKCASEL:
-	case OBJ_BOOKCASER:
-		strcpy(infostr, "Bookcase");
-		break;
-	case OBJ_BOOKSTAND:
-		strcpy(infostr, "Library Book");
-		break;
-	case OBJ_BLOODFTN:
-		strcpy(infostr, "Blood Fountain");
-		break;
-	case OBJ_DECAP:
-		strcpy(infostr, "Decapitated Body");
-		break;
-	case OBJ_BLINDBOOK:
-		strcpy(infostr, "Book of the Blind");
-		break;
-	case OBJ_BLOODBOOK:
-		strcpy(infostr, "Book of Blood");
-		break;
-	case OBJ_PEDISTAL:
-		strcpy(infostr, "Pedestal of Blood");
-		break;
-	case OBJ_PURIFYINGFTN:
-		strcpy(infostr, "Purifying Spring");
-		break;
-	case OBJ_ARMORSTAND:
-	case OBJ_WARARMOR:
-		strcpy(infostr, "Armor");
-		break;
-	case OBJ_GOATSHRINE:
-		strcpy(infostr, "Goat Shrine");
-		break;
-	case OBJ_CAULDRON:
-		strcpy(infostr, "Cauldron");
-		break;
-	case OBJ_MURKYFTN:
-		strcpy(infostr, "Murky Pool");
-		break;
-	case OBJ_TEARFTN:
-		strcpy(infostr, "Fountain of Tears");
-		break;
-	case OBJ_STEELTOME:
-		strcpy(infostr, "Steel Tome");
-		break;
-	case OBJ_STORYBOOK:
-		strcpy(infostr, StoryBookName[object[i]._oVar3]);
-		break;
-	case OBJ_WARWEAP:
-	case OBJ_WEAPONRACK:
-		strcpy(infostr, "Weapon Rack");
-		break;
-	case OBJ_MUSHPATCH:
-		strcpy(infostr, "Mushroom Patch");
-		break;
-	case OBJ_LAZSTAND:
-		strcpy(infostr, "Vile Stand");
-		break;
-	case OBJ_SLAINHERO:
-		strcpy(infostr, "Slain Hero");
-		break;
-	}
-	if (plr[myplr]._pClass == PC_ROGUE) {
-		if (object[i]._oTrapFlag) {
-			sprintf(tempstr, "Trapped %s", infostr);
-			strcpy(infostr, tempstr);
-			infoclr = COL_RED;
-		}
-	}
-}
-
-DEVILUTION_END_NAMESPACE
+#include "diablo.h"
+
+DEVILUTION_BEGIN_NAMESPACE
+
+int trapid;
+int trapdir;
+BYTE *pObjCels[40];
+char ObjFileList[40];
+int objectactive[MAXOBJECTS];
+int nobjects;
+int leverid;
+int objectavail[MAXOBJECTS];
+ObjectStruct object[MAXOBJECTS];
+BOOL InitObjFlag;
+int numobjfiles;
+
+int bxadd[8] = { -1, 0, 1, -1, 1, -1, 0, 1 };
+int byadd[8] = { -1, -1, -1, 0, 0, 1, 1, 1 };
+char *shrinestrs[NUM_SHRINETYPE] = {
+	"Mysterious",
+	"Hidden",
+	"Gloomy",
+	"Weird",
+	"Magical",
+	"Stone",
+	"Religious",
+	"Enchanted",
+	"Thaumaturgic",
+	"Fascinating",
+	"Cryptic",
+	"Magical",
+	"Eldritch",
+	"Eerie",
+	"Divine",
+	"Holy",
+	"Sacred",
+	"Spiritual",
+	"Spooky",
+	"Abandoned",
+	"Creepy",
+	"Quiet",
+	"Secluded",
+	"Ornate",
+	"Glimmering",
+	"Tainted"
+};
+char shrinemin[NUM_SHRINETYPE] = {
+	1, 1, 1, 1, 1, 1, 1, 1, 1, 1,
+	1, 1, 1, 1, 1, 1, 1, 1, 1, 1,
+	1, 1, 1, 1, 1, 1
+};
+char shrinemax[NUM_SHRINETYPE] = {
+	16, 16, 16, 16, 16, 16, 16, 8, 16, 16,
+	16, 16, 16, 16, 16, 16, 16, 16, 16, 16,
+	16, 16, 16, 16, 16, 16
+};
+// 0 - sp+mp, 1 - sp only, 2 - mp only
+BYTE shrineavail[NUM_SHRINETYPE] = {
+	0, 0, 1, 1, 0, 0, 0, 0, 1, 0,
+	0, 0, 0, 0, 0, 0, 0, 0, 2, 0,
+	0, 0, 0, 0, 0, 2
+};
+char *StoryBookName[9] = {
+	"The Great Conflict",
+	"The Wages of Sin are War",
+	"The Tale of the Horadrim",
+	"The Dark Exile",
+	"The Sin War",
+	"The Binding of the Three",
+	"The Realms Beyond",
+	"Tale of the Three",
+	"The Black King"
+};
+int StoryText[3][3] = {
+	{ QUEST_BOOK11, QUEST_BOOK12, QUEST_BOOK13 },
+	{ QUEST_BOOK21, QUEST_BOOK22, QUEST_BOOK23 },
+	{ QUEST_BOOK31, QUEST_BOOK32, QUEST_BOOK33 }
+};
+
+void InitObjectGFX()
+{
+	BOOLEAN fileload[56];
+	char filestr[32];
+	int i, j;
+
+	memset(fileload, FALSE, sizeof(fileload));
+
+	for (i = 0; AllObjects[i].oload != -1; i++) {
+		if (AllObjects[i].oload == 1
+		    && (int)currlevel >= AllObjects[i].ominlvl
+		    && (int)currlevel <= AllObjects[i].omaxlvl) {
+			fileload[AllObjects[i].ofindex] = TRUE;
+		}
+		if (AllObjects[i].otheme != THEME_NONE) {
+			for (j = 0; j < numthemes; j++) {
+				if (themes[j].ttype == AllObjects[i].otheme)
+					fileload[AllObjects[i].ofindex] = TRUE;
+			}
+		}
+
+		if (AllObjects[i].oquest != -1) {
+			if (QuestStatus(AllObjects[i].oquest))
+				fileload[AllObjects[i].ofindex] = TRUE;
+		}
+	}
+
+	for (i = 0; i < 56; i++) {
+		if (fileload[i]) {
+			ObjFileList[numobjfiles] = i;
+			sprintf(filestr, "Objects\\%s.CEL", ObjMasterLoadList[i]);
+			pObjCels[numobjfiles] = LoadFileInMem(filestr, NULL);
+			numobjfiles++;
+		}
+	}
+}
+
+void FreeObjectGFX()
+{
+	int i;
+
+	for (i = 0; i < numobjfiles; i++) {
+		MemFreeDbg(pObjCels[i]);
+	}
+	numobjfiles = 0;
+}
+
+BOOL RndLocOk(int xp, int yp)
+{
+	if (dMonster[xp][yp])
+		return FALSE;
+	if (dPlayer[xp][yp])
+		return FALSE;
+	if (dObject[xp][yp])
+		return FALSE;
+	if (dFlags[xp][yp] & BFLAG_POPULATED)
+		return FALSE;
+	if (nSolidTable[dPiece[xp][yp]])
+		return FALSE;
+	if (leveltype != DTYPE_CATHEDRAL || dPiece[xp][yp] <= 126 || dPiece[xp][yp] >= 144)
+		return TRUE;
+	return FALSE;
+}
+
+void InitRndLocObj(int min, int max, int objtype)
+{
+	int i, xp, yp, numobjs;
+
+	numobjs = random(139, max - min) + min;
+
+	for (i = 0; i < numobjs; i++) {
+		while (1) {
+			xp = random(139, 80) + 16;
+			yp = random(139, 80) + 16;
+			if (RndLocOk(xp - 1, yp - 1)
+			    && RndLocOk(xp, yp - 1)
+			    && RndLocOk(xp + 1, yp - 1)
+			    && RndLocOk(xp - 1, yp)
+			    && RndLocOk(xp, yp)
+			    && RndLocOk(xp + 1, yp)
+			    && RndLocOk(xp - 1, yp + 1)
+			    && RndLocOk(xp, yp + 1)
+			    && RndLocOk(xp + 1, yp + 1)) {
+				AddObject(objtype, xp, yp);
+				break;
+			}
+		}
+	}
+}
+
+void InitRndLocBigObj(int min, int max, int objtype)
+{
+	int i, xp, yp, numobjs;
+
+	numobjs = random(140, max - min) + min;
+	for (i = 0; i < numobjs; i++) {
+		while (1) {
+			xp = random(140, 80) + 16;
+			yp = random(140, 80) + 16;
+			if (RndLocOk(xp - 1, yp - 2)
+			    && RndLocOk(xp, yp - 2)
+			    && RndLocOk(xp + 1, yp - 2)
+			    && RndLocOk(xp - 1, yp - 1)
+			    && RndLocOk(xp, yp - 1)
+			    && RndLocOk(xp + 1, yp - 1)
+			    && RndLocOk(xp - 1, yp)
+			    && RndLocOk(xp, yp)
+			    && RndLocOk(xp + 1, yp)
+			    && RndLocOk(xp - 1, yp + 1)
+			    && RndLocOk(xp, yp + 1)
+			    && RndLocOk(xp + 1, yp + 1)) {
+				AddObject(objtype, xp, yp);
+				break;
+			}
+		}
+	}
+}
+
+void InitRndLocObj5x5(int min, int max, int objtype)
+{
+	BOOL exit;
+	int xp, yp, numobjs, i, k, m, n;
+
+	numobjs = min + random(139, max - min);
+	for (i = 0; i < numobjs; i++) {
+		k = 0;
+		for (;;) {
+			exit = TRUE;
+			xp = random(139, 80) + 16;
+			yp = random(139, 80) + 16;
+			for (n = -2; n <= 2; n++) {
+				for (m = -2; m <= 2; m++) {
+					if (!RndLocOk(xp + m, yp + n))
+						exit = FALSE;
+				}
+			}
+			if (exit)
+				break;
+			k++;
+			if (k > 20000)
+				return;
+		}
+		AddObject(objtype, xp, yp);
+	}
+}
+
+void ClrAllObjects()
+{
+	int i;
+
+	for (i = 0; i < MAXOBJECTS; i++) {
+		object[i]._ox = 0;
+		object[i]._oy = 0;
+		object[i]._oAnimData = 0;
+		object[i]._oAnimDelay = 0;
+		object[i]._oAnimCnt = 0;
+		object[i]._oAnimLen = 0;
+		object[i]._oAnimFrame = 0;
+		object[i]._oDelFlag = FALSE;
+		object[i]._oVar1 = 0;
+		object[i]._oVar2 = 0;
+		object[i]._oVar3 = 0;
+		object[i]._oVar4 = 0;
+	}
+	nobjects = 0;
+	for (i = 0; i < MAXOBJECTS; i++) {
+		objectavail[i] = i;
+		objectactive[i] = 0;
+	}
+	trapdir = 0;
+	trapid = 1;
+	leverid = 1;
+}
+
+void AddTortures()
+{
+	int ox, oy;
+
+	for (oy = 0; oy < MAXDUNY; oy++) {
+		for (ox = 0; ox < MAXDUNX; ox++) {
+			if (dPiece[ox][oy] == 367) {
+				AddObject(OBJ_TORTURE1, ox, oy + 1);
+				AddObject(OBJ_TORTURE3, ox + 2, oy - 1);
+				AddObject(OBJ_TORTURE2, ox, oy + 3);
+				AddObject(OBJ_TORTURE4, ox + 4, oy - 1);
+				AddObject(OBJ_TORTURE5, ox, oy + 5);
+				AddObject(OBJ_TNUDEM1, ox + 1, oy + 3);
+				AddObject(OBJ_TNUDEM2, ox + 4, oy + 5);
+				AddObject(OBJ_TNUDEM3, ox + 2, oy);
+				AddObject(OBJ_TNUDEM4, ox + 3, oy + 2);
+				AddObject(OBJ_TNUDEW1, ox + 2, oy + 4);
+				AddObject(OBJ_TNUDEW2, ox + 2, oy + 1);
+				AddObject(OBJ_TNUDEW3, ox + 4, oy + 2);
+			}
+		}
+	}
+}
+void AddCandles()
+{
+	int tx, ty;
+
+	tx = quests[QTYPE_PW]._qtx;
+	ty = quests[QTYPE_PW]._qty;
+	AddObject(OBJ_STORYCANDLE, tx - 2, ty + 1);
+	AddObject(OBJ_STORYCANDLE, tx + 3, ty + 1);
+	AddObject(OBJ_STORYCANDLE, tx - 1, ty + 2);
+	AddObject(OBJ_STORYCANDLE, tx + 2, ty + 2);
+}
+
+void AddBookLever(int lx1, int ly1, int lx2, int ly2, int x1, int y1, int x2, int y2, int msg)
+{
+	BOOL exit;
+	int xp, yp, ob, k, m, n;
+
+	k = 0;
+	for (;;) {
+		exit = TRUE;
+		xp = random(139, 80) + 16;
+		yp = random(139, 80) + 16;
+		for (n = -2; n <= 2; n++) {
+			for (m = -2; m <= 2; m++) {
+				if (!RndLocOk(xp + m, yp + n))
+					exit = FALSE;
+			}
+		}
+		if (exit)
+			break;
+		k++;
+		if (k > 20000)
+			return;
+	}
+
+	if (QuestStatus(QTYPE_BLIND))
+		AddObject(OBJ_BLINDBOOK, xp, yp);
+	if (QuestStatus(QTYPE_WARLRD))
+		AddObject(OBJ_STEELTOME, xp, yp);
+	if (QuestStatus(QTYPE_BLOOD)) {
+		xp = 2 * setpc_x + 25;
+		yp = 2 * setpc_y + 40;
+		AddObject(OBJ_BLOODBOOK, xp, yp);
+	}
+	ob = dObject[xp][yp] - 1;
+	SetObjMapRange(ob, x1, y1, x2, y2, leverid);
+	SetBookMsg(ob, msg);
+	leverid++;
+	object[ob]._oVar6 = object[ob]._oAnimFrame + 1;
+}
+
+void InitRndBarrels()
+{
+	int numobjs; // number of groups of barrels to generate
+	int xp, yp;
+	_object_id o;
+	BOOL found;
+	int p; // regulates chance to stop placing barrels in current group
+	int dir;
+	int t; // number of tries of placing next barrel in current group
+	int c; // number of barrels in current group
+	int i;
+
+	numobjs = random(143, 5) + 3;
+	for (i = 0; i < numobjs; i++) {
+		do {
+			xp = random(143, 80) + 16;
+			yp = random(143, 80) + 16;
+		} while (!RndLocOk(xp, yp));
+		o = (random(143, 4) != 0) ? OBJ_BARREL : OBJ_BARRELEX;
+		AddObject(o, xp, yp);
+		found = TRUE;
+		p = 0;
+		c = 1;
+		while (random(143, p) == 0 && found) {
+			t = 0;
+			found = FALSE;
+			while (TRUE) {
+				if (t >= 3)
+					break;
+				dir = random(143, 8);
+				xp += bxadd[dir];
+				yp += byadd[dir];
+				found = RndLocOk(xp, yp);
+				t++;
+				if (found)
+					break;
+			}
+			if (found) {
+				o = (random(143, 5) != 0) ? OBJ_BARREL : OBJ_BARRELEX;
+				AddObject(o, xp, yp);
+				c++;
+			}
+			p = c >> 1;
+		}
+	}
+}
+
+void AddL1Objs(int x1, int y1, int x2, int y2)
+{
+	int i, j, pn;
+
+	for (j = y1; j < y2; j++) {
+		for (i = x1; i < x2; i++) {
+			pn = dPiece[i][j];
+			if (pn == 270)
+				AddObject(OBJ_L1LIGHT, i, j);
+			if (pn == 44 || pn == 51 || pn == 214)
+				AddObject(OBJ_L1LDOOR, i, j);
+			if (pn == 46 || pn == 56)
+				AddObject(OBJ_L1RDOOR, i, j);
+		}
+	}
+}
+
+void AddL2Objs(int x1, int y1, int x2, int y2)
+{
+	int i, j, pn;
+
+	for (j = y1; j < y2; j++) {
+		for (i = x1; i < x2; i++) {
+			pn = dPiece[i][j];
+			if (pn == 13 || pn == 541)
+				AddObject(OBJ_L2LDOOR, i, j);
+			if (pn == 17 || pn == 542)
+				AddObject(OBJ_L2RDOOR, i, j);
+		}
+	}
+}
+
+void AddL3Objs(int x1, int y1, int x2, int y2)
+{
+	int i, j, pn;
+
+	for (j = y1; j < y2; j++) {
+		for (i = x1; i < x2; i++) {
+			pn = dPiece[i][j];
+			if (pn == 531)
+				AddObject(OBJ_L3LDOOR, i, j);
+			if (pn == 534)
+				AddObject(OBJ_L3RDOOR, i, j);
+		}
+	}
+}
+
+BOOL WallTrapLocOk(int xp, int yp)
+{
+	if (dFlags[xp][yp] & BFLAG_POPULATED)
+		return FALSE;
+	return TRUE;
+}
+
+void AddL2Torches()
+{
+	int i, j, pn;
+
+	for (j = 0; j < MAXDUNY; j++) {
+		for (i = 0; i < MAXDUNX; i++) {
+			if (!WallTrapLocOk(i, j))
+				continue;
+
+			pn = dPiece[i][j];
+			if (pn == 1 && random(145, 3) == 0)
+				AddObject(OBJ_TORCHL2, i, j);
+
+			if (pn == 5 && random(145, 3) == 0)
+				AddObject(OBJ_TORCHR2, i, j);
+
+			if (pn == 37 && random(145, 10) == 0 && dObject[i - 1][j] == 0)
+				AddObject(OBJ_TORCHL, i - 1, j);
+
+			if (pn == 41 && random(145, 10) == 0 && dObject[i][j - 1] == 0)
+				AddObject(OBJ_TORCHR, i, j - 1);
+		}
+	}
+}
+
+BOOL TorchLocOK(int xp, int yp)
+{
+	if (dFlags[xp][yp] & BFLAG_POPULATED)
+		return FALSE;
+
+	return nTrapTable[dPiece[xp][yp]] != FALSE;
+}
+
+void AddObjTraps()
+{
+	char oi_trap, oi;
+	int i, j;
+	int xp, yp;
+	int rndv;
+
+	if (currlevel == 1)
+		rndv = 10;
+	if (currlevel >= 2)
+		rndv = 15;
+	if (currlevel >= 5)
+		rndv = 20;
+	if (currlevel >= 7)
+		rndv = 25;
+	for (j = 0; j < MAXDUNY; j++) {
+		for (i = 0; i < MAXDUNX; i++) {
+			if (dObject[i][j] <= 0 || random(144, 100) >= rndv)
+				continue;
+
+			oi = dObject[i][j] - 1;
+			if (!AllObjects[object[oi]._otype].oTrapFlag)
+				continue;
+
+			if (random(144, 2) == 0) {
+				xp = i - 1;
+				while (!nSolidTable[dPiece[xp][j]])
+					xp--;
+
+				if (!TorchLocOK(xp, j) || i - xp <= 1)
+					continue;
+
+				AddObject(OBJ_TRAPL, xp, j);
+				oi_trap = dObject[xp][j] - 1;
+				object[oi_trap]._oVar1 = i;
+				object[oi_trap]._oVar2 = j;
+				object[oi]._oTrapFlag = TRUE;
+			} else {
+				yp = j - 1;
+				while (!nSolidTable[dPiece[i][yp]])
+					yp--;
+
+				if (!TorchLocOK(i, yp) || j - yp <= 1)
+					continue;
+
+				AddObject(OBJ_TRAPR, i, yp);
+				oi_trap = dObject[i][yp] - 1;
+				object[oi_trap]._oVar1 = i;
+				object[oi_trap]._oVar2 = j;
+				object[oi]._oTrapFlag = TRUE;
+			}
+		}
+	}
+}
+
+void AddChestTraps()
+{
+	int i, j;
+	char oi;
+
+	for (j = 0; j < MAXDUNY; j++) {
+		for (i = 0; i < MAXDUNX; i++) {
+			if (dObject[i][j] > 0) {
+				oi = dObject[i][j] - 1;
+				if (object[oi]._otype >= OBJ_CHEST1 && object[oi]._otype <= OBJ_CHEST3 && !object[oi]._oTrapFlag && random(0, 100) < 10) {
+					object[oi]._otype += OBJ_BOOKCASER;
+					object[oi]._oTrapFlag = TRUE;
+					if (leveltype == DTYPE_CATACOMBS) {
+						object[oi]._oVar4 = random(0, 2);
+					} else {
+						object[oi]._oVar4 = random(0, 3);
+					}
+				}
+			}
+		}
+	}
+}
+
+void LoadMapObjects(BYTE *pMap, int startx, int starty, int x1, int y1, int w, int h, int leveridx)
+{
+	int rw, rh, i, j, oi;
+	BYTE *lm;
+	long mapoff;
+
+	InitObjFlag = TRUE;
+
+	lm = pMap + 2;
+	rw = pMap[0];
+	rh = *lm;
+	mapoff = (rw * rh + 1) * 2;
+	rw <<= 1;
+	rh <<= 1;
+	mapoff += rw * 2 * rh * 2;
+	lm += mapoff;
+
+	for (j = 0; j < rh; j++) {
+		for (i = 0; i < rw; i++) {
+			if (*lm) {
+				AddObject(ObjTypeConv[*lm], startx + 16 + i, starty + 16 + j);
+				oi = ObjIndex(startx + 16 + i, starty + 16 + j);
+				SetObjMapRange(oi, x1, y1, x1 + w, y1 + h, leveridx);
+			}
+			lm += 2;
+		}
+	}
+	InitObjFlag = FALSE;
+}
+
+void LoadMapObjs(BYTE *pMap, int startx, int starty)
+{
+	int rw, rh;
+	int i, j;
+	BYTE *lm;
+	long mapoff;
+
+	InitObjFlag = TRUE;
+	lm = pMap;
+	rw = *lm;
+	lm += 2;
+	rh = *lm;
+	mapoff = (rw * rh + 1) * 2;
+	rw <<= 1;
+	rh <<= 1;
+	mapoff += 2 * rw * rh * 2;
+	lm += mapoff;
+
+	for (j = 0; j < rh; j++) {
+		for (i = 0; i < rw; i++) {
+			if (*lm) {
+				AddObject(ObjTypeConv[*lm], startx + 16 + i, starty + 16 + j);
+			}
+			lm += 2;
+		}
+	}
+	InitObjFlag = FALSE;
+}
+
+void AddDiabObjs()
+{
+	BYTE *lpSetPiece;
+
+	lpSetPiece = LoadFileInMem("Levels\\L4Data\\diab1.DUN", NULL);
+	LoadMapObjects(lpSetPiece, 2 * diabquad1x, 2 * diabquad1y, diabquad2x, diabquad2y, 11, 12, 1);
+	mem_free_dbg(lpSetPiece);
+	lpSetPiece = LoadFileInMem("Levels\\L4Data\\diab2a.DUN", NULL);
+	LoadMapObjects(lpSetPiece, 2 * diabquad2x, 2 * diabquad2y, diabquad3x, diabquad3y, 11, 11, 2);
+	mem_free_dbg(lpSetPiece);
+	lpSetPiece = LoadFileInMem("Levels\\L4Data\\diab3a.DUN", NULL);
+	LoadMapObjects(lpSetPiece, 2 * diabquad3x, 2 * diabquad3y, diabquad4x, diabquad4y, 9, 9, 3);
+	mem_free_dbg(lpSetPiece);
+}
+
+void AddStoryBooks()
+{
+	int xp, yp, xx, yy;
+	int cnt;
+	BOOL done;
+
+	cnt = 0;
+	while (TRUE) {
+		done = TRUE;
+		xp = random(139, 80) + 16;
+		yp = random(139, 80) + 16;
+		for (yy = -2; yy <= 2; yy++) {
+			for (xx = -3; xx <= 3; xx++) {
+				if (!RndLocOk(xx + xp, yy + yp))
+					done = FALSE;
+			}
+		}
+		if (done)
+			break;
+		cnt++;
+		if (cnt > 20000)
+			return;
+	}
+	AddObject(OBJ_STORYBOOK, xp, yp);
+	AddObject(OBJ_STORYCANDLE, xp - 2, yp + 1);
+	AddObject(OBJ_STORYCANDLE, xp - 2, yp);
+	AddObject(OBJ_STORYCANDLE, xp - 1, yp - 1);
+	AddObject(OBJ_STORYCANDLE, xp + 1, yp - 1);
+	AddObject(OBJ_STORYCANDLE, xp + 2, yp);
+	AddObject(OBJ_STORYCANDLE, xp + 2, yp + 1);
+}
+
+void AddHookedBodies(int freq)
+{
+	int i, j, ii, jj;
+
+	for (j = 0; j < 40; j++) {
+		jj = 16 + j * 2;
+		for (i = 0; i < 40; i++) {
+			ii = 16 + i * 2;
+			if (dungeon[i][j] != 1 && dungeon[i][j] != 2)
+				continue;
+			if (random(0, freq) != 0)
+				continue;
+			if (!SkipThemeRoom(i, j))
+				continue;
+			if (dungeon[i][j] == 1 && dungeon[i + 1][j] == 6) {
+				switch (random(0, 3)) {
+				case 0:
+					AddObject(OBJ_TORTURE1, ii + 1, jj);
+					break;
+				case 1:
+					AddObject(OBJ_TORTURE2, ii + 1, jj);
+					break;
+				case 2:
+					AddObject(OBJ_TORTURE5, ii + 1, jj);
+					break;
+				}
+				continue;
+			}
+			if (dungeon[i][j] == 2 && dungeon[i][j + 1] == 6) {
+				switch (random(0, 2)) {
+				case 0:
+					AddObject(OBJ_TORTURE3, ii, jj);
+					break;
+				case 1:
+					AddObject(OBJ_TORTURE4, ii, jj);
+					break;
+				}
+			}
+		}
+	}
+}
+
+void AddL4Goodies()
+{
+	AddHookedBodies(6);
+	InitRndLocObj(2, 6, OBJ_TNUDEM1);
+	InitRndLocObj(2, 6, OBJ_TNUDEM2);
+	InitRndLocObj(2, 6, OBJ_TNUDEM3);
+	InitRndLocObj(2, 6, OBJ_TNUDEM4);
+	InitRndLocObj(2, 6, OBJ_TNUDEW1);
+	InitRndLocObj(2, 6, OBJ_TNUDEW2);
+	InitRndLocObj(2, 6, OBJ_TNUDEW3);
+	InitRndLocObj(2, 6, OBJ_DECAP);
+	InitRndLocObj(1, 3, OBJ_CAULDRON);
+}
+
+void AddLazStand()
+{
+	int xp, yp, xx, yy;
+	int cnt;
+	BOOL found;
+
+	cnt = 0;
+	while (TRUE) {
+		found = 1;
+		xp = random(139, 80) + 16;
+		yp = random(139, 80) + 16;
+		for (yy = -3; yy <= 3; yy++) {
+			for (xx = -2; xx <= 3; xx++) {
+				if (!RndLocOk(xp + xx, yp + yy))
+					found = FALSE;
+			}
+		}
+		if (found)
+			break;
+
+		cnt++;
+		if (cnt > 10000) {
+			InitRndLocObj(1, 1, OBJ_LAZSTAND);
+			return;
+		}
+	}
+	AddObject(OBJ_LAZSTAND, xp, yp);
+	AddObject(OBJ_TNUDEM2, xp, yp + 2);
+	AddObject(OBJ_STORYCANDLE, xp + 1, yp + 2);
+	AddObject(OBJ_TNUDEM3, xp + 2, yp + 2);
+	AddObject(OBJ_TNUDEW1, xp, yp - 2);
+	AddObject(OBJ_STORYCANDLE, xp + 1, yp - 2);
+	AddObject(OBJ_TNUDEW2, xp + 2, yp - 2);
+	AddObject(OBJ_STORYCANDLE, xp - 1, yp - 1);
+	AddObject(OBJ_TNUDEW3, xp - 1, yp);
+	AddObject(OBJ_STORYCANDLE, xp - 1, yp + 1);
+}
+
+void InitObjects()
+{
+	int sp_id;
+	BYTE *mem;
+
+	ClrAllObjects();
+	if (currlevel == 16) {
+		AddDiabObjs();
+	} else {
+		InitObjFlag = TRUE;
+		GetRndSeed();
+		if (currlevel == 9 && gbMaxPlayers == 1)
+			AddSlainHero();
+		if (currlevel == quests[QTYPE_BLKM]._qlevel && quests[QTYPE_BLKM]._qactive == 1)
+			AddMushPatch();
+		if (currlevel == 4)
+			AddStoryBooks();
+		if (currlevel == 8)
+			AddStoryBooks();
+		if (currlevel == 12)
+			AddStoryBooks();
+		if (leveltype == DTYPE_CATHEDRAL) {
+			if (QuestStatus(QTYPE_BUTCH))
+				AddTortures();
+			if (QuestStatus(QTYPE_PW))
+				AddCandles();
+			if (QuestStatus(QTYPE_BOL))
+				AddObject(OBJ_SIGNCHEST, 2 * setpc_x + 26, 2 * setpc_y + 19);
+			InitRndLocBigObj(10, 15, OBJ_SARC);
+			AddL1Objs(0, 0, MAXDUNX, MAXDUNY);
+			InitRndBarrels();
+		}
+		if (leveltype == DTYPE_CATACOMBS) {
+			if (QuestStatus(QTYPE_INFRA))
+				InitRndLocObj5x5(1, 1, OBJ_STAND);
+			if (QuestStatus(QTYPE_BONE))
+				InitRndLocObj5x5(1, 1, OBJ_BOOK2R);
+			AddL2Objs(0, 0, MAXDUNX, MAXDUNY);
+			AddL2Torches();
+			if (QuestStatus(QTYPE_BLIND)) {
+				if (plr[myplr]._pClass == PC_WARRIOR) {
+					sp_id = QUEST_BLINDING;
+				} else if (plr[myplr]._pClass == PC_ROGUE) {
+					sp_id = QUEST_RBLINDING;
+				} else if (plr[myplr]._pClass == PC_SORCERER) {
+					sp_id = QUEST_MBLINDING;
+				}
+				quests[QTYPE_BLIND]._qmsg = sp_id;
+				AddBookLever(0, 0, MAXDUNX, MAXDUNY, setpc_x, setpc_y, setpc_w + setpc_x + 1, setpc_h + setpc_y + 1, sp_id);
+				mem = LoadFileInMem("Levels\\L2Data\\Blind2.DUN", NULL);
+				LoadMapObjs(mem, 2 * setpc_x, 2 * setpc_y);
+				mem_free_dbg(mem);
+			}
+			if (QuestStatus(QTYPE_BLOOD)) {
+				if (plr[myplr]._pClass == PC_WARRIOR) {
+					sp_id = QUEST_BLOODY;
+				} else if (plr[myplr]._pClass == PC_ROGUE) {
+					sp_id = QUEST_RBLOODY;
+				} else if (plr[myplr]._pClass == PC_SORCERER) {
+					sp_id = QUEST_MBLOODY;
+				}
+				quests[QTYPE_BLOOD]._qmsg = sp_id;
+				AddBookLever(0, 0, MAXDUNX, MAXDUNY, setpc_x, setpc_y + 3, setpc_x + 2, setpc_y + 7, sp_id);
+				AddObject(OBJ_PEDISTAL, 2 * setpc_x + 25, 2 * setpc_y + 32);
+			}
+			InitRndBarrels();
+		}
+		if (leveltype == DTYPE_CAVES) {
+			AddL3Objs(0, 0, MAXDUNX, MAXDUNY);
+			InitRndBarrels();
+		}
+		if (leveltype == DTYPE_HELL) {
+			if (QuestStatus(QTYPE_WARLRD)) {
+				if (plr[myplr]._pClass == PC_WARRIOR) {
+					sp_id = QUEST_BLOODWAR;
+				} else if (plr[myplr]._pClass == PC_ROGUE) {
+					sp_id = QUEST_RBLOODWAR;
+				} else if (plr[myplr]._pClass == PC_SORCERER) {
+					sp_id = QUEST_MBLOODWAR;
+				}
+				quests[QTYPE_WARLRD]._qmsg = sp_id;
+				AddBookLever(0, 0, MAXDUNX, MAXDUNY, setpc_x, setpc_y, setpc_x + setpc_w, setpc_y + setpc_h, sp_id);
+				mem = LoadFileInMem("Levels\\L4Data\\Warlord.DUN", NULL);
+				LoadMapObjs(mem, 2 * setpc_x, 2 * setpc_y);
+				mem_free_dbg(mem);
+			}
+			if (QuestStatus(QTYPE_VB) && gbMaxPlayers == 1)
+				AddLazStand();
+			InitRndBarrels();
+			AddL4Goodies();
+		}
+		InitRndLocObj(5, 10, 5);
+		InitRndLocObj(3, 6, 6);
+		InitRndLocObj(1, 5, 7);
+		if (leveltype != DTYPE_HELL)
+			AddObjTraps();
+		if (leveltype > 1)
+			AddChestTraps();
+		InitObjFlag = FALSE;
+	}
+}
+
+void SetMapObjects(BYTE *pMap, int startx, int starty)
+{
+	int rw, rh;
+	int i, j;
+	BYTE *lm, *h;
+	long mapoff;
+	int fileload[56];
+	char filestr[32];
+
+	ClrAllObjects();
+	for (i = 0; i < 56; i++)
+		fileload[i] = 0;
+	InitObjFlag = TRUE;
+
+	for (i = 0; AllObjects[i].oload != -1; i++) {
+		if (AllObjects[i].oload == 1 && leveltype == AllObjects[i].olvltype)
+			fileload[AllObjects[i].ofindex] = 1;
+	}
+
+	lm = pMap;
+	rw = *lm;
+	lm += 2;
+	rh = *lm;
+	mapoff = (rw * rh + 1) * 2;
+	rw <<= 1;
+	rh <<= 1;
+	mapoff += 2 * rw * rh * 2;
+	lm += mapoff;
+	h = lm;
+
+	for (j = 0; j < rh; j++) {
+		for (i = 0; i < rw; i++) {
+			if (*lm) {
+				fileload[AllObjects[ObjTypeConv[*lm]].ofindex] = 1;
+			}
+			lm += 2;
+		}
+	}
+
+	for (i = 0; i < 56; i++) {
+		if (!fileload[i])
+			continue;
+
+		ObjFileList[numobjfiles] = i;
+		sprintf(filestr, "Objects\\%s.CEL", ObjMasterLoadList[i]);
+		pObjCels[numobjfiles] = LoadFileInMem(filestr, NULL);
+		numobjfiles++;
+	}
+
+	lm = h;
+	for (j = 0; j < rh; j++) {
+		for (i = 0; i < rw; i++) {
+			if (*lm)
+				AddObject(ObjTypeConv[*lm], startx + 16 + i, starty + 16 + j);
+			lm += 2;
+		}
+	}
+	InitObjFlag = FALSE;
+}
+
+void DeleteObject_(int oi, int i)
+{
+	int ox, oy;
+
+	ox = object[oi]._ox;
+	oy = object[oi]._oy;
+	dObject[ox][oy] = 0;
+	objectavail[-nobjects + MAXOBJECTS] = oi;
+	nobjects--;
+	if (nobjects > 0 && i != nobjects)
+		objectactive[i] = objectactive[nobjects];
+}
+
+void SetupObject(int i, int x, int y, int ot)
+{
+	int ofi;
+	int j;
+
+	object[i]._otype = ot;
+	ofi = AllObjects[ot].ofindex;
+	object[i]._ox = x;
+	object[i]._oy = y;
+	j = 0;
+	while (ObjFileList[j] != ofi) {
+		j++;
+	}
+	object[i]._oAnimData = pObjCels[j];
+	object[i]._oAnimFlag = AllObjects[ot].oAnimFlag;
+	if (AllObjects[ot].oAnimFlag) {
+		object[i]._oAnimDelay = AllObjects[ot].oAnimDelay;
+		object[i]._oAnimCnt = random(146, AllObjects[ot].oAnimDelay);
+		object[i]._oAnimLen = AllObjects[ot].oAnimLen;
+		object[i]._oAnimFrame = random(146, AllObjects[ot].oAnimLen - 1) + 1;
+	} else {
+		object[i]._oAnimDelay = 1000;
+		object[i]._oAnimLen = AllObjects[ot].oAnimLen;
+		object[i]._oAnimFrame = AllObjects[ot].oAnimDelay;
+		object[i]._oAnimCnt = 0;
+	}
+	object[i]._oAnimWidth = AllObjects[ot].oAnimWidth;
+	object[i]._oSolidFlag = AllObjects[ot].oSolidFlag;
+	object[i]._oMissFlag = AllObjects[ot].oMissFlag;
+	object[i]._oLight = AllObjects[ot].oLightFlag;
+	object[i]._oBreak = AllObjects[ot].oBreak;
+	object[i]._oDelFlag = FALSE;
+	object[i]._oSelFlag = AllObjects[ot].oSelFlag;
+	object[i]._oPreFlag = FALSE;
+	object[i]._oTrapFlag = FALSE;
+	object[i]._oDoorFlag = FALSE;
+}
+
+void SetObjMapRange(int i, int x1, int y1, int x2, int y2, int v)
+{
+	object[i]._oVar1 = x1;
+	object[i]._oVar2 = y1;
+	object[i]._oVar3 = x2;
+	object[i]._oVar4 = y2;
+	object[i]._oVar8 = v;
+}
+
+void SetBookMsg(int i, int msg)
+{
+	object[i]._oVar7 = msg;
+}
+
+void AddL1Door(int i, int x, int y, int ot)
+{
+	int p1, p2;
+
+	object[i]._oDoorFlag = TRUE;
+	if (ot == 1) {
+		p1 = dPiece[x][y];
+		p2 = dPiece[x][y - 1];
+	} else {
+		p1 = dPiece[x][y];
+		p2 = dPiece[x - 1][y];
+	}
+	object[i]._oVar1 = p1;
+	object[i]._oVar2 = p2;
+	object[i]._oVar4 = 0;
+}
+
+void AddSCambBook(int i)
+{
+	object[i]._oVar1 = setpc_x;
+	object[i]._oVar2 = setpc_y;
+	object[i]._oVar3 = setpc_w + setpc_x + 1;
+	object[i]._oVar4 = setpc_h + setpc_y + 1;
+	object[i]._oVar6 = object[i]._oAnimFrame + 1;
+}
+
+void AddChest(int i, int t)
+{
+	if (!random(147, 2))
+		object[i]._oAnimFrame += 3;
+	object[i]._oRndSeed = GetRndSeed();
+	switch (t) {
+	case OBJ_CHEST1:
+	case OBJ_TCHEST1:
+		if (setlevel) {
+			object[i]._oVar1 = 1;
+			break;
+		}
+		object[i]._oVar1 = random(147, 2);
+		break;
+	case OBJ_TCHEST2:
+	case OBJ_CHEST2:
+		if (setlevel) {
+			object[i]._oVar1 = 2;
+			break;
+		}
+		object[i]._oVar1 = random(147, 3);
+		break;
+	case OBJ_TCHEST3:
+	case OBJ_CHEST3:
+		if (setlevel) {
+			object[i]._oVar1 = 3;
+			break;
+		}
+		object[i]._oVar1 = random(147, 4);
+		break;
+	}
+	object[i]._oVar2 = random(147, 8);
+}
+
+void AddL2Door(int i, int x, int y, int ot)
+{
+	object[i]._oDoorFlag = TRUE;
+	if (ot == OBJ_L2LDOOR)
+		ObjSetMicro(x, y, 538);
+	else
+		ObjSetMicro(x, y, 540);
+	object[i]._oVar4 = 0;
+}
+
+void AddL3Door(int i, int x, int y, int ot)
+{
+	object[i]._oDoorFlag = TRUE;
+	if (ot == OBJ_L3LDOOR)
+		ObjSetMicro(x, y, 531);
+	else
+		ObjSetMicro(x, y, 534);
+	object[i]._oVar4 = 0;
+}
+
+void AddSarc(int i)
+{
+	dObject[object[i]._ox][object[i]._oy - 1] = -(i + 1);
+	object[i]._oVar1 = random(153, 10);
+	object[i]._oRndSeed = GetRndSeed();
+	if (object[i]._oVar1 >= 8)
+		object[i]._oVar2 = PreSpawnSkeleton();
+}
+
+void AddFlameTrap(int i)
+{
+	object[i]._oVar1 = trapid;
+	object[i]._oVar2 = 0;
+	object[i]._oVar3 = trapdir;
+	object[i]._oVar4 = 0;
+}
+
+void AddFlameLvr(int i)
+{
+	object[i]._oVar1 = trapid;
+	object[i]._oVar2 = 49;
+}
+
+void AddTrap(int i, int ot)
+{
+	int mt;
+
+	mt = currlevel / 3 + 1;
+	mt = random(148, mt);
+	if (mt == 0)
+		object[i]._oVar3 = 0; // arrow
+	if (mt == 1)
+		object[i]._oVar3 = 1; // firebolt
+	if (mt == 2)
+		object[i]._oVar3 = 7; // lightning
+	object[i]._oVar4 = 0;
+}
+
+void AddObjLight(int i, int r)
+{
+	if (InitObjFlag) {
+		DoLighting(object[i]._ox, object[i]._oy, r, -1);
+		object[i]._oVar1 = -1;
+	} else {
+		object[i]._oVar1 = 0;
+	}
+}
+
+void AddBarrel(int i, int t)
+{
+	object[i]._oVar1 = 0;
+	object[i]._oRndSeed = GetRndSeed();
+	object[i]._oVar2 = random(149, 10);
+	object[i]._oVar3 = random(149, 3);
+
+	if (object[i]._oVar2 >= 8)
+		object[i]._oVar4 = PreSpawnSkeleton();
+}
+
+void AddShrine(int i)
+{
+	int val, j, slist[26];
+
+	object[i]._oPreFlag = TRUE;
+	for (j = 0; j < 26; j++) {
+		if (currlevel < shrinemin[j] || currlevel > shrinemax[j]) {
+			slist[j] = 0;
+		} else {
+			slist[j] = 1;
+		}
+		if (gbMaxPlayers != 1) {
+			if (shrineavail[j] == 1) {
+				slist[j] = 0;
+			}
+		} else {
+			if (shrineavail[j] == 2) {
+				slist[j] = 0;
+			}
+		}
+	}
+	while (1) {
+		val = random(150, 26);
+		if (slist[val]) {
+			break;
+		}
+	}
+
+	object[i]._oVar1 = val;
+	if (random(150, 2)) {
+		object[i]._oAnimFrame = 12;
+		object[i]._oAnimLen = 22;
+	}
+}
+
+void AddBookcase(int i)
+{
+	object[i]._oRndSeed = GetRndSeed();
+	object[i]._oPreFlag = TRUE;
+}
+
+void AddBookstand(int i)
+{
+	object[i]._oRndSeed = GetRndSeed();
+}
+
+void AddBloodFtn(int i)
+{
+	object[i]._oRndSeed = GetRndSeed();
+}
+
+void AddPurifyingFountain(int i)
+{
+	int ox, oy;
+
+	ox = object[i]._ox;
+	oy = object[i]._oy;
+	dObject[ox][oy - 1] = -1 - i;
+	dObject[ox - 1][oy] = -1 - i;
+	dObject[ox - 1][oy - 1] = -1 - i;
+	object[i]._oRndSeed = GetRndSeed();
+}
+
+void AddArmorStand(int i)
+{
+	if (!armorFlag) {
+		object[i]._oSelFlag = 0;
+		object[i]._oAnimFlag = 2;
+	}
+
+	object[i]._oRndSeed = GetRndSeed();
+}
+
+void AddGoatShrine(int i)
+{
+	object[i]._oRndSeed = GetRndSeed();
+}
+
+void AddCauldron(int i)
+{
+	object[i]._oRndSeed = GetRndSeed();
+}
+
+void AddMurkyFountain(int i)
+{
+	int ox, oy;
+
+	ox = object[i]._ox;
+	oy = object[i]._oy;
+	dObject[ox][oy - 1] = -1 - i;
+	dObject[ox - 1][oy] = -1 - i;
+	dObject[ox - 1][oy - 1] = -1 - i;
+	object[i]._oRndSeed = GetRndSeed();
+}
+
+void AddTearFountain(int i)
+{
+	object[i]._oRndSeed = GetRndSeed();
+}
+
+void AddDecap(int i)
+{
+	object[i]._oRndSeed = GetRndSeed();
+	object[i]._oAnimFrame = random(151, 8) + 1;
+	object[i]._oPreFlag = TRUE;
+}
+
+void AddVilebook(int i)
+{
+	if (setlevel && setlvlnum == SL_VILEBETRAYER) {
+		object[i]._oAnimFrame = 4;
+	}
+}
+
+void AddMagicCircle(int i)
+{
+	object[i]._oRndSeed = GetRndSeed();
+	object[i]._oPreFlag = TRUE;
+	object[i]._oVar5 = 1;
+	object[i]._oVar6 = 0;
+}
+
+void AddBrnCross(int i)
+{
+	object[i]._oRndSeed = GetRndSeed();
+}
+
+void AddPedistal(int i)
+{
+	object[i]._oVar1 = setpc_x;
+	object[i]._oVar2 = setpc_y;
+	object[i]._oVar3 = setpc_x + setpc_w;
+	object[i]._oVar4 = setpc_y + setpc_h;
+}
+
+void AddStoryBook(int i)
+{
+	int bookframe;
+
+	SetRndSeed(glSeedTbl[16]);
+	bookframe = random(0, 3);
+
+	object[i]._oVar1 = bookframe;
+	if (currlevel == 4)
+		object[i]._oVar2 = StoryText[bookframe][0];
+	if (currlevel == 8)
+		object[i]._oVar2 = StoryText[bookframe][1];
+	if (currlevel == 12)
+		object[i]._oVar2 = StoryText[bookframe][2];
+	object[i]._oVar3 = (currlevel >> 2) + 3 * bookframe - 1;
+	object[i]._oAnimFrame = 5 - 2 * bookframe;
+	object[i]._oVar4 = object[i]._oAnimFrame + 1;
+}
+
+void AddWeaponRack(int i)
+{
+	if (!weaponFlag) {
+		object[i]._oSelFlag = 0;
+		object[i]._oAnimFlag = 2;
+	}
+	object[i]._oRndSeed = GetRndSeed();
+}
+
+void AddTorturedBody(int i)
+{
+	object[i]._oRndSeed = GetRndSeed();
+	object[i]._oAnimFrame = random(0, 4) + 1;
+	object[i]._oPreFlag = TRUE;
+}
+
+void GetRndObjLoc(int randarea, int *xx, int *yy)
+{
+	BOOL failed;
+	int i, j, tries;
+
+	if (randarea == 0)
+		return;
+
+	tries = 0;
+	while (1) {
+		tries++;
+		if (tries > 1000 && randarea > 1)
+			randarea--;
+		*xx = random(0, MAXDUNX);
+		*yy = random(0, MAXDUNY);
+		failed = FALSE;
+		for (i = 0; i < randarea && !failed; i++) {
+			for (j = 0; j < randarea && !failed; j++) {
+				failed = !RndLocOk(i + *xx, j + *yy);
+			}
+		}
+		if (!failed)
+			break;
+	}
+}
+
+void AddMushPatch()
+{
+	int i;
+	int y, x;
+
+	if (nobjects < MAXOBJECTS) {
+		i = objectavail[0];
+		GetRndObjLoc(5, &x, &y);
+		dObject[x + 1][y + 1] = -1 - i;
+		dObject[x + 2][y + 1] = -1 - i;
+		dObject[x + 1][y + 2] = -1 - i;
+		AddObject(OBJ_MUSHPATCH, x + 2, y + 2);
+	}
+}
+
+void AddSlainHero()
+{
+	int x, y;
+
+	GetRndObjLoc(5, &x, &y);
+	AddObject(OBJ_SLAINHERO, x + 2, y + 2);
+}
+
+void AddObject(int ot, int ox, int oy)
+{
+	int oi;
+
+	if (nobjects >= MAXOBJECTS)
+		return;
+
+	oi = objectavail[0];
+	objectavail[0] = objectavail[126 - nobjects];
+	objectactive[nobjects] = oi;
+	dObject[ox][oy] = oi + 1;
+	SetupObject(oi, ox, oy, ot);
+	switch (ot) {
+	case OBJ_STORYCANDLE:
+		AddObjLight(oi, 3);
+		break;
+	case OBJ_TORCHL:
+	case OBJ_TORCHR:
+	case OBJ_TORCHL2:
+	case OBJ_TORCHR2:
+		AddObjLight(oi, 8);
+		break;
+	case OBJ_L1LDOOR:
+	case OBJ_L1RDOOR:
+		AddL1Door(oi, ox, oy, ot);
+		break;
+	case OBJ_L2LDOOR:
+	case OBJ_L2RDOOR:
+		AddL2Door(oi, ox, oy, ot);
+		break;
+	case OBJ_L3LDOOR:
+	case OBJ_L3RDOOR:
+		AddL3Door(oi, ox, oy, ot);
+		break;
+	case OBJ_BOOK2R:
+		AddSCambBook(oi);
+		break;
+	case OBJ_CHEST1:
+	case OBJ_CHEST2:
+	case OBJ_CHEST3:
+	case OBJ_TCHEST1:
+	case OBJ_TCHEST2:
+	case OBJ_TCHEST3:
+		AddChest(oi, ot);
+		break;
+	case OBJ_SARC:
+		AddSarc(oi);
+		break;
+	case OBJ_FLAMEHOLE:
+		AddFlameTrap(oi);
+		break;
+	case OBJ_FLAMELVR:
+		AddFlameLvr(oi);
+		break;
+	case OBJ_WATER:
+		object[oi]._oAnimFrame = 1;
+		break;
+	case OBJ_TRAPL:
+	case OBJ_TRAPR:
+		AddTrap(oi, ot);
+		break;
+	case OBJ_BARREL:
+	case OBJ_BARRELEX:
+		AddBarrel(oi, ot);
+		break;
+	case OBJ_SHRINEL:
+	case OBJ_SHRINER:
+		AddShrine(oi);
+		break;
+	case OBJ_BOOKCASEL:
+	case OBJ_BOOKCASER:
+		AddBookcase(oi);
+		break;
+	case OBJ_SKELBOOK:
+	case OBJ_BOOKSTAND:
+		AddBookstand(oi);
+		break;
+	case OBJ_BLOODFTN:
+		AddBloodFtn(oi);
+		break;
+	case OBJ_DECAP:
+		AddDecap(oi);
+		break;
+	case OBJ_PURIFYINGFTN:
+		AddPurifyingFountain(oi);
+		break;
+	case OBJ_ARMORSTAND:
+	case OBJ_WARARMOR:
+		AddArmorStand(oi);
+		break;
+	case OBJ_GOATSHRINE:
+		AddGoatShrine(oi);
+		break;
+	case OBJ_CAULDRON:
+		AddCauldron(oi);
+		break;
+	case OBJ_MURKYFTN:
+		AddMurkyFountain(oi);
+		break;
+	case OBJ_TEARFTN:
+		AddTearFountain(oi);
+		break;
+	case OBJ_BOOK2L:
+		AddVilebook(oi);
+		break;
+	case OBJ_MCIRCLE1:
+	case OBJ_MCIRCLE2:
+		AddMagicCircle(oi);
+		break;
+	case OBJ_STORYBOOK:
+		AddStoryBook(oi);
+		break;
+	case OBJ_BCROSS:
+	case OBJ_TBCROSS:
+		AddBrnCross(oi);
+		AddObjLight(oi, 5);
+		break;
+	case OBJ_L1LIGHT:
+	case OBJ_SKFIRE:
+	case OBJ_CANDLE1:
+	case OBJ_CANDLE2:
+	case OBJ_BOOKCANDLE:
+		AddObjLight(oi, 5);
+		break;
+	case OBJ_PEDISTAL:
+		AddPedistal(oi);
+		break;
+	case OBJ_WARWEAP:
+	case OBJ_WEAPONRACK:
+		AddWeaponRack(oi);
+		break;
+	case OBJ_TNUDEM2:
+		AddTorturedBody(oi);
+		break;
+	}
+	object[oi]._oAnimWidth2 = (object[oi]._oAnimWidth - 64) >> 1;
+	nobjects++;
+}
+
+void Obj_Light(int i, int lr)
+{
+	int ox, oy, dx, dy, p, tr;
+	BOOL turnon;
+
+	if (object[i]._oVar1 != -1) {
+		ox = object[i]._ox;
+		oy = object[i]._oy;
+		tr = lr + 10;
+		turnon = FALSE;
+		if (!lightflag) {
+			for (p = 0; p < MAX_PLRS && !turnon; p++) {
+				if (plr[p].plractive) {
+					if (currlevel == plr[p].plrlevel) {
+						dx = abs(plr[p].WorldX - ox);
+						dy = abs(plr[p].WorldY - oy);
+						if (dx < tr && dy < tr)
+							turnon = TRUE;
+					}
+				}
+			}
+		}
+		if (turnon) {
+			if (!object[i]._oVar1)
+				object[i]._olid = AddLight(ox, oy, lr);
+			object[i]._oVar1 = 1;
+		} else {
+			if (object[i]._oVar1 == 1)
+				AddUnLight(object[i]._olid);
+			object[i]._oVar1 = 0;
+		}
+	}
+}
+
+void Obj_Circle(int i)
+{
+	int ox, oy;
+
+	ox = object[i]._ox;
+	oy = object[i]._oy;
+	if (plr[myplr].WorldX != ox || plr[myplr].WorldY != object[i]._oy) {
+		if (object[i]._otype == OBJ_MCIRCLE1)
+			object[i]._oAnimFrame = 1;
+		if (object[i]._otype == OBJ_MCIRCLE2)
+			object[i]._oAnimFrame = 3;
+		object[i]._oVar6 = 0;
+	} else {
+		if (object[i]._otype == OBJ_MCIRCLE1)
+			object[i]._oAnimFrame = 2;
+		if (object[i]._otype == OBJ_MCIRCLE2)
+			object[i]._oAnimFrame = 4;
+		if (ox == 45) {
+			if (oy == 47) {
+				object[i]._oVar6 = 2;
+				return;
+			}
+		} else {
+			if (object[i]._ox == 26 && object[i]._oy == 46) {
+				object[i]._oVar6 = 1;
+				return;
+			}
+		}
+		object[i]._oVar6 = 0;
+		if (ox == 35 && object[i]._oy == 36 && object[i]._oVar5 == 3) {
+			object[i]._oVar6 = 4;
+			ObjChangeMapResync(object[i]._oVar1, object[i]._oVar2, object[i]._oVar3, object[i]._oVar4);
+			if (quests[QTYPE_VB]._qactive == 2)
+				quests[QTYPE_VB]._qvar1 = 4;
+			AddMissile(plr[myplr].WorldX, plr[myplr].WorldY, 35, 46, plr[myplr]._pdir, MIS_RNDTELEPORT, 0, myplr, 0, 0);
+			track_repeat_walk(0);
+			sgbMouseDown = 0;
+			ReleaseCapture();
+			ClrPlrPath(myplr);
+			StartStand(myplr, 0);
+		}
+	}
+}
+
+void Obj_StopAnim(int i)
+{
+	if (object[i]._oAnimFrame == object[i]._oAnimLen) {
+		object[i]._oAnimCnt = 0;
+		object[i]._oAnimDelay = 1000;
+	}
+}
+
+void Obj_Door(int i)
+{
+	int dx, dy;
+
+	if (!object[i]._oVar4) {
+		object[i]._oMissFlag = FALSE;
+		object[i]._oSelFlag = 3;
+	} else {
+		dy = object[i]._oy;
+		dx = object[i]._ox;
+		object[i]._oSelFlag = 2;
+		object[i]._oMissFlag = TRUE;
+		object[i]._oVar4 = (((dItem[dx][dy] == 0 ? 1 : 0)
+		                        & (dDead[dx][dy] == 0 ? 1 : 0)
+		                        & (dPlayer[dx][dy] == 0 ? 1 : 0)
+		                        & (dMonster[dx][dy] == 0 ? 1 : 0))
+		                       == 0)
+		    + 1;
+	}
+}
+
+void Obj_Sarc(int i)
+{
+	if (object[i]._oAnimFrame == object[i]._oAnimLen)
+		object[i]._oAnimFlag = 0;
+}
+
+void ActivateTrapLine(int ttype, int tid)
+{
+	int i, oi;
+
+	for (i = 0; i < nobjects; i++) {
+		oi = objectactive[i];
+		if (object[oi]._otype == ttype && object[oi]._oVar1 == tid) {
+			object[oi]._oVar4 = 1;
+			object[oi]._oAnimFlag = 1;
+			object[oi]._oAnimDelay = 1;
+			object[oi]._olid = AddLight(object[oi]._ox, object[oi]._oy, 1);
+		}
+	}
+}
+
+void Obj_FlameTrap(int i)
+{
+	int x, y;
+	int j, k;
+
+	if (object[i]._oVar2) {
+		if (object[i]._oVar4) {
+			object[i]._oAnimFrame--;
+			if (object[i]._oAnimFrame == 1) {
+				object[i]._oVar4 = 0;
+				AddUnLight(object[i]._olid);
+			} else if (object[i]._oAnimFrame <= 4) {
+				ChangeLightRadius(object[i]._olid, object[i]._oAnimFrame);
+			}
+		}
+	} else if (!object[i]._oVar4) {
+		if (object[i]._oVar3 == 2) {
+			x = object[i]._ox - 2;
+			y = object[i]._oy;
+			for (j = 0; j < 5; j++) {
+				if (dPlayer[x][y] || dMonster[x][y])
+					object[i]._oVar4 = 1;
+				x++;
+			}
+		} else {
+			x = object[i]._ox;
+			y = object[i]._oy - 2;
+			for (k = 0; k < 5; k++) {
+				if (dPlayer[x][y] || dMonster[x][y])
+					object[i]._oVar4 = 1;
+				y++;
+			}
+		}
+		if (object[i]._oVar4)
+			ActivateTrapLine(object[i]._otype, object[i]._oVar1);
+	} else {
+		if (object[i]._oAnimFrame == object[i]._oAnimLen)
+			object[i]._oAnimFrame = 11;
+		if (object[i]._oAnimFrame <= 5)
+			ChangeLightRadius(object[i]._olid, object[i]._oAnimFrame);
+	}
+}
+
+void Obj_Trap(int i)
+{
+	int oti, dir;
+	BOOL otrig;
+	int sx, sy, dx, dy, x, y;
+
+	otrig = FALSE;
+	if (!object[i]._oVar4) {
+		oti = dObject[object[i]._oVar1][object[i]._oVar2] - 1;
+		switch (object[oti]._otype) {
+		case OBJ_L1LDOOR:
+		case OBJ_L1RDOOR:
+		case OBJ_L2LDOOR:
+		case OBJ_L2RDOOR:
+		case OBJ_L3LDOOR:
+		case OBJ_L3RDOOR:
+			if (object[oti]._oVar4)
+				otrig = TRUE;
+			break;
+		case OBJ_LEVER:
+		case OBJ_CHEST1:
+		case OBJ_CHEST2:
+		case OBJ_CHEST3:
+		case OBJ_SWITCHSKL:
+		case OBJ_SARC:
+			if (object[oti]._oSelFlag == 0)
+				otrig = TRUE;
+			break;
+		}
+		if (otrig) {
+			object[i]._oVar4 = 1;
+			sx = object[i]._ox;
+			sy = object[i]._oy;
+			dx = object[oti]._ox;
+			dy = object[oti]._oy;
+			for (y = dy - 1; y <= object[oti]._oy + 1; y++) {
+				for (x = object[oti]._ox - 1; x <= object[oti]._ox + 1; x++) {
+					if (dPlayer[x][y]) {
+						dx = x;
+						dy = y;
+					}
+				}
+			}
+			if (!deltaload) {
+				dir = GetDirection(sx, sy, dx, dy);
+				AddMissile(sx, sy, dx, dy, dir, object[i]._oVar3, 1, -1, 0, 0);
+				PlaySfxLoc(IS_TRAP, object[oti]._ox, object[oti]._oy);
+			}
+			object[oti]._oTrapFlag = FALSE;
+		}
+	}
+}
+
+void Obj_BCrossDamage(int i)
+{
+	int fire_resist;
+	int damage[4] = { 6, 8, 10, 12 };
+
+	if (plr[myplr]._pmode == PM_DEATH)
+		return;
+
+	fire_resist = plr[myplr]._pFireResist;
+	if (fire_resist > 0)
+		damage[leveltype - 1] -= fire_resist * damage[leveltype - 1] / 100;
+
+	if (plr[myplr].WorldX != object[i]._ox || plr[myplr].WorldY != object[i]._oy - 1)
+		return;
+
+	plr[myplr]._pHitPoints -= damage[leveltype - 1];
+	plr[myplr]._pHPBase -= damage[leveltype - 1];
+	if (plr[myplr]._pHitPoints >> 6 <= 0) {
+		SyncPlrKill(myplr, 0);
+	} else {
+		if (plr[myplr]._pClass == PC_WARRIOR) {
+			PlaySfxLoc(PS_WARR68, plr[myplr].WorldX, plr[myplr].WorldY);
+		} else if (plr[myplr]._pClass == PC_ROGUE) {
+			PlaySfxLoc(PS_ROGUE68, plr[myplr].WorldX, plr[myplr].WorldY);
+		} else if (plr[myplr]._pClass == PC_SORCERER) {
+			PlaySfxLoc(PS_MAGE68, plr[myplr].WorldX, plr[myplr].WorldY);
+		}
+	}
+	drawhpflag = TRUE;
+}
+
+void ProcessObjects()
+{
+	int oi;
+	int i;
+
+	for (i = 0; i < nobjects; ++i) {
+		oi = objectactive[i];
+		switch (object[oi]._otype) {
+		case OBJ_STORYCANDLE:
+			Obj_Light(oi, 3);
+			break;
+		case OBJ_SKFIRE:
+		case OBJ_CANDLE2:
+		case OBJ_BOOKCANDLE:
+			Obj_Light(oi, 5);
+			break;
+		case OBJ_TORCHL:
+		case OBJ_TORCHR:
+		case OBJ_TORCHL2:
+		case OBJ_TORCHR2:
+			Obj_Light(oi, 8);
+			break;
+		case OBJ_L1LIGHT:
+			Obj_Light(oi, 10);
+			break;
+		case OBJ_L1LDOOR:
+		case OBJ_L1RDOOR:
+		case OBJ_L2LDOOR:
+		case OBJ_L2RDOOR:
+		case OBJ_L3LDOOR:
+		case OBJ_L3RDOOR:
+			Obj_Door(oi);
+			break;
+		case OBJ_CRUX1:
+		case OBJ_CRUX2:
+		case OBJ_CRUX3:
+			Obj_StopAnim(oi);
+			break;
+		case OBJ_BCROSS:
+		case OBJ_TBCROSS:
+			Obj_Light(oi, 10);
+			Obj_BCrossDamage(oi);
+			break;
+		case OBJ_SARC:
+			Obj_Sarc(oi);
+			break;
+		case OBJ_FLAMEHOLE:
+			Obj_FlameTrap(oi);
+			break;
+		case OBJ_BARREL:
+		case OBJ_BARRELEX:
+		case OBJ_SHRINEL:
+		case OBJ_SHRINER:
+			Obj_StopAnim(oi);
+			break;
+		case OBJ_TRAPL:
+		case OBJ_TRAPR:
+			Obj_Trap(oi);
+			break;
+		case OBJ_MCIRCLE1:
+		case OBJ_MCIRCLE2:
+			Obj_Circle(oi);
+			break;
+		}
+		if (object[oi]._oAnimFlag == 0)
+			continue;
+
+		object[oi]._oAnimCnt++;
+
+		if (object[oi]._oAnimCnt < object[oi]._oAnimDelay)
+			continue;
+
+		object[oi]._oAnimCnt = 0;
+		object[oi]._oAnimFrame++;
+		if (object[oi]._oAnimFrame > object[oi]._oAnimLen)
+			object[oi]._oAnimFrame = 1;
+	}
+	i = 0;
+	while (i < nobjects) {
+		oi = objectactive[i];
+		if (object[oi]._oDelFlag) {
+			DeleteObject_(oi, i);
+			i = 0;
+		} else {
+			i++;
+		}
+	}
+}
+
+void ObjSetMicro(int dx, int dy, int pn)
+{
+	WORD *v;
+	MICROS *defs;
+	int i;
+
+	dPiece[dx][dy] = pn;
+	pn--;
+	defs = &dpiece_defs_map_1[IsometricCoord(dx, dy)];
+	if (leveltype != DTYPE_HELL) {
+		v = (WORD *)pLevelPieces + 10 * pn;
+		for (i = 0; i < 10; i++) {
+			defs->mt[i] = v[(i & 1) - (i & 0xE) + 8];
+		}
+	} else {
+		v = (WORD *)pLevelPieces + 16 * pn;
+		for (i = 0; i < 16; i++) {
+			defs->mt[i] = v[(i & 1) - (i & 0xE) + 14];
+		}
+	}
+}
+
+void objects_set_door_piece(int x, int y)
+{
+	int pn;
+	long v1, v2;
+
+	pn = dPiece[x][y] - 1;
+
+#ifdef USE_ASM
+	__asm {
+	mov		esi, pLevelPieces
+	xor		eax, eax
+	mov		ax, word ptr pn
+	mov		ebx, 20
+	mul		ebx
+	add		esi, eax
+	add		esi, 16
+	xor		eax, eax
+	lodsw
+	mov		word ptr v1, ax
+	lodsw
+	mov		word ptr v2, ax
+	}
+#else
+	v1 = *((WORD *)pLevelPieces + 10 * pn + 8);
+	v2 = *((WORD *)pLevelPieces + 10 * pn + 9);
+#endif
+	dpiece_defs_map_1[IsometricCoord(x, y)].mt[0] = v1;
+	dpiece_defs_map_1[IsometricCoord(x, y)].mt[1] = v2;
+}
+
+void ObjSetMini(int x, int y, int v)
+{
+	int xx, yy;
+	long v1, v2, v3, v4;
+
+#ifdef USE_ASM
+	__asm {
+		mov		esi, pMegaTiles
+		xor		eax, eax
+		mov		ax, word ptr v
+		dec		eax
+		shl		eax, 3
+		add		esi, eax
+		xor		eax, eax
+		lodsw
+		inc		eax
+		mov		v1, eax
+		lodsw
+		inc		eax
+		mov		v2, eax
+		lodsw
+		inc		eax
+		mov		v3, eax
+		lodsw
+		inc		eax
+		mov		v4, eax
+	}
+#else
+	v1 = *((WORD *)&pMegaTiles[((WORD)v - 1) * 8]) + 1;
+	v2 = *((WORD *)&pMegaTiles[((WORD)v - 1) * 8] + 1) + 1;
+	v3 = *((WORD *)&pMegaTiles[((WORD)v - 1) * 8] + 2) + 1;
+	v4 = *((WORD *)&pMegaTiles[((WORD)v - 1) * 8] + 3) + 1;
+#endif
+
+	xx = 2 * x + 16;
+	yy = 2 * y + 16;
+	ObjSetMicro(xx, yy, v1);
+	ObjSetMicro(xx + 1, yy, v2);
+	ObjSetMicro(xx, yy + 1, v3);
+	ObjSetMicro(xx + 1, yy + 1, v4);
+}
+
+void ObjL1Special(int x1, int y1, int x2, int y2)
+{
+	int i, j;
+
+	for (i = y1; i <= y2; ++i) {
+		for (j = x1; j <= x2; ++j) {
+			dArch[j][i] = 0;
+			if (dPiece[j][i] == 12)
+				dArch[j][i] = 1;
+			if (dPiece[j][i] == 11)
+				dArch[j][i] = 2;
+			if (dPiece[j][i] == 71)
+				dArch[j][i] = 1;
+			if (dPiece[j][i] == 259)
+				dArch[j][i] = 5;
+			if (dPiece[j][i] == 249)
+				dArch[j][i] = 2;
+			if (dPiece[j][i] == 325)
+				dArch[j][i] = 2;
+			if (dPiece[j][i] == 321)
+				dArch[j][i] = 1;
+			if (dPiece[j][i] == 255)
+				dArch[j][i] = 4;
+			if (dPiece[j][i] == 211)
+				dArch[j][i] = 1;
+			if (dPiece[j][i] == 344)
+				dArch[j][i] = 2;
+			if (dPiece[j][i] == 341)
+				dArch[j][i] = 1;
+			if (dPiece[j][i] == 331)
+				dArch[j][i] = 2;
+			if (dPiece[j][i] == 418)
+				dArch[j][i] = 1;
+			if (dPiece[j][i] == 421)
+				dArch[j][i] = 2;
+		}
+	}
+}
+
+void ObjL2Special(int x1, int y1, int x2, int y2)
+{
+	int i, j;
+
+	for (j = y1; j <= y2; j++) {
+		for (i = x1; i <= x2; i++) {
+			dArch[i][j] = 0;
+			if (dPiece[i][j] == 541)
+				dArch[i][j] = 5;
+			if (dPiece[i][j] == 178)
+				dArch[i][j] = 5;
+			if (dPiece[i][j] == 551)
+				dArch[i][j] = 5;
+			if (dPiece[i][j] == 542)
+				dArch[i][j] = 6;
+			if (dPiece[i][j] == 553)
+				dArch[i][j] = 6;
+			if (dPiece[i][j] == 13)
+				dArch[i][j] = 5;
+			if (dPiece[i][j] == 17)
+				dArch[i][j] = 6;
+		}
+	}
+	for (j = y1; j <= y2; j++) {
+		for (i = x1; i <= x2; i++) {
+			if (dPiece[i][j] == 132) {
+				dArch[i][j + 1] = 2;
+				dArch[i][j + 2] = 1;
+			}
+			if (dPiece[i][j] == 135 || dPiece[i][j] == 139) {
+				dArch[i + 1][j] = 3;
+				dArch[i + 2][j] = 4;
+			}
+		}
+	}
+}
+
+void DoorSet(int oi, int dx, int dy)
+{
+	int pn;
+
+	pn = dPiece[dx][dy];
+	if (pn == 43)
+		ObjSetMicro(dx, dy, 392);
+	if (pn == 45)
+		ObjSetMicro(dx, dy, 394);
+	if (pn == 50 && object[oi]._otype == OBJ_L1LDOOR)
+		ObjSetMicro(dx, dy, 411);
+	if (pn == 50 && object[oi]._otype == OBJ_L1RDOOR)
+		ObjSetMicro(dx, dy, 412);
+	if (pn == 54)
+		ObjSetMicro(dx, dy, 397);
+	if (pn == 55)
+		ObjSetMicro(dx, dy, 398);
+	if (pn == 61)
+		ObjSetMicro(dx, dy, 399);
+	if (pn == 67)
+		ObjSetMicro(dx, dy, 400);
+	if (pn == 68)
+		ObjSetMicro(dx, dy, 401);
+	if (pn == 69)
+		ObjSetMicro(dx, dy, 403);
+	if (pn == 70)
+		ObjSetMicro(dx, dy, 404);
+	if (pn == 72)
+		ObjSetMicro(dx, dy, 406);
+	if (pn == 212)
+		ObjSetMicro(dx, dy, 407);
+	if (pn == 354)
+		ObjSetMicro(dx, dy, 409);
+	if (pn == 355)
+		ObjSetMicro(dx, dy, 410);
+	if (pn == 411)
+		ObjSetMicro(dx, dy, 396);
+	if (pn == 412)
+		ObjSetMicro(dx, dy, 396);
+}
+
+void RedoPlayerVision()
+{
+	int p;
+
+	for (p = 0; p < MAX_PLRS; p++) {
+		if (plr[p].plractive && currlevel == plr[p].plrlevel) {
+			ChangeVisionXY(plr[p]._pvid, plr[p].WorldX, plr[p].WorldY);
+		}
+	}
+}
+
+void OperateL1RDoor(int pnum, int oi, BOOL sendflag)
+{
+	int xp, yp;
+
+	if (object[oi]._oVar4 == 2) {
+		if (!deltaload)
+			PlaySfxLoc(IS_DOORCLOS, object[oi]._ox, object[oi]._oy);
+		return;
+	}
+
+	xp = object[oi]._ox;
+	yp = object[oi]._oy;
+	if (object[oi]._oVar4 == 0) {
+		if (pnum == myplr && sendflag)
+			NetSendCmdParam1(TRUE, CMD_OPENDOOR, oi);
+		if (!deltaload)
+			PlaySfxLoc(IS_DOOROPEN, object[oi]._ox, object[oi]._oy);
+		ObjSetMicro(xp, yp, 395);
+		dArch[xp][yp] = 8;
+		objects_set_door_piece(xp, yp - 1);
+		object[oi]._oAnimFrame += 2;
+		object[oi]._oPreFlag = TRUE;
+		DoorSet(oi, xp - 1, yp);
+		object[oi]._oVar4 = 1;
+		object[oi]._oSelFlag = 2;
+		RedoPlayerVision();
+		return;
+	}
+
+	if (!deltaload)
+		PlaySfxLoc(IS_DOORCLOS, xp, object[oi]._oy);
+	if (((dDead[xp][yp] != 0 ? 0 : 1) & (dMonster[xp][yp] != 0 ? 0 : 1) & (dItem[xp][yp] != 0 ? 0 : 1)) != 0) {
+		if (pnum == myplr && sendflag)
+			NetSendCmdParam1(TRUE, CMD_CLOSEDOOR, oi);
+		object[oi]._oVar4 = 0;
+		object[oi]._oSelFlag = 3;
+		ObjSetMicro(xp, yp, object[oi]._oVar1);
+		if (object[oi]._oVar2 != 50) {
+			ObjSetMicro(xp - 1, yp, object[oi]._oVar2);
+		} else {
+			if (dPiece[xp - 1][yp] == 396)
+				ObjSetMicro(xp - 1, yp, 411);
+			else
+				ObjSetMicro(xp - 1, yp, 50);
+		}
+		object[oi]._oAnimFrame -= 2;
+		object[oi]._oPreFlag = FALSE;
+		RedoPlayerVision();
+	} else {
+		object[oi]._oVar4 = 2;
+	}
+}
+
+void OperateL1LDoor(int pnum, int oi, BOOL sendflag)
+{
+	int xp, yp;
+
+	if (object[oi]._oVar4 == 2) {
+		if (!deltaload)
+			PlaySfxLoc(IS_DOORCLOS, object[oi]._ox, object[oi]._oy);
+		return;
+	}
+
+	xp = object[oi]._ox;
+	yp = object[oi]._oy;
+	if (object[oi]._oVar4 == 0) {
+		if (pnum == myplr && sendflag)
+			NetSendCmdParam1(TRUE, CMD_OPENDOOR, oi);
+		if (!deltaload)
+			PlaySfxLoc(IS_DOOROPEN, object[oi]._ox, object[oi]._oy);
+		if (object[oi]._oVar1 == 214)
+			ObjSetMicro(xp, yp, 408);
+		else
+			ObjSetMicro(xp, yp, 393);
+		dArch[xp][yp] = 7;
+		objects_set_door_piece(xp - 1, yp);
+		object[oi]._oAnimFrame += 2;
+		object[oi]._oPreFlag = TRUE;
+		DoorSet(oi, xp, yp - 1);
+		object[oi]._oVar4 = 1;
+		object[oi]._oSelFlag = 2;
+		RedoPlayerVision();
+		return;
+	}
+
+	if (!deltaload)
+		PlaySfxLoc(IS_DOORCLOS, xp, object[oi]._oy);
+	if (((dDead[xp][yp] != 0 ? 0 : 1) & (dMonster[xp][yp] != 0 ? 0 : 1) & (dItem[xp][yp] != 0 ? 0 : 1)) != 0) {
+		if (pnum == myplr && sendflag)
+			NetSendCmdParam1(TRUE, CMD_CLOSEDOOR, oi);
+		object[oi]._oVar4 = 0;
+		object[oi]._oSelFlag = 3;
+		ObjSetMicro(xp, yp, object[oi]._oVar1);
+		if (object[oi]._oVar2 != 50) {
+			ObjSetMicro(xp, yp - 1, object[oi]._oVar2);
+		} else {
+			if (dPiece[xp][yp - 1] == 396)
+				ObjSetMicro(xp, yp - 1, 412);
+			else
+				ObjSetMicro(xp, yp - 1, 50);
+		}
+		object[oi]._oAnimFrame -= 2;
+		object[oi]._oPreFlag = FALSE;
+		RedoPlayerVision();
+	} else {
+		object[oi]._oVar4 = 2;
+	}
+}
+
+void OperateL2RDoor(int pnum, int oi, BOOL sendflag)
+{
+	int xp, yp;
+
+	if (object[oi]._oVar4 == 2) {
+		if (!deltaload)
+			PlaySfxLoc(IS_DOORCLOS, object[oi]._ox, object[oi]._oy);
+		return;
+	}
+	xp = object[oi]._ox;
+	yp = object[oi]._oy;
+	if (object[oi]._oVar4 == 0) {
+		if (pnum == myplr && sendflag)
+			NetSendCmdParam1(TRUE, CMD_OPENDOOR, oi);
+		if (!deltaload)
+			PlaySfxLoc(IS_DOOROPEN, object[oi]._ox, object[oi]._oy);
+		ObjSetMicro(xp, yp, 17);
+		object[oi]._oAnimFrame += 2;
+		object[oi]._oPreFlag = TRUE;
+		object[oi]._oVar4 = 1;
+		object[oi]._oSelFlag = 2;
+		RedoPlayerVision();
+		return;
+	}
+
+	if (!deltaload)
+		PlaySfxLoc(IS_DOORCLOS, object[oi]._ox, yp);
+	if (((dDead[xp][yp] != 0 ? 0 : 1) & (dMonster[xp][yp] != 0 ? 0 : 1) & (dItem[xp][yp] != 0 ? 0 : 1)) != 0) {
+		if (pnum == myplr && sendflag)
+			NetSendCmdParam1(TRUE, CMD_CLOSEDOOR, oi);
+		object[oi]._oVar4 = 0;
+		object[oi]._oSelFlag = 3;
+		ObjSetMicro(xp, yp, 540);
+		object[oi]._oAnimFrame -= 2;
+		object[oi]._oPreFlag = FALSE;
+		RedoPlayerVision();
+	} else {
+		object[oi]._oVar4 = 2;
+	}
+}
+
+void OperateL2LDoor(int pnum, int oi, BOOL sendflag)
+{
+	int xp, yp;
+
+	if (object[oi]._oVar4 == 2) {
+		if (!deltaload)
+			PlaySfxLoc(IS_DOORCLOS, object[oi]._ox, object[oi]._oy);
+		return;
+	}
+	xp = object[oi]._ox;
+	yp = object[oi]._oy;
+	if (object[oi]._oVar4 == 0) {
+		if (pnum == myplr && sendflag)
+			NetSendCmdParam1(TRUE, CMD_OPENDOOR, oi);
+		if (!deltaload)
+			PlaySfxLoc(IS_DOOROPEN, object[oi]._ox, object[oi]._oy);
+		ObjSetMicro(xp, yp, 13);
+		object[oi]._oAnimFrame += 2;
+		object[oi]._oPreFlag = TRUE;
+		object[oi]._oVar4 = 1;
+		object[oi]._oSelFlag = 2;
+		RedoPlayerVision();
+		return;
+	}
+
+	if (!deltaload)
+		PlaySfxLoc(IS_DOORCLOS, object[oi]._ox, yp);
+	if (((dDead[xp][yp] != 0 ? 0 : 1) & (dMonster[xp][yp] != 0 ? 0 : 1) & (dItem[xp][yp] != 0 ? 0 : 1)) != 0) {
+		if (pnum == myplr && sendflag)
+			NetSendCmdParam1(TRUE, CMD_CLOSEDOOR, oi);
+		object[oi]._oVar4 = 0;
+		object[oi]._oSelFlag = 3;
+		ObjSetMicro(xp, yp, 538);
+		object[oi]._oAnimFrame -= 2;
+		object[oi]._oPreFlag = FALSE;
+		RedoPlayerVision();
+	} else {
+		object[oi]._oVar4 = 2;
+	}
+}
+
+void OperateL3RDoor(int pnum, int oi, BOOL sendflag)
+{
+	int xp, yp;
+
+	if (object[oi]._oVar4 == 2) {
+		if (!deltaload)
+			PlaySfxLoc(IS_DOORCLOS, object[oi]._ox, object[oi]._oy);
+		return;
+	}
+
+	xp = object[oi]._ox;
+	yp = object[oi]._oy;
+	if (object[oi]._oVar4 == 0) {
+		if (pnum == myplr && sendflag)
+			NetSendCmdParam1(TRUE, CMD_OPENDOOR, oi);
+		if (!deltaload)
+			PlaySfxLoc(IS_DOOROPEN, object[oi]._ox, object[oi]._oy);
+		ObjSetMicro(xp, yp, 541);
+		object[oi]._oAnimFrame += 2;
+		object[oi]._oPreFlag = TRUE;
+		object[oi]._oVar4 = 1;
+		object[oi]._oSelFlag = 2;
+		RedoPlayerVision();
+		return;
+	}
+
+	if (!deltaload)
+		PlaySfxLoc(IS_DOORCLOS, object[oi]._ox, yp);
+	if (((dDead[xp][yp] != 0 ? 0 : 1) & (dMonster[xp][yp] != 0 ? 0 : 1) & (dItem[xp][yp] != 0 ? 0 : 1)) != 0) {
+		if (pnum == myplr && sendflag)
+			NetSendCmdParam1(TRUE, CMD_CLOSEDOOR, oi);
+		object[oi]._oVar4 = 0;
+		object[oi]._oSelFlag = 3;
+		ObjSetMicro(xp, yp, 534);
+		object[oi]._oAnimFrame -= 2;
+		object[oi]._oPreFlag = FALSE;
+		RedoPlayerVision();
+	} else {
+		object[oi]._oVar4 = 2;
+	}
+}
+
+void OperateL3LDoor(int pnum, int oi, BOOL sendflag)
+{
+	int xp, yp;
+
+	if (object[oi]._oVar4 == 2) {
+		if (!deltaload)
+			PlaySfxLoc(IS_DOORCLOS, object[oi]._ox, object[oi]._oy);
+		return;
+	}
+
+	xp = object[oi]._ox;
+	yp = object[oi]._oy;
+	if (object[oi]._oVar4 == 0) {
+		if (pnum == myplr && sendflag)
+			NetSendCmdParam1(TRUE, CMD_OPENDOOR, oi);
+		if (!deltaload)
+			PlaySfxLoc(IS_DOOROPEN, object[oi]._ox, object[oi]._oy);
+		ObjSetMicro(xp, yp, 538);
+		object[oi]._oAnimFrame += 2;
+		object[oi]._oPreFlag = TRUE;
+		object[oi]._oVar4 = 1;
+		object[oi]._oSelFlag = 2;
+		RedoPlayerVision();
+		return;
+	}
+
+	if (!deltaload)
+		PlaySfxLoc(IS_DOORCLOS, object[oi]._ox, yp);
+	if (((dDead[xp][yp] != 0 ? 0 : 1) & (dMonster[xp][yp] != 0 ? 0 : 1) & (dItem[xp][yp] != 0 ? 0 : 1)) != 0) {
+		if (pnum == myplr && sendflag)
+			NetSendCmdParam1(TRUE, CMD_CLOSEDOOR, oi);
+		object[oi]._oVar4 = 0;
+		object[oi]._oSelFlag = 3;
+		ObjSetMicro(xp, yp, 531);
+		object[oi]._oAnimFrame -= 2;
+		object[oi]._oPreFlag = FALSE;
+		RedoPlayerVision();
+	} else {
+		object[oi]._oVar4 = 2;
+	}
+}
+
+void MonstCheckDoors(int m)
+{
+	int i, oi;
+	int dpx, dpy, mx, my;
+
+	mx = monster[m]._mx;
+	my = monster[m]._my;
+	if (dObject[mx - 1][my - 1]
+	    || dObject[mx][my - 1]
+	    || dObject[mx + 1][my - 1]
+	    || dObject[mx - 1][my]
+	    || dObject[mx + 1][my]
+	    || dObject[mx - 1][my + 1]
+	    || dObject[mx][my + 1]
+	    || dObject[mx + 1][my + 1]) {
+		for (i = 0; i < nobjects; ++i) {
+			oi = objectactive[i];
+			if ((object[oi]._otype == OBJ_L1LDOOR || object[oi]._otype == OBJ_L1RDOOR) && !object[oi]._oVar4) {
+				dpx = abs(object[oi]._ox - mx);
+				dpy = abs(object[oi]._oy - my);
+				if (dpx == 1 && dpy <= 1 && object[oi]._otype == OBJ_L1LDOOR)
+					OperateL1LDoor(myplr, oi, TRUE);
+				if (dpx <= 1 && dpy == 1 && object[oi]._otype == OBJ_L1RDOOR)
+					OperateL1RDoor(myplr, oi, TRUE);
+			}
+			if ((object[oi]._otype == OBJ_L2LDOOR || object[oi]._otype == OBJ_L2RDOOR) && !object[oi]._oVar4) {
+				dpx = abs(object[oi]._ox - mx);
+				dpy = abs(object[oi]._oy - my);
+				if (dpx == 1 && dpy <= 1 && object[oi]._otype == OBJ_L2LDOOR)
+					OperateL2LDoor(myplr, oi, TRUE);
+				if (dpx <= 1 && dpy == 1 && object[oi]._otype == OBJ_L2RDOOR)
+					OperateL2RDoor(myplr, oi, TRUE);
+			}
+			if ((object[oi]._otype == OBJ_L3LDOOR || object[oi]._otype == OBJ_L3RDOOR) && !object[oi]._oVar4) {
+				dpx = abs(object[oi]._ox - mx);
+				dpy = abs(object[oi]._oy - my);
+				if (dpx == 1 && dpy <= 1 && object[oi]._otype == OBJ_L3RDOOR)
+					OperateL3RDoor(myplr, oi, TRUE);
+				if (dpx <= 1 && dpy == 1 && object[oi]._otype == OBJ_L3LDOOR)
+					OperateL3LDoor(myplr, oi, TRUE);
+			}
+		}
+	}
+}
+
+void ObjChangeMap(int x1, int y1, int x2, int y2)
+{
+	int i, j;
+
+	for (j = y1; j <= y2; j++) {
+		for (i = x1; i <= x2; i++) {
+			ObjSetMini(i, j, pdungeon[i][j]);
+			dungeon[i][j] = pdungeon[i][j];
+		}
+	}
+	if (leveltype == DTYPE_CATHEDRAL) {
+		ObjL1Special(2 * x1 + 16, 2 * y1 + 16, 2 * x2 + 17, 2 * y2 + 17);
+		AddL1Objs(2 * x1 + 16, 2 * y1 + 16, 2 * x2 + 17, 2 * y2 + 17);
+	}
+	if (leveltype == DTYPE_CATACOMBS) {
+		ObjL2Special(2 * x1 + 16, 2 * y1 + 16, 2 * x2 + 17, 2 * y2 + 17);
+		AddL2Objs(2 * x1 + 16, 2 * y1 + 16, 2 * x2 + 17, 2 * y2 + 17);
+	}
+}
+
+void ObjChangeMapResync(int x1, int y1, int x2, int y2)
+{
+	int i, j;
+
+	for (j = y1; j <= y2; j++) {
+		for (i = x1; i <= x2; i++) {
+			ObjSetMini(i, j, pdungeon[i][j]);
+			dungeon[i][j] = pdungeon[i][j];
+		}
+	}
+	if (leveltype == DTYPE_CATHEDRAL) {
+		ObjL1Special(2 * x1 + 16, 2 * y1 + 16, 2 * x2 + 17, 2 * y2 + 17);
+	}
+	if (leveltype == DTYPE_CATACOMBS) {
+		ObjL2Special(2 * x1 + 16, 2 * y1 + 16, 2 * x2 + 17, 2 * y2 + 17);
+	}
+}
+
+void OperateL1Door(int pnum, int i, BOOL sendflag)
+{
+	int dpx, dpy;
+
+	dpx = abs(object[i]._ox - plr[pnum].WorldX);
+	dpy = abs(object[i]._oy - plr[pnum].WorldY);
+	if (dpx == 1 && dpy <= 1 && object[i]._otype == OBJ_L1LDOOR)
+		OperateL1LDoor(pnum, i, sendflag);
+	if (dpx <= 1 && dpy == 1 && object[i]._otype == OBJ_L1RDOOR)
+		OperateL1RDoor(pnum, i, sendflag);
+}
+
+void OperateLever(int pnum, int i)
+{
+	int j, oi;
+	BOOL mapflag;
+
+	if (object[i]._oSelFlag != 0) {
+		if (!deltaload)
+			PlaySfxLoc(IS_LEVER, object[i]._ox, object[i]._oy);
+		object[i]._oSelFlag = 0;
+		object[i]._oAnimFrame++;
+		mapflag = TRUE;
+		if (currlevel == 16) {
+			for (j = 0; j < nobjects; j++) {
+				oi = objectactive[j];
+				if (object[oi]._otype == OBJ_SWITCHSKL
+				    && object[i]._oVar8 == object[oi]._oVar8
+				    && object[oi]._oSelFlag != 0) {
+					mapflag = FALSE;
+				}
+			}
+		}
+		if (mapflag)
+			ObjChangeMap(object[i]._oVar1, object[i]._oVar2, object[i]._oVar3, object[i]._oVar4);
+		if (pnum == myplr)
+			NetSendCmdParam1(FALSE, CMD_OPERATEOBJ, i);
+	}
+}
+
+void OperateBook(int pnum, int i)
+{
+	int j, oi;
+	int dx, dy;
+	BOOL do_add_missile, missile_added;
+
+	if (object[i]._oSelFlag == 0)
+		return;
+	if (setlevel && setlvlnum == SL_VILEBETRAYER) {
+		do_add_missile = FALSE;
+		missile_added = FALSE;
+		for (j = 0; j < nobjects; j++) {
+			oi = objectactive[j];
+			if (object[oi]._otype == OBJ_MCIRCLE2) {
+				if (object[oi]._oVar6 == 1) {
+					dx = 27;
+					dy = 29;
+					object[oi]._oVar6 = 4;
+					do_add_missile = TRUE;
+				}
+				if (object[oi]._oVar6 == 2) {
+					dx = 43;
+					dy = 29;
+					object[oi]._oVar6 = 4;
+					do_add_missile = TRUE;
+				}
+			}
+			if (do_add_missile) {
+				object[dObject[35][36] - 1]._oVar5++;
+				AddMissile(plr[pnum].WorldX, plr[pnum].WorldY, dx, dy, plr[pnum]._pdir, MIS_RNDTELEPORT, 0, pnum, 0, 0);
+				missile_added = TRUE;
+				do_add_missile = FALSE;
+			}
+		}
+		if (!missile_added)
+			return;
+	}
+	object[i]._oAnimFrame++;
+	object[i]._oSelFlag = 0;
+	if (!setlevel)
+		return;
+
+	if (setlvlnum == SL_BONECHAMB) {
+		plr[myplr]._pMemSpells |= ((__int64)1 << (SPL_GUARDIAN - 1));
+		if (plr[pnum]._pSplLvl[SPL_GUARDIAN] < 15)
+			plr[myplr]._pSplLvl[SPL_GUARDIAN]++;
+		quests[QTYPE_BONE]._qactive = 3;
+		if (!deltaload)
+			PlaySfxLoc(IS_QUESTDN, object[i]._ox, object[i]._oy);
+		InitDiabloMsg(EMSG_BONECHAMB);
+		AddMissile(
+		    plr[myplr].WorldX,
+		    plr[myplr].WorldY,
+		    object[i]._ox - 2,
+		    object[i]._oy - 4,
+		    plr[myplr]._pdir,
+		    MIS_GUARDIAN,
+		    0,
+		    myplr,
+		    0,
+		    0);
+	}
+	if (setlevel && setlvlnum == SL_VILEBETRAYER) {
+		ObjChangeMapResync(
+		    object[i]._oVar1,
+		    object[i]._oVar2,
+		    object[i]._oVar3,
+		    object[i]._oVar4);
+		for (j = 0; j < nobjects; j++)
+			SyncObjectAnim(objectactive[j]);
+	}
+}
+
+void OperateBookLever(int pnum, int i)
+{
+	int x, y, tren;
+
+	x = 2 * setpc_x + 16;
+	y = 2 * setpc_y + 16;
+	if (object[i]._oSelFlag != 0 && !qtextflag) {
+		if (object[i]._otype == OBJ_BLINDBOOK && !quests[QTYPE_BLIND]._qvar1) {
+			quests[QTYPE_BLIND]._qactive = 2;
+			quests[QTYPE_BLIND]._qlog = 1;
+			quests[QTYPE_BLIND]._qvar1 = 1;
+		}
+		if (object[i]._otype == OBJ_BLOODBOOK && !quests[QTYPE_BLOOD]._qvar1) {
+			quests[QTYPE_BLOOD]._qactive = 2;
+			quests[QTYPE_BLOOD]._qlog = 1;
+			quests[QTYPE_BLOOD]._qvar1 = 1;
+			SpawnQuestItem(IDI_BLDSTONE, 2 * setpc_x + 19, 2 * setpc_y + 26, 0, 1);
+			SpawnQuestItem(IDI_BLDSTONE, 2 * setpc_x + 31, 2 * setpc_y + 26, 0, 1);
+			SpawnQuestItem(IDI_BLDSTONE, 2 * setpc_x + 25, 2 * setpc_y + 33, 0, 1);
+		}
+		object[i]._otype = object[i]._otype;
+		if (object[i]._otype == OBJ_STEELTOME && !quests[QTYPE_WARLRD]._qvar1) {
+			quests[QTYPE_WARLRD]._qactive = 2;
+			quests[QTYPE_WARLRD]._qlog = 1;
+			quests[QTYPE_WARLRD]._qvar1 = 1;
+		}
+		if (object[i]._oAnimFrame != object[i]._oVar6) {
+			if (object[i]._otype != OBJ_BLOODBOOK)
+				ObjChangeMap(object[i]._oVar1, object[i]._oVar2, object[i]._oVar3, object[i]._oVar4);
+			if (object[i]._otype == OBJ_BLINDBOOK) {
+				CreateItem(3, x + 5, y + 5);
+				tren = TransVal;
+				TransVal = 9;
+				DRLG_MRectTrans(object[i]._oVar1, object[i]._oVar2, object[i]._oVar3, object[i]._oVar4);
+				TransVal = tren;
+			}
+		}
+		object[i]._oAnimFrame = object[i]._oVar6;
+		InitQTextMsg(object[i]._oVar7);
+		if (pnum == myplr)
+			NetSendCmdParam1(FALSE, CMD_OPERATEOBJ, i);
+	}
+}
+
+void OperateSChambBk(int pnum, int i)
+{
+	int j, textdef;
+
+	if (object[i]._oSelFlag != 0 && !qtextflag) {
+		if (object[i]._oAnimFrame != object[i]._oVar6) {
+			ObjChangeMapResync(object[i]._oVar1, object[i]._oVar2, object[i]._oVar3, object[i]._oVar4);
+			for (j = 0; j < nobjects; j++)
+				SyncObjectAnim(objectactive[j]);
+		}
+		object[i]._oAnimFrame = object[i]._oVar6;
+		if (quests[QTYPE_BONE]._qactive == 1) {
+			quests[QTYPE_BONE]._qactive = 2;
+			quests[QTYPE_BONE]._qlog = 1;
+		}
+		if (plr[myplr]._pClass == PC_WARRIOR) {
+			textdef = QUEST_BONER;
+		} else if (plr[myplr]._pClass == PC_ROGUE) {
+			textdef = QUEST_RBONER;
+		} else if (plr[myplr]._pClass == PC_SORCERER) {
+			textdef = QUEST_MBONER;
+		}
+		quests[QTYPE_BONE]._qmsg = textdef;
+		InitQTextMsg(textdef);
+	}
+}
+
+void OperateChest(int pnum, int i, BOOL sendmsg)
+{
+	int j, mdir, mtype;
+
+	if (object[i]._oSelFlag != 0) {
+		if (!deltaload)
+			PlaySfxLoc(IS_CHEST, object[i]._ox, object[i]._oy);
+		object[i]._oAnimFrame += 2;
+		object[i]._oSelFlag = 0;
+		if (!deltaload) {
+			SetRndSeed(object[i]._oRndSeed);
+			if (setlevel) {
+				for (j = 0; j < object[i]._oVar1; j++) {
+					CreateRndItem(object[i]._ox, object[i]._oy, TRUE, sendmsg, 0);
+				}
+			} else {
+				for (j = 0; j < object[i]._oVar1; j++) {
+					if (object[i]._oVar2)
+						CreateRndItem(object[i]._ox, object[i]._oy, 0, sendmsg, 0);
+					else
+						CreateRndUseful(pnum, object[i]._ox, object[i]._oy, sendmsg);
+				}
+			}
+			if (object[i]._oTrapFlag && object[i]._otype >= OBJ_TCHEST1 && object[i]._otype <= OBJ_TCHEST3) {
+				mdir = GetDirection(object[i]._ox, object[i]._oy, plr[pnum].WorldX, plr[pnum].WorldY);
+				switch (object[i]._oVar4) {
+				case 0:
+					mtype = MIS_ARROW;
+					break;
+				case 1:
+					mtype = MIS_FARROW;
+					break;
+				case 2:
+					mtype = MIS_NOVA;
+					break;
+				}
+				AddMissile(object[i]._ox, object[i]._oy, plr[pnum].WorldX, plr[pnum].WorldY, mdir, mtype, 1, -1, 0, 0);
+				object[i]._oTrapFlag = FALSE;
+			}
+			if (pnum == myplr)
+				NetSendCmdParam2(FALSE, CMD_PLROPOBJ, pnum, i);
+			return;
+		}
+	}
+}
+
+void OperateMushPatch(int pnum, int i)
+{
+	int x, y;
+
+	if (quests[QTYPE_BLKM]._qactive != 2 || quests[QTYPE_BLKM]._qvar1 < QS_TOMEGIVEN) {
+		if (!deltaload && pnum == myplr) {
+			if (plr[myplr]._pClass == PC_WARRIOR) {
+				PlaySFX(PS_WARR13);
+			} else if (plr[myplr]._pClass == PC_ROGUE) {
+				PlaySFX(PS_ROGUE13);
+			} else if (plr[myplr]._pClass == PC_SORCERER) {
+				PlaySFX(PS_MAGE13);
+			}
+		}
+	} else {
+		if (object[i]._oSelFlag != 0) {
+			if (!deltaload)
+				PlaySfxLoc(IS_CHEST, object[i]._ox, object[i]._oy);
+			object[i]._oAnimFrame++;
+			object[i]._oSelFlag = 0;
+			if (!deltaload) {
+				GetSuperItemLoc(object[i]._ox, object[i]._oy, &x, &y);
+				SpawnQuestItem(IDI_MUSHROOM, x, y, 0, 0);
+				quests[QTYPE_BLKM]._qvar1 = QS_MUSHSPAWNED;
+			}
+		}
+	}
+}
+
+void OperateInnSignChest(int pnum, int i)
+{
+	int x, y;
+
+	if (quests[QTYPE_BOL]._qvar1 != 2) {
+		if (!deltaload && pnum == myplr) {
+			if (plr[myplr]._pClass == PC_WARRIOR) {
+				PlaySFX(PS_WARR24);
+			} else if (plr[myplr]._pClass == PC_ROGUE) {
+				PlaySFX(PS_ROGUE24);
+			} else if (plr[myplr]._pClass == PC_SORCERER) {
+				PlaySFX(PS_MAGE24);
+			}
+		}
+	} else {
+		if (object[i]._oSelFlag != 0) {
+			if (!deltaload)
+				PlaySfxLoc(IS_CHEST, object[i]._ox, object[i]._oy);
+			object[i]._oAnimFrame += 2;
+			object[i]._oSelFlag = 0;
+			if (!deltaload) {
+				GetSuperItemLoc(object[i]._ox, object[i]._oy, &x, &y);
+				SpawnQuestItem(IDI_BANNER, x, y, 0, 0);
+			}
+		}
+	}
+}
+
+void OperateSlainHero(int pnum, int i, BOOL sendmsg)
+{
+	if (object[i]._oSelFlag != 0) {
+		object[i]._oSelFlag = 0;
+		if (!deltaload) {
+			if (plr[pnum]._pClass == PC_WARRIOR) {
+				CreateMagicArmor(object[i]._ox, object[i]._oy, 9, ICURS_BREAST_PLATE, 0, 1);
+				PlaySfxLoc(PS_WARR9, plr[myplr].WorldX, plr[myplr].WorldY);
+			} else if (plr[pnum]._pClass == PC_ROGUE) {
+				CreateMagicWeapon(object[i]._ox, object[i]._oy, 3, ICURS_LONG_WAR_BOW, 0, 1);
+				PlaySfxLoc(PS_ROGUE9, plr[myplr].WorldX, plr[myplr].WorldY);
+			} else if (plr[pnum]._pClass == PC_SORCERER) {
+				CreateSpellBook(object[i]._ox, object[i]._oy, 3, 0, 1);
+				PlaySfxLoc(PS_MAGE9, plr[myplr].WorldX, plr[myplr].WorldY);
+			}
+			if (pnum == myplr)
+				NetSendCmdParam1(FALSE, CMD_OPERATEOBJ, i);
+		}
+	}
+}
+
+void OperateTrapLvr(int i)
+{
+	int frame, j, oi;
+
+	frame = object[i]._oAnimFrame;
+	j = 0;
+
+	if (frame == 1) {
+		object[i]._oAnimFrame = 2;
+		for (; j < nobjects; j++) {
+			oi = objectactive[j];
+			if (object[oi]._otype == object[i]._oVar2 && object[oi]._oVar1 == object[i]._oVar1) {
+				object[oi]._oAnimFlag = 0;
+				object[oi]._oVar2 = 1;
+			}
+		}
+		return;
+	}
+
+	object[i]._oAnimFrame = frame - 1;
+	for (; j < nobjects; j++) {
+		oi = objectactive[j];
+		if (object[oi]._otype == object[i]._oVar2 && object[oi]._oVar1 == object[i]._oVar1) {
+			object[oi]._oVar2 = 0;
+			if (object[oi]._oVar4 != 0)
+				object[oi]._oAnimFlag = 1;
+		}
+	}
+}
+
+void OperateSarc(int pnum, int i, BOOL sendmsg)
+{
+	if (object[i]._oSelFlag != 0) {
+		if (!deltaload)
+			PlaySfxLoc(IS_SARC, object[i]._ox, object[i]._oy);
+		object[i]._oSelFlag = 0;
+		if (deltaload) {
+			object[i]._oAnimFrame = object[i]._oAnimLen;
+		} else {
+			object[i]._oAnimFlag = 1;
+			object[i]._oAnimDelay = 3;
+			SetRndSeed(object[i]._oRndSeed);
+			if (object[i]._oVar1 <= 2)
+				CreateRndItem(object[i]._ox, object[i]._oy, 0, sendmsg, 0);
+			if (object[i]._oVar1 >= 8)
+				SpawnSkeleton(object[i]._oVar2, object[i]._ox, object[i]._oy);
+			if (pnum == myplr)
+				NetSendCmdParam1(FALSE, CMD_OPERATEOBJ, i);
+		}
+	}
+}
+
+void OperateL2Door(int pnum, int i, BOOL sendflag)
+{
+	int dpx, dpy;
+
+	dpx = abs(object[i]._ox - plr[pnum].WorldX);
+	dpy = abs(object[i]._oy - plr[pnum].WorldY);
+	if (dpx == 1 && dpy <= 1 && object[i]._otype == OBJ_L2LDOOR)
+		OperateL2LDoor(pnum, i, sendflag);
+	if (dpx <= 1 && dpy == 1 && object[i]._otype == OBJ_L2RDOOR)
+		OperateL2RDoor(pnum, i, sendflag);
+}
+
+void OperateL3Door(int pnum, int i, BOOL sendflag)
+{
+	int dpx, dpy;
+
+	dpx = abs(object[i]._ox - plr[pnum].WorldX);
+	dpy = abs(object[i]._oy - plr[pnum].WorldY);
+	if (dpx == 1 && dpy <= 1 && object[i]._otype == OBJ_L3RDOOR)
+		OperateL3RDoor(pnum, i, sendflag);
+	if (dpx <= 1 && dpy == 1 && object[i]._otype == OBJ_L3LDOOR)
+		OperateL3LDoor(pnum, i, sendflag);
+}
+
+void OperatePedistal(int pnum, int i)
+{
+	BYTE *mem;
+	int iv;
+
+	if (object[i]._oVar6 != 3) {
+		if (PlrHasItem(pnum, IDI_BLDSTONE, &iv)) {
+			RemoveInvItem(pnum, iv);
+			object[i]._oAnimFrame++;
+			object[i]._oVar6++;
+		}
+		if (object[i]._oVar6 == 1) {
+			if (!deltaload)
+				PlaySfxLoc(LS_PUDDLE, object[i]._ox, object[i]._oy);
+			ObjChangeMap(setpc_x, setpc_y + 3, setpc_x + 2, setpc_y + 7);
+		}
+		if (object[i]._oVar6 == 2) {
+			if (!deltaload)
+				PlaySfxLoc(LS_PUDDLE, object[i]._ox, object[i]._oy);
+			ObjChangeMap(setpc_x + 6, setpc_y + 3, setpc_x + setpc_w, setpc_y + 7);
+		}
+		if (object[i]._oVar6 == 3) {
+			if (!deltaload)
+				PlaySfxLoc(LS_BLODSTAR, object[i]._ox, object[i]._oy);
+			ObjChangeMap(object[i]._oVar1, object[i]._oVar2, object[i]._oVar3, object[i]._oVar4);
+			mem = LoadFileInMem("Levels\\L2Data\\Blood2.DUN", NULL);
+			LoadMapObjs(mem, 2 * setpc_x, 2 * setpc_y);
+			mem_free_dbg(mem);
+			CreateItem(7, 2 * setpc_x + 25, 2 * setpc_y + 19);
+			object[i]._oSelFlag = 0;
+		}
+	}
+}
+
+void TryDisarm(int pnum, int i)
+{
+	int j, oi, oti, trapdisper;
+	BOOL checkflag;
+
+	if (pnum == myplr)
+		SetCursor_(CURSOR_HAND);
+	if (object[i]._oTrapFlag) {
+		trapdisper = 2 * plr[pnum]._pDexterity - 5 * currlevel;
+		if (random(154, 100) <= trapdisper) {
+			for (j = 0; j < nobjects; j++) {
+				checkflag = FALSE;
+				oi = objectactive[j];
+				oti = object[oi]._otype;
+				if (oti == OBJ_TRAPL)
+					checkflag = TRUE;
+				if (oti == OBJ_TRAPR)
+					checkflag = TRUE;
+				if (checkflag && dObject[object[oi]._oVar1][object[oi]._oVar2] - 1 == i) {
+					object[oi]._oVar4 = 1;
+					object[i]._oTrapFlag = FALSE;
+				}
+			}
+			oti = object[i]._otype;
+			if (oti >= OBJ_TCHEST1 && oti <= OBJ_TCHEST3)
+				object[i]._oTrapFlag = FALSE;
+		}
+	}
+}
+
+int ItemMiscIdIdx(int imiscid)
+{
+	int i;
+
+	i = 0;
+	while (AllItemsList[i].iRnd == 0 || AllItemsList[i].iMiscId != imiscid) {
+		i++;
+	}
+
+	return i;
+}
+
+void OperateShrine(int pnum, int i, int sType)
+{
+	int cnt;
+	int r, j;
+	DWORD lv, t;
+	int xx, yy;
+	int v1, v2, v3, v4;
+	unsigned __int64 spell, spells;
+
+	if (dropGoldFlag) {
+		dropGoldFlag = FALSE;
+		dropGoldValue = 0;
+	}
+
+	/// ASSERT: assert((DWORD)i < MAXOBJECTS);
+
+	if (object[i]._oSelFlag == 0)
+		return;
+
+	SetRndSeed(object[i]._oRndSeed);
+	object[i]._oSelFlag = 0;
+
+	if (!deltaload) {
+		PlaySfxLoc(sType, object[i]._ox, object[i]._oy);
+		object[i]._oAnimFlag = 1;
+		object[i]._oAnimDelay = 1;
+	} else {
+		object[i]._oAnimFlag = 0;
+		object[i]._oAnimFrame = object[i]._oAnimLen;
+	}
+	switch (object[i]._oVar1) {
+	case SHRINE_MYSTERIOUS:
+		if (deltaload)
+			return;
+		if (pnum != myplr)
+			return;
+		ModifyPlrStr(pnum, -1);
+		ModifyPlrMag(pnum, -1);
+		ModifyPlrDex(pnum, -1);
+		ModifyPlrVit(pnum, -1);
+		switch (random(0, 4)) {
+		case 0:
+			ModifyPlrStr(pnum, 6);
+			break;
+		case 1:
+			ModifyPlrMag(pnum, 6);
+			break;
+		case 2:
+			ModifyPlrDex(pnum, 6);
+			break;
+		case 3:
+			ModifyPlrVit(pnum, 6);
+			break;
+		}
+		CheckStats(pnum);
+		InitDiabloMsg(EMSG_SHRINE_MYSTERIOUS);
+		break;
+	case SHRINE_HIDDEN:
+		cnt = 0;
+		if (deltaload)
+			return;
+		if (pnum != myplr)
+			return;
+		for (j = 0; j < 7; j++) {
+			if (plr[pnum].InvBody[j]._itype != ITYPE_NONE)
+				cnt++;
+		}
+		if (cnt > 0) {
+			for (j = 0; j < 7; j++) {
+				if (plr[pnum].InvBody[j]._itype != ITYPE_NONE
+				    && plr[pnum].InvBody[j]._iMaxDur != 255
+				    && plr[pnum].InvBody[j]._iMaxDur != 0) {
+					plr[pnum].InvBody[j]._iDurability += 10;
+					plr[pnum].InvBody[j]._iMaxDur += 10;
+					if (plr[pnum].InvBody[j]._iDurability > plr[pnum].InvBody[j]._iMaxDur)
+						plr[pnum].InvBody[j]._iDurability = plr[pnum].InvBody[j]._iMaxDur;
+				}
+			}
+			while (TRUE) {
+				cnt = 0;
+				for (j = 0; j < 7; j++) {
+					if (plr[pnum].InvBody[j]._itype != ITYPE_NONE
+					    && plr[pnum].InvBody[j]._iMaxDur != 255
+					    && plr[pnum].InvBody[j]._iMaxDur != 0)
+						cnt++;
+				}
+				if (cnt == 0)
+					break;
+				r = random(0, 7);
+				if (plr[pnum].InvBody[r]._itype == -1 || plr[pnum].InvBody[r]._iMaxDur == 255 || plr[pnum].InvBody[r]._iMaxDur == 0)
+					continue;
+
+				plr[pnum].InvBody[r]._iDurability -= 20;
+				plr[pnum].InvBody[r]._iMaxDur -= 20;
+				if (plr[pnum].InvBody[r]._iDurability <= 0)
+					plr[pnum].InvBody[r]._iDurability = 1;
+				if (plr[pnum].InvBody[r]._iMaxDur <= 0)
+					plr[pnum].InvBody[r]._iMaxDur = 1;
+				break;
+			}
+		}
+		InitDiabloMsg(EMSG_SHRINE_HIDDEN);
+		break;
+	case SHRINE_GLOOMY:
+		if (deltaload)
+			return;
+		if (pnum != myplr)
+			break;
+		if (plr[pnum].InvBody[INVLOC_HEAD]._itype != ITYPE_NONE)
+			plr[pnum].InvBody[INVLOC_HEAD]._iAC += 2;
+		if (plr[pnum].InvBody[INVLOC_CHEST]._itype != ITYPE_NONE)
+			plr[pnum].InvBody[INVLOC_CHEST]._iAC += 2;
+		if (plr[pnum].InvBody[INVLOC_HAND_LEFT]._itype != ITYPE_NONE) {
+			if (plr[pnum].InvBody[INVLOC_HAND_LEFT]._itype == ITYPE_SHIELD) {
+				plr[pnum].InvBody[INVLOC_HAND_LEFT]._iAC += 2;
+			} else {
+				plr[pnum].InvBody[INVLOC_HAND_LEFT]._iMaxDam--;
+				if (plr[pnum].InvBody[INVLOC_HAND_LEFT]._iMaxDam < plr[pnum].InvBody[INVLOC_HAND_LEFT]._iMinDam)
+					plr[pnum].InvBody[INVLOC_HAND_LEFT]._iMaxDam = plr[pnum].InvBody[INVLOC_HAND_LEFT]._iMinDam;
+			}
+		}
+		if (plr[pnum].InvBody[INVLOC_HAND_RIGHT]._itype != ITYPE_NONE) {
+			if (plr[pnum].InvBody[INVLOC_HAND_RIGHT]._itype == ITYPE_SHIELD) {
+				plr[pnum].InvBody[INVLOC_HAND_RIGHT]._iAC += 2;
+			} else {
+				plr[pnum].InvBody[INVLOC_HAND_RIGHT]._iMaxDam--;
+				if (plr[pnum].InvBody[INVLOC_HAND_RIGHT]._iMaxDam < plr[pnum].InvBody[INVLOC_HAND_RIGHT]._iMinDam)
+					plr[pnum].InvBody[INVLOC_HAND_RIGHT]._iMaxDam = plr[pnum].InvBody[INVLOC_HAND_RIGHT]._iMinDam;
+			}
+		}
+		for (j = 0; j < plr[pnum]._pNumInv; j++) {
+			switch (plr[pnum].InvList[j]._itype) {
+			case ITYPE_SWORD:
+			case ITYPE_AXE:
+			case ITYPE_BOW:
+			case ITYPE_MACE:
+			case ITYPE_STAFF:
+				plr[pnum].InvList[j]._iMaxDam--;
+				if (plr[pnum].InvList[j]._iMaxDam < plr[pnum].InvList[j]._iMinDam)
+					plr[pnum].InvList[j]._iMaxDam = plr[pnum].InvList[j]._iMinDam;
+				break;
+			case ITYPE_SHIELD:
+			case ITYPE_LARMOR:
+			case ITYPE_HELM:
+			case ITYPE_MARMOR:
+			case ITYPE_HARMOR:
+				plr[pnum].InvList[j]._iAC += 2;
+				break;
+			}
+		}
+		InitDiabloMsg(EMSG_SHRINE_GLOOMY);
+		break;
+	case SHRINE_WEIRD:
+		if (deltaload)
+			return;
+		if (pnum != myplr)
+			break;
+
+		if (plr[pnum].InvBody[INVLOC_HAND_LEFT]._itype != ITYPE_NONE && plr[pnum].InvBody[INVLOC_HAND_LEFT]._itype != ITYPE_SHIELD)
+			plr[pnum].InvBody[INVLOC_HAND_LEFT]._iMaxDam++;
+		if (plr[pnum].InvBody[INVLOC_HAND_RIGHT]._itype != ITYPE_NONE && plr[pnum].InvBody[INVLOC_HAND_RIGHT]._itype != ITYPE_SHIELD)
+			plr[pnum].InvBody[INVLOC_HAND_RIGHT]._iMaxDam++;
+		for (j = 0; j < plr[pnum]._pNumInv; j++) {
+			switch (plr[pnum].InvList[j]._itype) {
+			case ITYPE_SWORD:
+			case ITYPE_AXE:
+			case ITYPE_BOW:
+			case ITYPE_MACE:
+			case ITYPE_STAFF:
+				plr[pnum].InvList[j]._iMaxDam++;
+				break;
+			}
+		}
+		InitDiabloMsg(EMSG_SHRINE_WEIRD);
+		break;
+	case SHRINE_MAGICAL:
+
+	case SHRINE_MAGICAL2:
+		if (deltaload)
+			return;
+		AddMissile(
+		    plr[pnum].WorldX,
+		    plr[pnum].WorldY,
+		    plr[pnum].WorldX,
+		    plr[pnum].WorldY,
+		    plr[pnum]._pdir,
+		    MIS_MANASHIELD,
+		    -1,
+		    pnum,
+		    0,
+		    2 * leveltype);
+		if (pnum != myplr)
+			return;
+		InitDiabloMsg(EMSG_SHRINE_MAGICAL);
+		break;
+	case SHRINE_STONE:
+		if (deltaload)
+			return;
+		if (pnum != myplr)
+			break;
+
+		for (j = 0; j < NUM_INVLOC; j++) {
+			if (plr[pnum].InvBody[j]._itype == ITYPE_STAFF)
+				plr[pnum].InvBody[j]._iCharges = plr[pnum].InvBody[j]._iMaxCharges;
+		}
+		for (j = 0; j < plr[pnum]._pNumInv; j++) {
+			if (plr[pnum].InvList[j]._itype == ITYPE_STAFF)
+				plr[pnum].InvList[j]._iCharges = plr[pnum].InvList[j]._iMaxCharges;
+		}
+		for (j = 0; j < MAXBELTITEMS; j++) {
+			if (plr[pnum].SpdList[j]._itype == ITYPE_STAFF)
+				plr[pnum].SpdList[j]._iCharges = plr[pnum].SpdList[j]._iMaxCharges; // belt items don't have charges?
+		}
+		InitDiabloMsg(EMSG_SHRINE_STONE);
+		break;
+	case SHRINE_RELIGIOUS:
+		if (deltaload)
+			return;
+		if (pnum != myplr)
+			break;
+
+		for (j = 0; j < NUM_INVLOC; j++)
+			plr[pnum].InvBody[j]._iDurability = plr[pnum].InvBody[j]._iMaxDur;
+		for (j = 0; j < plr[pnum]._pNumInv; j++)
+			plr[pnum].InvList[j]._iDurability = plr[pnum].InvList[j]._iMaxDur;
+		for (j = 0; j < MAXBELTITEMS; j++)
+			plr[pnum].SpdList[j]._iDurability = plr[pnum].SpdList[j]._iMaxDur; // belt items don't have durability?
+		InitDiabloMsg(EMSG_SHRINE_RELIGIOUS);
+		break;
+	case SHRINE_ENCHANTED:
+		if (deltaload)
+			return;
+		if (pnum != myplr)
+			return;
+		cnt = 0;
+		spell = 1;
+		spells = plr[pnum]._pMemSpells;
+		for (j = 0; j < MAX_SPELLS; j++) {
+			if (spell & spells)
+				cnt++;
+			spell <<= 1;
+		}
+		if (cnt > 1) {
+			spell = 1;
+			for (j = 1; j <= MAX_SPELLS; j++) {
+				if (plr[pnum]._pMemSpells & spell) {
+					if (plr[pnum]._pSplLvl[j] < 15)
+						plr[pnum]._pSplLvl[j]++;
+				}
+				spell <<= 1;
+			}
+			do {
+				r = random(0, 37);
+			} while (!(plr[pnum]._pMemSpells & ((__int64)1 << r)));
+			if (plr[pnum]._pSplLvl[r] >= 2)
+				plr[pnum]._pSplLvl[r] -= 2;
+			else
+				plr[pnum]._pSplLvl[r] = 0;
+		}
+		InitDiabloMsg(EMSG_SHRINE_ENCHANTED);
+		break;
+	case SHRINE_THAUMATURGIC:
+		for (j = 0; j < nobjects; j++) {
+			v1 = objectactive[j];
+			/// ASSERT: assert((DWORD)v1 < MAXOBJECTS);
+			if ((object[v1]._otype == OBJ_CHEST1
+			        || object[v1]._otype == OBJ_CHEST2
+			        || object[v1]._otype == OBJ_CHEST3)
+			    && object[v1]._oSelFlag == 0) {
+				object[v1]._oRndSeed = GetRndSeed();
+				object[v1]._oAnimFrame -= 2;
+				object[v1]._oSelFlag = 1;
+			}
+		}
+		if (deltaload)
+			return;
+		if (pnum == myplr)
+			InitDiabloMsg(EMSG_SHRINE_THAUMATURGIC);
+		break;
+	case SHRINE_FASCINATING:
+		if (deltaload)
+			return;
+		if (pnum != myplr)
+			return;
+		plr[pnum]._pMemSpells |= (__int64)1 << (SPL_FIREBOLT - 1);
+		if (plr[pnum]._pSplLvl[SPL_FIREBOLT] < 15)
+			plr[pnum]._pSplLvl[SPL_FIREBOLT]++;
+		if (plr[pnum]._pSplLvl[SPL_FIREBOLT] < 15)
+			plr[pnum]._pSplLvl[SPL_FIREBOLT]++;
+		t = plr[pnum]._pMaxManaBase / 10;
+		v1 = plr[pnum]._pMana - plr[pnum]._pManaBase;
+		v2 = plr[pnum]._pMaxMana - plr[pnum]._pMaxManaBase;
+
+		plr[pnum]._pManaBase -= t;
+		plr[pnum]._pMana -= t;
+		plr[pnum]._pMaxMana -= t;
+		plr[pnum]._pMaxManaBase -= t;
+		if (plr[pnum]._pMana >> 6 <= 0) {
+			plr[pnum]._pManaBase = 0;
+			plr[pnum]._pMana = v1;
+		}
+		if (plr[pnum]._pMaxMana >> 6 <= 0) {
+			plr[pnum]._pMaxManaBase = 0;
+			plr[pnum]._pMaxMana = v2;
+		}
+		InitDiabloMsg(EMSG_SHRINE_FASCINATING);
+		break;
+	case SHRINE_CRYPTIC:
+		if (deltaload)
+			return;
+		AddMissile(
+		    plr[pnum].WorldX,
+		    plr[pnum].WorldY,
+		    plr[pnum].WorldX,
+		    plr[pnum].WorldY,
+		    plr[pnum]._pdir,
+		    MIS_NOVA,
+		    -1,
+		    pnum,
+		    0,
+		    2 * leveltype);
+		if (pnum != myplr)
+			return;
+		plr[pnum]._pMana = plr[pnum]._pMaxMana;
+		plr[pnum]._pManaBase = plr[pnum]._pMaxManaBase;
+		InitDiabloMsg(EMSG_SHRINE_CRYPTIC);
+		break;
+	case SHRINE_ELDRITCH: /// BUGFIX: change `plr[pnum].HoldItem` to use a temporary buffer to prevent deleting item in hand
+		if (deltaload)
+			return;
+		if (pnum != myplr)
+			break;
+		for (j = 0; j < plr[pnum]._pNumInv; j++) {
+			if (plr[pnum].InvList[j]._itype == ITYPE_MISC) {
+				if (plr[pnum].InvList[j]._iMiscId == IMISC_HEAL
+				    || plr[pnum].InvList[j]._iMiscId == IMISC_MANA) {
+					SetPlrHandItem(&plr[pnum].HoldItem, ItemMiscIdIdx(IMISC_REJUV));
+					GetPlrHandSeed(&plr[pnum].HoldItem);
+					plr[pnum].HoldItem._iStatFlag = 1;
+					plr[pnum].InvList[j] = plr[pnum].HoldItem;
+				}
+				if (plr[pnum].InvList[j]._iMiscId == IMISC_FULLHEAL
+				    || plr[pnum].InvList[j]._iMiscId == IMISC_FULLMANA) {
+					SetPlrHandItem(&plr[pnum].HoldItem, ItemMiscIdIdx(IMISC_FULLREJUV));
+					GetPlrHandSeed(&plr[pnum].HoldItem);
+					plr[pnum].HoldItem._iStatFlag = 1;
+					plr[pnum].InvList[j] = plr[pnum].HoldItem;
+				}
+			}
+		}
+		for (j = 0; j < MAXBELTITEMS; j++) {
+			if (plr[pnum].SpdList[j]._itype == ITYPE_MISC) {
+				if (plr[pnum].SpdList[j]._iMiscId == IMISC_HEAL
+				    || plr[pnum].SpdList[j]._iMiscId == IMISC_MANA) {
+					SetPlrHandItem(&plr[pnum].HoldItem, ItemMiscIdIdx(IMISC_REJUV));
+					GetPlrHandSeed(&plr[pnum].HoldItem);
+					plr[pnum].HoldItem._iStatFlag = 1;
+					plr[pnum].SpdList[j] = plr[pnum].HoldItem;
+				}
+				if (plr[pnum].SpdList[j]._iMiscId == IMISC_FULLHEAL
+				    || plr[pnum].SpdList[j]._iMiscId == IMISC_FULLMANA) {
+					SetPlrHandItem(&plr[pnum].HoldItem, ItemMiscIdIdx(IMISC_FULLREJUV));
+					GetPlrHandSeed(&plr[pnum].HoldItem);
+					plr[pnum].HoldItem._iStatFlag = 1;
+					plr[pnum].SpdList[j] = plr[pnum].HoldItem;
+				}
+			}
+		}
+		InitDiabloMsg(EMSG_SHRINE_ELDRITCH);
+		break;
+	case SHRINE_EERIE:
+		if (deltaload)
+			return;
+		if (pnum != myplr)
+			return;
+		ModifyPlrMag(pnum, 2);
+		CheckStats(pnum);
+		InitDiabloMsg(EMSG_SHRINE_EERIE);
+		break;
+	case SHRINE_DIVINE:
+		if (deltaload)
+			return;
+		if (pnum != myplr)
+			return;
+		if (2 * currlevel < 7) {
+			CreateTypeItem(object[i]._ox, object[i]._oy, 0, ITYPE_MISC, IMISC_FULLMANA, 0, 1);
+			CreateTypeItem(object[i]._ox, object[i]._oy, 0, ITYPE_MISC, IMISC_FULLHEAL, 0, 1);
+		} else {
+			CreateTypeItem(object[i]._ox, object[i]._oy, 0, ITYPE_MISC, IMISC_FULLREJUV, 0, 1);
+			CreateTypeItem(object[i]._ox, object[i]._oy, 0, ITYPE_MISC, IMISC_FULLREJUV, 0, 1);
+		}
+		plr[pnum]._pMana = plr[pnum]._pMaxMana;
+		plr[pnum]._pManaBase = plr[pnum]._pMaxManaBase;
+		plr[pnum]._pHitPoints = plr[pnum]._pMaxHP;
+		plr[pnum]._pHPBase = plr[pnum]._pMaxHPBase;
+		InitDiabloMsg(EMSG_SHRINE_DIVINE);
+		break;
+	case SHRINE_HOLY:
+		if (deltaload)
+			return;
+		j = 0;
+		do {
+			xx = random(159, MAXDUNX);
+			yy = random(159, MAXDUNY);
+			j++;
+			if (j > MAXDUNX * 112)
+				break;
+			lv = dPiece[xx][yy];
+		} while (nSolidTable[lv] || dObject[xx][yy] || dMonster[xx][yy]);
+		AddMissile(plr[pnum].WorldX, plr[pnum].WorldY, xx, yy, plr[pnum]._pdir, MIS_RNDTELEPORT, -1, pnum, 0, 2 * leveltype);
+		if (pnum != myplr)
+			return;
+		InitDiabloMsg(EMSG_SHRINE_HOLY);
+		break;
+	case SHRINE_SACRED:
+		if (deltaload || pnum != myplr)
+			return;
+		plr[pnum]._pMemSpells |= (__int64)1 << (SPL_CBOLT - 1);
+		if (plr[pnum]._pSplLvl[SPL_CBOLT] < 15)
+			plr[pnum]._pSplLvl[SPL_CBOLT]++;
+		if (plr[pnum]._pSplLvl[SPL_CBOLT] < 15)
+			plr[pnum]._pSplLvl[SPL_CBOLT]++;
+		t = plr[pnum]._pMaxManaBase / 10;
+		v1 = plr[pnum]._pMana - plr[pnum]._pManaBase;
+		v2 = plr[pnum]._pMaxMana - plr[pnum]._pMaxManaBase;
+		plr[pnum]._pManaBase -= t;
+		plr[pnum]._pMana -= t;
+		plr[pnum]._pMaxMana -= t;
+		plr[pnum]._pMaxManaBase -= t;
+		if (plr[pnum]._pMana >> 6 <= 0) {
+			plr[pnum]._pMana = v1;
+			plr[pnum]._pManaBase = 0;
+		}
+		if (plr[pnum]._pMaxMana >> 6 <= 0) {
+			plr[pnum]._pMaxMana = v2;
+			plr[pnum]._pMaxManaBase = 0;
+		}
+		InitDiabloMsg(EMSG_SHRINE_SACRED);
+		break;
+	case SHRINE_SPIRITUAL:
+		if (deltaload)
+			return;
+		if (pnum != myplr)
+			return;
+		for (j = 0; j < NUM_INV_GRID_ELEM; j++) {
+			if (!plr[pnum].InvGrid[j]) {
+				r = 5 * leveltype + random(160, 10 * leveltype);
+				t = plr[pnum]._pNumInv; // check
+				plr[pnum].InvList[t] = golditem;
+				plr[pnum].InvList[t]._iSeed = GetRndSeed();
+				plr[pnum]._pNumInv++;
+				plr[pnum].InvGrid[j] = plr[pnum]._pNumInv;
+				plr[pnum].InvList[t]._ivalue = r;
+				plr[pnum]._pGold += r;
+				SetGoldCurs(pnum, t);
+			}
+		}
+		InitDiabloMsg(EMSG_SHRINE_SPIRITUAL);
+		break;
+	case SHRINE_SPOOKY:
+		if (deltaload)
+			return;
+		if (pnum == myplr) {
+			InitDiabloMsg(EMSG_SHRINE_SPOOKY1);
+		} else {
+			InitDiabloMsg(EMSG_SHRINE_SPOOKY2);
+			plr[myplr]._pHitPoints = plr[myplr]._pMaxHP;
+			plr[myplr]._pHPBase = plr[myplr]._pMaxHPBase;
+			plr[myplr]._pMana = plr[myplr]._pMaxMana;
+			plr[myplr]._pManaBase = plr[myplr]._pMaxManaBase;
+		}
+		break;
+	case SHRINE_ABANDONED:
+		if (deltaload)
+			return;
+		if (pnum != myplr)
+			return;
+		ModifyPlrDex(pnum, 2);
+		CheckStats(pnum);
+		if (pnum == myplr)
+			InitDiabloMsg(EMSG_SHRINE_ABANDONED);
+		break;
+	case SHRINE_CREEPY:
+		if (deltaload)
+			return;
+		if (pnum != myplr)
+			return;
+		ModifyPlrStr(pnum, 2);
+		CheckStats(pnum);
+		if (pnum == myplr)
+			InitDiabloMsg(EMSG_SHRINE_CREEPY);
+		break;
+	case SHRINE_QUIET:
+		if (deltaload)
+			return;
+		if (pnum != myplr)
+			return;
+		ModifyPlrVit(pnum, 2);
+		CheckStats(pnum);
+		if (pnum == myplr)
+			InitDiabloMsg(EMSG_SHRINE_QUIET);
+		break;
+	case SHRINE_SECLUDED:
+		if (deltaload)
+			return;
+		if (pnum != myplr)
+			break;
+
+		for (yy = 0; yy < DMAXY; yy++) {
+			for (xx = 0; xx < DMAXX; xx++) {
+				automapview[xx][yy] = 1;
+			}
+		}
+		InitDiabloMsg(EMSG_SHRINE_SECLUDED);
+		break;
+	case SHRINE_ORNATE:
+		if (deltaload)
+			return;
+		if (pnum != myplr)
+			return;
+		plr[pnum]._pMemSpells |= (__int64)1 << (SPL_HBOLT - 1);
+		if (plr[pnum]._pSplLvl[SPL_HBOLT] < 15)
+			plr[pnum]._pSplLvl[SPL_HBOLT]++;
+		if (plr[pnum]._pSplLvl[SPL_HBOLT] < 15)
+			plr[pnum]._pSplLvl[SPL_HBOLT]++;
+		t = plr[pnum]._pMaxManaBase / 10;
+		v1 = plr[pnum]._pMana - plr[pnum]._pManaBase;
+		v2 = plr[pnum]._pMaxMana - plr[pnum]._pMaxManaBase;
+		plr[pnum]._pManaBase -= t;
+		plr[pnum]._pMana -= t;
+		plr[pnum]._pMaxMana -= t;
+		plr[pnum]._pMaxManaBase -= t;
+		if (plr[pnum]._pMana >> 6 <= 0) {
+			plr[pnum]._pMana = v1;
+			plr[pnum]._pManaBase = 0;
+		}
+		if (plr[pnum]._pMaxMana >> 6 <= 0) {
+			plr[pnum]._pMaxMana = v2;
+			plr[pnum]._pMaxManaBase = 0;
+		}
+		InitDiabloMsg(EMSG_SHRINE_ORNATE);
+		break;
+	case SHRINE_GLIMMERING:
+		if (deltaload)
+			return;
+		if (pnum != myplr)
+			return;
+		for (j = 0; j < 7; j++) {
+			if (plr[pnum].InvBody[j]._iMagical && !plr[pnum].InvBody[j]._iIdentified)
+				plr[pnum].InvBody[j]._iIdentified = TRUE;
+		}
+		for (j = 0; j < plr[pnum]._pNumInv; j++) {
+			if (plr[pnum].InvList[j]._iMagical && !plr[pnum].InvList[j]._iIdentified)
+				plr[pnum].InvList[j]._iIdentified = TRUE;
+		}
+		for (j = 0; j < 8; j++) {
+			if (plr[pnum].SpdList[j]._iMagical && !plr[pnum].SpdList[j]._iIdentified)
+				plr[pnum].SpdList[j]._iIdentified = TRUE; // belt items can't be magical?
+		}
+		InitDiabloMsg(EMSG_SHRINE_GLIMMERING);
+		break;
+	case SHRINE_TAINTED:
+		if (deltaload)
+			return;
+		if (pnum == myplr) {
+			InitDiabloMsg(EMSG_SHRINE_TAINTED1);
+		} else {
+			InitDiabloMsg(EMSG_SHRINE_TAINTED2);
+			r = random(155, 4);
+
+			if (r != 0)
+				v1 = -1;
+			else
+				v1 = 1;
+			if (r != 1)
+				v2 = -1;
+			else
+				v2 = 1;
+			if (r == 2)
+				v3 = 1;
+			else
+				v3 = -1;
+			if (r == 3)
+				v4 = 1;
+			else
+				v4 = -1;
+
+			ModifyPlrStr(myplr, v1);
+			ModifyPlrMag(myplr, v2);
+			ModifyPlrDex(myplr, v3);
+			ModifyPlrVit(myplr, v4);
+
+			CheckStats(myplr);
+		}
+		break;
+	}
+
+	CalcPlrInv(pnum, TRUE);
+	drawpanflag = 255;
+
+	if (pnum == myplr)
+		NetSendCmdParam2(FALSE, CMD_PLROPOBJ, pnum, i);
+}
+
+void OperateSkelBook(int pnum, int i, BOOL sendmsg)
+{
+	if (object[i]._oSelFlag != 0) {
+		if (!deltaload)
+			PlaySfxLoc(IS_ISCROL, object[i]._ox, object[i]._oy);
+		object[i]._oAnimFrame += 2;
+		object[i]._oSelFlag = 0;
+		if (!deltaload) {
+			SetRndSeed(object[i]._oRndSeed);
+			if (random(161, 5))
+				CreateTypeItem(object[i]._ox, object[i]._oy, 0, ITYPE_MISC, 21, sendmsg, 0);
+			else
+				CreateTypeItem(object[i]._ox, object[i]._oy, 0, ITYPE_MISC, 24, sendmsg, 0);
+			if (pnum == myplr)
+				NetSendCmdParam1(FALSE, CMD_OPERATEOBJ, i);
+		}
+	}
+}
+
+void OperateBookCase(int pnum, int i, BOOL sendmsg)
+{
+	if (object[i]._oSelFlag != 0) {
+		if (!deltaload)
+			PlaySfxLoc(IS_ISCROL, object[i]._ox, object[i]._oy);
+		object[i]._oAnimFrame -= 2;
+		object[i]._oSelFlag = 0;
+		if (!deltaload) {
+			SetRndSeed(object[i]._oRndSeed);
+			CreateTypeItem(object[i]._ox, object[i]._oy, 0, ITYPE_MISC, IMISC_BOOK, sendmsg, 0);
+			if (QuestStatus(QTYPE_ZHAR)
+			    && monster[MAX_PLRS].mName == UniqMonst[UMT_ZHAR].mName
+			    && monster[MAX_PLRS]._msquelch == UCHAR_MAX
+			    && monster[MAX_PLRS]._mhitpoints) {
+				monster[MAX_PLRS].mtalkmsg = QUEST_ZHAR2;
+				M_StartStand(0, monster[MAX_PLRS]._mdir);
+				monster[MAX_PLRS]._mgoal = MGOAL_SHOOT;
+				monster[MAX_PLRS]._mmode = MM_TALK;
+			}
+			if (pnum == myplr)
+				NetSendCmdParam1(FALSE, CMD_OPERATEOBJ, i);
+		}
+	}
+}
+
+void OperateDecap(int pnum, int i, BOOL sendmsg)
+{
+	if (object[i]._oSelFlag != 0) {
+		object[i]._oSelFlag = 0;
+		if (!deltaload) {
+			SetRndSeed(object[i]._oRndSeed);
+			CreateRndItem(object[i]._ox, object[i]._oy, 0, sendmsg, 0);
+			if (pnum == myplr)
+				NetSendCmdParam1(FALSE, CMD_OPERATEOBJ, i);
+		}
+	}
+}
+
+void OperateArmorStand(int pnum, int i, BOOL sendmsg)
+{
+	int uniqueRnd;
+
+	if (object[i]._oSelFlag != 0) {
+		object[i]._oAnimFrame++;
+		object[i]._oSelFlag = 0;
+		if (!deltaload) {
+			SetRndSeed(object[i]._oRndSeed);
+			uniqueRnd = random(0, 2);
+			if (currlevel <= 5) {
+				CreateTypeItem(object[i]._ox, object[i]._oy, 1, ITYPE_LARMOR, 0, sendmsg, 0);
+			} else if (currlevel >= 6 && currlevel <= 9) {
+				CreateTypeItem(object[i]._ox, object[i]._oy, uniqueRnd, ITYPE_MARMOR, 0, sendmsg, 0);
+			} else if (currlevel >= 10 && currlevel <= 12) {
+				CreateTypeItem(object[i]._ox, object[i]._oy, 0, ITYPE_HARMOR, 0, sendmsg, 0);
+			} else if (currlevel >= 13 && currlevel <= 16) {
+				CreateTypeItem(object[i]._ox, object[i]._oy, 1, ITYPE_HARMOR, 0, sendmsg, 0);
+			}
+			if (pnum == myplr)
+				NetSendCmdParam1(FALSE, CMD_OPERATEOBJ, i);
+			return;
+		}
+	}
+}
+
+int FindValidShrine(int i)
+{
+	BOOL done;
+	int rv;
+
+	while (1) {
+		done = FALSE;
+		while (!done) {
+			rv = random(0, 26);
+			if (currlevel >= shrinemin[rv] && currlevel <= shrinemax[rv] && rv != 8)
+				done = TRUE;
+		}
+
+		if (gbMaxPlayers != 1) {
+			if (shrineavail[rv] != 1) {
+				break;
+			}
+		} else {
+			if (shrineavail[rv] != 2) {
+				break;
+			}
+		}
+	}
+
+	return rv;
+}
+
+void OperateGoatShrine(int pnum, int i, int sType)
+{
+	SetRndSeed(object[i]._oRndSeed);
+	object[i]._oVar1 = FindValidShrine(i);
+	OperateShrine(pnum, i, sType);
+	object[i]._oAnimDelay = 2;
+	drawpanflag = 255;
+}
+
+void OperateCauldron(int pnum, int i, int sType)
+{
+	SetRndSeed(object[i]._oRndSeed);
+	object[i]._oVar1 = FindValidShrine(i);
+	OperateShrine(pnum, i, sType);
+	object[i]._oAnimFlag = 0;
+	object[i]._oAnimFrame = 3;
+	drawpanflag = 255;
+}
+
+BOOL OperateFountains(int pnum, int i)
+{
+	int prev, add, rnd, cnt;
+	BOOL applied, done;
+
+	applied = FALSE;
+	SetRndSeed(object[i]._oRndSeed);
+	switch (object[i]._otype) {
+	case OBJ_BLOODFTN:
+		if (deltaload)
+			return FALSE;
+		if (pnum != myplr)
+			return FALSE;
+
+		if (plr[pnum]._pHitPoints < plr[pnum]._pMaxHP) {
+			PlaySfxLoc(LS_FOUNTAIN, object[i]._ox, object[i]._oy);
+			plr[pnum]._pHitPoints += 64;
+			plr[pnum]._pHPBase += 64;
+			if (plr[pnum]._pHitPoints > plr[pnum]._pMaxHP) {
+				plr[pnum]._pHitPoints = plr[pnum]._pMaxHP;
+				plr[pnum]._pHPBase = plr[pnum]._pMaxHPBase;
+			}
+			applied = TRUE;
+		} else
+			PlaySfxLoc(LS_FOUNTAIN, object[i]._ox, object[i]._oy);
+		break;
+	case OBJ_PURIFYINGFTN:
+		if (deltaload)
+			return FALSE;
+		if (pnum != myplr)
+			return FALSE;
+
+		if (plr[pnum]._pMana < plr[pnum]._pMaxMana) {
+			PlaySfxLoc(LS_FOUNTAIN, object[i]._ox, object[i]._oy);
+
+			plr[pnum]._pMana += 64;
+			plr[pnum]._pManaBase += 64;
+			if (plr[pnum]._pMana > plr[pnum]._pMaxMana) {
+				plr[pnum]._pMana = plr[pnum]._pMaxMana;
+				plr[pnum]._pManaBase = plr[pnum]._pMaxManaBase;
+			}
+
+			applied = TRUE;
+		} else
+			PlaySfxLoc(LS_FOUNTAIN, object[i]._ox, object[i]._oy);
+		break;
+	case OBJ_MURKYFTN:
+		if (object[i]._oSelFlag == 0)
+			break;
+		if (!deltaload)
+			PlaySfxLoc(LS_FOUNTAIN, object[i]._ox, object[i]._oy);
+		object[i]._oSelFlag = 0;
+		if (deltaload)
+			return FALSE;
+		AddMissile(
+		    plr[pnum].WorldX,
+		    plr[pnum].WorldY,
+		    plr[pnum].WorldX,
+		    plr[pnum].WorldY,
+		    plr[pnum]._pdir,
+		    MIS_INFRA,
+		    -1,
+		    pnum,
+		    0,
+		    2 * leveltype);
+		applied = TRUE;
+		if (pnum == myplr)
+			NetSendCmdParam1(FALSE, CMD_OPERATEOBJ, i);
+		break;
+	case OBJ_TEARFTN:
+		if (object[i]._oSelFlag == 0)
+			break;
+		prev = -1;
+		add = -1;
+		done = FALSE;
+		cnt = 0;
+		if (!deltaload)
+			PlaySfxLoc(LS_FOUNTAIN, object[i]._ox, object[i]._oy);
+		object[i]._oSelFlag = 0;
+		if (deltaload)
+			return FALSE;
+		if (pnum != myplr)
+			return FALSE;
+		while (!done) {
+			rnd = random(0, 4);
+			if (rnd != prev) {
+				switch (rnd) {
+				case 0:
+					ModifyPlrStr(pnum, add);
+					break;
+				case 1:
+					ModifyPlrMag(pnum, add);
+					break;
+				case 2:
+					ModifyPlrDex(pnum, add);
+					break;
+				case 3:
+					ModifyPlrVit(pnum, add);
+					break;
+				}
+				prev = rnd;
+				add = 1;
+				cnt++;
+			}
+			if (cnt <= 1)
+				continue;
+
+			done = TRUE;
+		}
+		CheckStats(pnum);
+		applied = TRUE;
+		if (pnum == myplr)
+			NetSendCmdParam1(FALSE, CMD_OPERATEOBJ, i);
+		break;
+	}
+	drawpanflag = 255;
+	return applied;
+}
+
+void OperateWeaponRack(int pnum, int i, BOOL sendmsg)
+{
+	int weaponType;
+
+	if (object[i]._oSelFlag == 0)
+		return;
+	SetRndSeed(object[i]._oRndSeed);
+
+	switch (random(0, 4) + 1) {
+	case ITYPE_SWORD:
+		weaponType = ITYPE_SWORD;
+		break;
+	case ITYPE_AXE:
+		weaponType = ITYPE_AXE;
+		break;
+	case ITYPE_BOW:
+		weaponType = ITYPE_BOW;
+		break;
+	case ITYPE_MACE:
+		weaponType = ITYPE_MACE;
+		break;
+	}
+
+	object[i]._oAnimFrame++;
+	object[i]._oSelFlag = 0;
+	if (deltaload)
+		return;
+
+	if (leveltype > 1)
+		CreateTypeItem(object[i]._ox, object[i]._oy, 1, weaponType, 0, sendmsg, 0);
+	else
+		CreateTypeItem(object[i]._ox, object[i]._oy, 0, weaponType, 0, sendmsg, 0);
+	if (pnum == myplr)
+		NetSendCmdParam1(FALSE, CMD_OPERATEOBJ, i);
+}
+
+void OperateStoryBook(int pnum, int i)
+{
+	if (object[i]._oSelFlag != 0 && !deltaload && !qtextflag && pnum == myplr) {
+		object[i]._oAnimFrame = object[i]._oVar4;
+		PlaySfxLoc(IS_ISCROL, object[i]._ox, object[i]._oy);
+		InitQTextMsg(object[i]._oVar2);
+		NetSendCmdParam1(FALSE, CMD_OPERATEOBJ, i);
+	}
+}
+
+void OperateLazStand(int pnum, int i)
+{
+	int xx, yy;
+
+	if (object[i]._oSelFlag != 0 && !deltaload && !qtextflag && pnum == myplr) {
+		object[i]._oAnimFrame++;
+		object[i]._oSelFlag = 0;
+		GetSuperItemLoc(object[i]._ox, object[i]._oy, &xx, &yy);
+		SpawnQuestItem(IDI_LAZSTAFF, xx, yy, 0, 0);
+	}
+}
+
+void OperateObject(int pnum, int i, BOOL TeleFlag)
+{
+	BOOL sendmsg;
+
+	sendmsg = (pnum == myplr);
+	switch (object[i]._otype) {
+	case OBJ_L1LDOOR:
+	case OBJ_L1RDOOR:
+		if (TeleFlag) {
+			if (object[i]._otype == OBJ_L1LDOOR)
+				OperateL1LDoor(pnum, i, TRUE);
+			if (object[i]._otype == OBJ_L1RDOOR)
+				OperateL1RDoor(pnum, i, TRUE);
+			break;
+		}
+		if (pnum == myplr)
+			OperateL1Door(pnum, i, TRUE);
+		break;
+	case OBJ_L2LDOOR:
+	case OBJ_L2RDOOR:
+		if (TeleFlag) {
+			if (object[i]._otype == OBJ_L2LDOOR)
+				OperateL2LDoor(pnum, i, TRUE);
+			if (object[i]._otype == OBJ_L2RDOOR)
+				OperateL2RDoor(pnum, i, TRUE);
+			break;
+		}
+		if (pnum == myplr)
+			OperateL2Door(pnum, i, TRUE);
+		break;
+	case OBJ_L3LDOOR:
+	case OBJ_L3RDOOR:
+		if (TeleFlag) {
+			if (object[i]._otype == OBJ_L3LDOOR)
+				OperateL3LDoor(pnum, i, TRUE);
+			if (object[i]._otype == OBJ_L3RDOOR)
+				OperateL3RDoor(pnum, i, TRUE);
+			break;
+		}
+		if (pnum == myplr)
+			OperateL3Door(pnum, i, TRUE);
+		break;
+	case OBJ_LEVER:
+	case OBJ_SWITCHSKL:
+		OperateLever(pnum, i);
+		break;
+	case OBJ_BOOK2L:
+		OperateBook(pnum, i);
+		break;
+	case OBJ_BOOK2R:
+		OperateSChambBk(pnum, i);
+		break;
+	case OBJ_CHEST1:
+	case OBJ_CHEST2:
+	case OBJ_CHEST3:
+	case OBJ_TCHEST1:
+	case OBJ_TCHEST2:
+	case OBJ_TCHEST3:
+		OperateChest(pnum, i, sendmsg);
+		break;
+	case OBJ_SARC:
+		OperateSarc(pnum, i, sendmsg);
+		break;
+	case OBJ_FLAMELVR:
+		OperateTrapLvr(i);
+		break;
+	case OBJ_BLINDBOOK:
+	case OBJ_BLOODBOOK:
+	case OBJ_STEELTOME:
+		OperateBookLever(pnum, i);
+		break;
+	case OBJ_SHRINEL:
+	case OBJ_SHRINER:
+		OperateShrine(pnum, i, IS_MAGIC);
+		break;
+	case OBJ_SKELBOOK:
+	case OBJ_BOOKSTAND:
+		OperateSkelBook(pnum, i, sendmsg);
+		break;
+	case OBJ_BOOKCASEL:
+	case OBJ_BOOKCASER:
+		OperateBookCase(pnum, i, sendmsg);
+		break;
+	case OBJ_DECAP:
+		OperateDecap(pnum, i, sendmsg);
+		break;
+	case OBJ_ARMORSTAND:
+	case OBJ_WARARMOR:
+		OperateArmorStand(pnum, i, sendmsg);
+		break;
+	case OBJ_GOATSHRINE:
+		OperateGoatShrine(pnum, i, LS_GSHRINE);
+		break;
+	case OBJ_CAULDRON:
+		OperateCauldron(pnum, i, LS_CALDRON);
+		break;
+	case OBJ_BLOODFTN:
+	case OBJ_PURIFYINGFTN:
+	case OBJ_MURKYFTN:
+	case OBJ_TEARFTN:
+		OperateFountains(pnum, i);
+		break;
+	case OBJ_STORYBOOK:
+		OperateStoryBook(pnum, i);
+		break;
+	case OBJ_PEDISTAL:
+		OperatePedistal(pnum, i);
+		break;
+	case OBJ_WARWEAP:
+	case OBJ_WEAPONRACK:
+		OperateWeaponRack(pnum, i, sendmsg);
+		break;
+	case OBJ_MUSHPATCH:
+		OperateMushPatch(pnum, i);
+		break;
+	case OBJ_LAZSTAND:
+		OperateLazStand(pnum, i);
+		break;
+	case OBJ_SLAINHERO:
+		OperateSlainHero(pnum, i, sendmsg);
+		break;
+	case OBJ_SIGNCHEST:
+		OperateInnSignChest(pnum, i);
+		break;
+	}
+}
+
+void SyncOpL1Door(int pnum, int cmd, int i)
+{
+	BOOL do_sync;
+
+	if (pnum == myplr)
+		return;
+
+	do_sync = FALSE;
+	if (cmd == CMD_OPENDOOR) {
+		if (object[i]._oVar4 != 0)
+			return;
+		do_sync = TRUE;
+	}
+	if (cmd == CMD_CLOSEDOOR && object[i]._oVar4 == 1)
+		do_sync = TRUE;
+	if (do_sync) {
+		if (object[i]._otype == OBJ_L1LDOOR)
+			OperateL1LDoor(-1, i, 0);
+		if (object[i]._otype == OBJ_L1RDOOR)
+			OperateL1RDoor(-1, i, 0);
+	}
+}
+
+void SyncOpL2Door(int pnum, int cmd, int i)
+{
+	BOOL do_sync;
+
+	if (pnum == myplr)
+		return;
+
+	do_sync = FALSE;
+	if (cmd == CMD_OPENDOOR) {
+		if (object[i]._oVar4 != 0)
+			return;
+		do_sync = TRUE;
+	}
+	if (cmd == CMD_CLOSEDOOR && object[i]._oVar4 == 1)
+		do_sync = TRUE;
+	if (do_sync) {
+		if (object[i]._otype == OBJ_L2LDOOR)
+			OperateL2LDoor(-1, i, 0);
+		if (object[i]._otype == OBJ_L2RDOOR)
+			OperateL2RDoor(-1, i, 0);
+	}
+}
+
+void SyncOpL3Door(int pnum, int cmd, int i)
+{
+	BOOL do_sync;
+
+	if (pnum == myplr)
+		return;
+
+	do_sync = FALSE;
+	if (cmd == CMD_OPENDOOR) {
+		if (object[i]._oVar4 != 0)
+			return;
+		do_sync = TRUE;
+	}
+	if (cmd == CMD_CLOSEDOOR && object[i]._oVar4 == 1)
+		do_sync = TRUE;
+	if (do_sync) {
+		if (object[i]._otype == OBJ_L3LDOOR)
+			OperateL2LDoor(-1, i, 0);
+		if (object[i]._otype == OBJ_L3RDOOR)
+			OperateL2RDoor(-1, i, 0);
+	}
+}
+
+void SyncOpObject(int pnum, int cmd, int i)
+{
+	switch (object[i]._otype) {
+	case OBJ_L1LDOOR:
+	case OBJ_L1RDOOR:
+		SyncOpL1Door(pnum, cmd, i);
+		break;
+	case OBJ_L2LDOOR:
+	case OBJ_L2RDOOR:
+		SyncOpL2Door(pnum, cmd, i);
+		break;
+	case OBJ_L3LDOOR:
+	case OBJ_L3RDOOR:
+		SyncOpL3Door(pnum, cmd, i);
+		break;
+	case OBJ_LEVER:
+	case OBJ_SWITCHSKL:
+		OperateLever(pnum, i);
+		break;
+	case OBJ_CHEST1:
+	case OBJ_CHEST2:
+	case OBJ_CHEST3:
+	case OBJ_TCHEST1:
+	case OBJ_TCHEST2:
+	case OBJ_TCHEST3:
+		OperateChest(pnum, i, FALSE);
+		break;
+	case OBJ_SARC:
+		OperateSarc(pnum, i, FALSE);
+		break;
+	case OBJ_BLINDBOOK:
+	case OBJ_BLOODBOOK:
+	case OBJ_STEELTOME:
+		OperateBookLever(pnum, i);
+		break;
+	case OBJ_SHRINEL:
+	case OBJ_SHRINER:
+		OperateShrine(pnum, i, IS_MAGIC);
+		break;
+	case OBJ_SKELBOOK:
+	case OBJ_BOOKSTAND:
+		OperateSkelBook(pnum, i, FALSE);
+		break;
+	case OBJ_BOOKCASEL:
+	case OBJ_BOOKCASER:
+		OperateBookCase(pnum, i, FALSE);
+		break;
+	case OBJ_DECAP:
+		OperateDecap(pnum, i, 0);
+		break;
+	case OBJ_ARMORSTAND:
+	case OBJ_WARARMOR:
+		OperateArmorStand(pnum, i, 0);
+		break;
+	case OBJ_GOATSHRINE:
+		OperateGoatShrine(pnum, i, LS_GSHRINE);
+		break;
+	case OBJ_CAULDRON:
+		OperateCauldron(pnum, i, LS_CALDRON);
+		break;
+	case OBJ_MURKYFTN:
+	case OBJ_TEARFTN:
+		OperateFountains(pnum, i);
+		break;
+	case OBJ_STORYBOOK:
+		OperateStoryBook(pnum, i);
+		break;
+	case OBJ_PEDISTAL:
+		OperatePedistal(pnum, i);
+		break;
+	case OBJ_WARWEAP:
+	case OBJ_WEAPONRACK:
+		OperateWeaponRack(pnum, i, FALSE);
+		break;
+	case OBJ_MUSHPATCH:
+		OperateMushPatch(pnum, i);
+		break;
+	case OBJ_SLAINHERO:
+		OperateSlainHero(pnum, i, FALSE);
+		break;
+	case OBJ_SIGNCHEST:
+		OperateInnSignChest(pnum, i);
+		break;
+	}
+}
+
+void BreakCrux(int i)
+{
+	int j, oi;
+	BOOL triggered;
+
+	object[i]._oBreak = -1;
+	object[i]._oSelFlag = 0;
+	object[i]._oAnimFlag = 1;
+	object[i]._oAnimFrame = 1;
+	object[i]._oAnimDelay = 1;
+	object[i]._oSolidFlag = TRUE;
+	object[i]._oMissFlag = TRUE;
+	triggered = TRUE;
+	for (j = 0; j < nobjects; j++) {
+		oi = objectactive[j];
+		if (object[oi]._otype != OBJ_CRUX1 && object[oi]._otype != OBJ_CRUX2 && object[oi]._otype != OBJ_CRUX3)
+			continue;
+		if (object[i]._oVar8 != object[oi]._oVar8 || object[oi]._oBreak == -1)
+			continue;
+		triggered = FALSE;
+	}
+	if (!triggered)
+		return;
+	if (!deltaload)
+		PlaySfxLoc(IS_LEVER, object[i]._ox, object[i]._oy);
+	ObjChangeMap(object[i]._oVar1, object[i]._oVar2, object[i]._oVar3, object[i]._oVar4);
+}
+
+void BreakBarrel(int pnum, int i, int dam, BOOL forcebreak, int sendmsg)
+{
+	int oi;
+	int xp, yp;
+
+	if (object[i]._oSelFlag == 0)
+		return;
+	if (forcebreak) {
+		object[i]._oVar1 = 0;
+	} else {
+		object[i]._oVar1 -= dam;
+		if (pnum != myplr && object[i]._oVar1 <= 0)
+			object[i]._oVar1 = 1;
+	}
+	if (object[i]._oVar1 > 0) {
+		if (deltaload)
+			return;
+
+		PlaySfxLoc(IS_IBOW, object[i]._ox, object[i]._oy);
+		return;
+	}
+
+	object[i]._oBreak = -1;
+	object[i]._oVar1 = 0;
+	object[i]._oAnimFlag = 1;
+	object[i]._oAnimFrame = 1;
+	object[i]._oAnimDelay = 1;
+	object[i]._oSolidFlag = FALSE;
+	object[i]._oMissFlag = TRUE;
+	object[i]._oSelFlag = 0;
+	object[i]._oPreFlag = TRUE;
+	if (deltaload != 0) {
+		object[i]._oAnimCnt = 0;
+		object[i]._oAnimFrame = object[i]._oAnimLen;
+		object[i]._oAnimDelay = 1000;
+		return;
+	}
+
+	if (object[i]._otype == OBJ_BARRELEX) {
+		PlaySfxLoc(IS_BARLFIRE, object[i]._ox, object[i]._oy);
+		for (yp = object[i]._oy - 1; yp <= object[i]._oy + 1; yp++) {
+			for (xp = object[i]._ox - 1; xp <= object[i]._ox + 1; xp++) {
+				if (dMonster[xp][yp] > 0)
+					MonsterTrapHit(dMonster[xp][yp] - 1, 1, 4, 0, 1, 0);
+				if (dPlayer[xp][yp] > 0)
+					PlayerMHit(dPlayer[xp][yp] - 1, -1, 0, 8, 16, 1, 0, 0);
+				if (dObject[xp][yp] > 0) {
+					oi = dObject[xp][yp] - 1;
+					if (object[oi]._otype == OBJ_BARRELEX && object[oi]._oBreak != -1)
+						BreakBarrel(pnum, oi, dam, TRUE, sendmsg);
+				}
+			}
+		}
+	} else {
+		PlaySfxLoc(IS_BARREL, object[i]._ox, object[i]._oy);
+		SetRndSeed(object[i]._oRndSeed);
+		if (object[i]._oVar2 <= 1) {
+			if (!object[i]._oVar3)
+				CreateRndUseful(pnum, object[i]._ox, object[i]._oy, sendmsg);
+			else
+				CreateRndItem(object[i]._ox, object[i]._oy, 0, sendmsg, 0);
+		}
+		if (object[i]._oVar2 >= 8)
+			SpawnSkeleton(object[i]._oVar4, object[i]._ox, object[i]._oy);
+	}
+	if (pnum == myplr)
+		NetSendCmdParam2(FALSE, CMD_BREAKOBJ, pnum, i);
+}
+
+void BreakObject(int pnum, int oi)
+{
+	int objdam, mind, maxd;
+
+	if (pnum != -1) {
+		mind = plr[pnum]._pIMinDam;
+		maxd = random(163, plr[pnum]._pIMaxDam - mind + 1);
+		objdam = maxd + mind;
+		objdam += plr[pnum]._pDamageMod + plr[pnum]._pIBonusDamMod + objdam * plr[pnum]._pIBonusDam / 100;
+	} else {
+		objdam = 10;
+	}
+	switch (object[oi]._otype) {
+	case OBJ_CRUX1:
+	case OBJ_CRUX2:
+	case OBJ_CRUX3:
+		BreakCrux(oi);
+		break;
+	case OBJ_BARREL:
+	case OBJ_BARRELEX:
+		BreakBarrel(pnum, oi, objdam, 0, 1);
+		break;
+	}
+}
+
+void SyncBreakObj(int pnum, int oi)
+{
+	if (object[oi]._otype >= OBJ_BARREL && object[oi]._otype <= OBJ_BARRELEX)
+		BreakBarrel(pnum, oi, 0, TRUE, 0);
+}
+
+void SyncL1Doors(int i)
+{
+	int x, y;
+
+	if (object[i]._oVar4 == 0) {
+		object[i]._oMissFlag = FALSE;
+		return;
+	}
+
+	x = object[i]._ox;
+	y = object[i]._oy;
+	object[i]._oMissFlag = TRUE;
+	object[i]._oSelFlag = 2;
+	if (object[i]._otype == OBJ_L1LDOOR) {
+		if (object[i]._oVar1 == 214)
+			ObjSetMicro(x, y, 408);
+		else
+			ObjSetMicro(x, y, 393);
+		dArch[x][y] = 7;
+		objects_set_door_piece(x - 1, y);
+		y--;
+	} else {
+		ObjSetMicro(x, y, 395);
+		dArch[x][y] = 8;
+		objects_set_door_piece(x, y - 1);
+		x--;
+	}
+	DoorSet(i, x, y);
+}
+
+void SyncCrux(int i)
+{
+	BOOL found;
+	int j, oi, type;
+
+	found = TRUE;
+	for (j = 0; j < nobjects; j++) {
+		oi = objectactive[j];
+		type = object[oi]._otype;
+		if (type != OBJ_CRUX1 && type != OBJ_CRUX2 && type != OBJ_CRUX3)
+			continue;
+		if (object[i]._oVar8 != object[oi]._oVar8 || object[oi]._oBreak == -1)
+			continue;
+		found = FALSE;
+	}
+	if (found)
+		ObjChangeMap(object[i]._oVar1, object[i]._oVar2, object[i]._oVar3, object[i]._oVar4);
+}
+
+void SyncLever(int i)
+{
+	if (object[i]._oSelFlag == 0)
+		ObjChangeMap(object[i]._oVar1, object[i]._oVar2, object[i]._oVar3, object[i]._oVar4);
+}
+
+void SyncQSTLever(int i)
+{
+	int tren;
+
+	if (object[i]._oAnimFrame == object[i]._oVar6) {
+		ObjChangeMapResync(object[i]._oVar1, object[i]._oVar2, object[i]._oVar3, object[i]._oVar4);
+		if (object[i]._otype == OBJ_BLINDBOOK) {
+			tren = TransVal;
+			TransVal = 9;
+			DRLG_MRectTrans(object[i]._oVar1, object[i]._oVar2, object[i]._oVar3, object[i]._oVar4);
+			TransVal = tren;
+		}
+	}
+}
+
+void SyncPedistal(int i)
+{
+	BYTE *setp;
+
+	if (object[i]._oVar6 == 1)
+		ObjChangeMapResync(setpc_x, setpc_y + 3, setpc_x + 2, setpc_y + 7);
+	if (object[i]._oVar6 == 2) {
+		ObjChangeMapResync(setpc_x, setpc_y + 3, setpc_x + 2, setpc_y + 7);
+		ObjChangeMapResync(setpc_x + 6, setpc_y + 3, setpc_x + setpc_w, setpc_y + 7);
+	}
+	if (object[i]._oVar6 == 3) {
+		ObjChangeMapResync(object[i]._oVar1, object[i]._oVar2, object[i]._oVar3, object[i]._oVar4);
+		setp = LoadFileInMem("Levels\\L2Data\\Blood2.DUN", NULL);
+		LoadMapObjs(setp, 2 * setpc_x, 2 * setpc_y);
+		mem_free_dbg(setp);
+	}
+}
+
+void SyncL2Doors(int i)
+{
+	int val;
+	int x, y;
+
+	val = object[i]._oVar4;
+	if (!val)
+		object[i]._oMissFlag = FALSE;
+	else
+		object[i]._oMissFlag = TRUE;
+	x = object[i]._ox;
+	y = object[i]._oy;
+	object[i]._oSelFlag = 2;
+	if (object[i]._otype == OBJ_L2LDOOR && val == 0) {
+		ObjSetMicro(x, y, 538);
+		return;
+	}
+	if (object[i]._otype == OBJ_L2LDOOR && (val == 1 || val == 2)) {
+		ObjSetMicro(x, y, 13);
+		return;
+	}
+	if (object[i]._otype == OBJ_L2RDOOR && val == 0) {
+		ObjSetMicro(x, y, 540);
+		return;
+	}
+	if (object[i]._otype == OBJ_L2RDOOR && (val == 1 || val == 2)) {
+		ObjSetMicro(x, y, 17);
+	}
+}
+
+void SyncL3Doors(int i)
+{
+	int x, y;
+
+	object[i]._oMissFlag = TRUE;
+	x = object[i]._ox;
+	y = object[i]._oy;
+	object[i]._oSelFlag = 2;
+	if (object[i]._otype == OBJ_L3LDOOR && object[i]._oVar4 == 0) {
+		ObjSetMicro(x, y, 531);
+		return;
+	}
+	if (object[i]._otype == OBJ_L3LDOOR && (object[i]._oVar4 == 1 || object[i]._oVar4 == 2)) {
+		ObjSetMicro(x, y, 538);
+		return;
+	}
+	if (object[i]._otype == OBJ_L3RDOOR && object[i]._oVar4 == 0) {
+		ObjSetMicro(x, y, 534);
+		return;
+	}
+	if (object[i]._otype == OBJ_L3RDOOR && (object[i]._oVar4 == 1 || object[i]._oVar4 == 2)) {
+		ObjSetMicro(x, y, 541);
+	}
+}
+
+void SyncObjectAnim(int o)
+{
+	int file;
+	int i;
+	int ofindex;
+
+	file = ObjFileList[0];
+	ofindex = AllObjects[object[o]._otype].ofindex;
+	i = 0;
+	while (file != ofindex) {
+		file = ObjFileList[i + 1];
+		i++;
+	}
+	object[o]._oAnimData = pObjCels[i];
+	switch (object[o]._otype) {
+	case OBJ_BOOK2R:
+	case OBJ_BLINDBOOK:
+	case OBJ_STEELTOME:
+		SyncQSTLever(o);
+		break;
+	case OBJ_L1LIGHT:
+		break;
+	case OBJ_L1LDOOR:
+	case OBJ_L1RDOOR:
+		SyncL1Doors(o);
+		break;
+	case OBJ_L2LDOOR:
+	case OBJ_L2RDOOR:
+		SyncL2Doors(o);
+		break;
+	case OBJ_L3LDOOR:
+	case OBJ_L3RDOOR:
+		SyncL3Doors(o);
+		break;
+	case OBJ_LEVER:
+	case OBJ_BOOK2L:
+	case OBJ_SWITCHSKL:
+		SyncLever(o);
+		break;
+	case OBJ_CRUX1:
+	case OBJ_CRUX2:
+	case OBJ_CRUX3:
+		SyncCrux(o);
+		break;
+	case OBJ_PEDISTAL:
+		SyncPedistal(o);
+		break;
+	}
+}
+
+void GetObjectStr(int i)
+{
+	switch (object[i]._otype) {
+	case OBJ_LEVER:
+	case OBJ_FLAMELVR:
+		strcpy(infostr, "Lever");
+		break;
+	case OBJ_CHEST1:
+	case OBJ_TCHEST1:
+		strcpy(infostr, "Small Chest");
+		break;
+	case OBJ_L1LDOOR:
+	case OBJ_L1RDOOR:
+	case OBJ_L2LDOOR:
+	case OBJ_L2RDOOR:
+	case OBJ_L3LDOOR:
+	case OBJ_L3RDOOR:
+		if (object[i]._oVar4 == 1)
+			strcpy(infostr, "Open Door");
+		if (object[i]._oVar4 == 0)
+			strcpy(infostr, "Closed Door");
+		if (object[i]._oVar4 == 2)
+			strcpy(infostr, "Blocked Door");
+		break;
+	case OBJ_BOOK2L:
+		if (setlevel) {
+			if (setlvlnum == SL_BONECHAMB) {
+				strcpy(infostr, "Ancient Tome");
+			} else if (setlvlnum == SL_VILEBETRAYER) {
+				strcpy(infostr, "Book of Vileness");
+			}
+		}
+		break;
+	case OBJ_SWITCHSKL:
+		strcpy(infostr, "Skull Lever");
+		break;
+	case OBJ_BOOK2R:
+		strcpy(infostr, "Mythical Book");
+		break;
+
+	case OBJ_CHEST2:
+	case OBJ_TCHEST2:
+		strcpy(infostr, "Chest");
+		break;
+	case OBJ_CHEST3:
+	case OBJ_TCHEST3:
+	case OBJ_SIGNCHEST:
+		strcpy(infostr, "Large Chest");
+		break;
+	case OBJ_CRUX1:
+	case OBJ_CRUX2:
+	case OBJ_CRUX3:
+		strcpy(infostr, "Crucified Skeleton");
+		break;
+	case OBJ_SARC:
+		strcpy(infostr, "Sarcophagus");
+		break;
+	case OBJ_BOOKSHELF:
+		strcpy(infostr, "Bookshelf");
+		break;
+	case OBJ_BARREL:
+	case OBJ_BARRELEX:
+		strcpy(infostr, "Barrel");
+		break;
+	case OBJ_SKELBOOK:
+		strcpy(infostr, "Skeleton Tome");
+		break;
+	case OBJ_SHRINEL:
+	case OBJ_SHRINER:
+		sprintf(tempstr, "%s Shrine", shrinestrs[object[i]._oVar1]);
+		strcpy(infostr, tempstr);
+		break;
+	case OBJ_BOOKCASEL:
+	case OBJ_BOOKCASER:
+		strcpy(infostr, "Bookcase");
+		break;
+	case OBJ_BOOKSTAND:
+		strcpy(infostr, "Library Book");
+		break;
+	case OBJ_BLOODFTN:
+		strcpy(infostr, "Blood Fountain");
+		break;
+	case OBJ_DECAP:
+		strcpy(infostr, "Decapitated Body");
+		break;
+	case OBJ_BLINDBOOK:
+		strcpy(infostr, "Book of the Blind");
+		break;
+	case OBJ_BLOODBOOK:
+		strcpy(infostr, "Book of Blood");
+		break;
+	case OBJ_PEDISTAL:
+		strcpy(infostr, "Pedestal of Blood");
+		break;
+	case OBJ_PURIFYINGFTN:
+		strcpy(infostr, "Purifying Spring");
+		break;
+	case OBJ_ARMORSTAND:
+	case OBJ_WARARMOR:
+		strcpy(infostr, "Armor");
+		break;
+	case OBJ_GOATSHRINE:
+		strcpy(infostr, "Goat Shrine");
+		break;
+	case OBJ_CAULDRON:
+		strcpy(infostr, "Cauldron");
+		break;
+	case OBJ_MURKYFTN:
+		strcpy(infostr, "Murky Pool");
+		break;
+	case OBJ_TEARFTN:
+		strcpy(infostr, "Fountain of Tears");
+		break;
+	case OBJ_STEELTOME:
+		strcpy(infostr, "Steel Tome");
+		break;
+	case OBJ_STORYBOOK:
+		strcpy(infostr, StoryBookName[object[i]._oVar3]);
+		break;
+	case OBJ_WARWEAP:
+	case OBJ_WEAPONRACK:
+		strcpy(infostr, "Weapon Rack");
+		break;
+	case OBJ_MUSHPATCH:
+		strcpy(infostr, "Mushroom Patch");
+		break;
+	case OBJ_LAZSTAND:
+		strcpy(infostr, "Vile Stand");
+		break;
+	case OBJ_SLAINHERO:
+		strcpy(infostr, "Slain Hero");
+		break;
+	}
+	if (plr[myplr]._pClass == PC_ROGUE) {
+		if (object[i]._oTrapFlag) {
+			sprintf(tempstr, "Trapped %s", infostr);
+			strcpy(infostr, tempstr);
+			infoclr = COL_RED;
+		}
+	}
+}
+
+DEVILUTION_END_NAMESPACE