/**
 * @file interfac.h
 *
 * Interface of load screens.
 */
#ifndef __INTERFAC_H__
#define __INTERFAC_H__

<<<<<<< HEAD
DEVILUTION_BEGIN_NAMESPACE

#ifdef __cplusplus
extern "C" {
#endif

extern int progress_id;

=======
>>>>>>> c3380d31
void interface_msg_pump();
BOOL IncProgress();
void ShowProgress(unsigned int uMsg);

#ifdef __cplusplus
}
#endif

DEVILUTION_END_NAMESPACE

#endif /* __INTERFAC_H__ */
<|MERGE_RESOLUTION|>--- conflicted
+++ resolved
@@ -1,30 +1,25 @@
-/**
- * @file interfac.h
- *
- * Interface of load screens.
- */
-#ifndef __INTERFAC_H__
-#define __INTERFAC_H__
-
-<<<<<<< HEAD
-DEVILUTION_BEGIN_NAMESPACE
-
-#ifdef __cplusplus
-extern "C" {
-#endif
-
-extern int progress_id;
-
-=======
->>>>>>> c3380d31
-void interface_msg_pump();
-BOOL IncProgress();
-void ShowProgress(unsigned int uMsg);
-
-#ifdef __cplusplus
-}
-#endif
-
-DEVILUTION_END_NAMESPACE
-
-#endif /* __INTERFAC_H__ */
+/**
+ * @file interfac.h
+ *
+ * Interface of load screens.
+ */
+#ifndef __INTERFAC_H__
+#define __INTERFAC_H__
+
+DEVILUTION_BEGIN_NAMESPACE
+
+#ifdef __cplusplus
+extern "C" {
+#endif
+
+void interface_msg_pump();
+BOOL IncProgress();
+void ShowProgress(unsigned int uMsg);
+
+#ifdef __cplusplus
+}
+#endif
+
+DEVILUTION_END_NAMESPACE
+
+#endif /* __INTERFAC_H__ */