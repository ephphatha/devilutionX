--- conflicted
+++ resolved
@@ -1,1694 +1,251 @@
-#include "diablo.h"
-
-<<<<<<< HEAD
-DEVILUTION_BEGIN_NAMESPACE
-=======
-/**
- * Used under building to avoid HOM and outside of level
- * @brief world_draw_black_tile but limited to upper half of screen
- * @param pBuff location in back buffer to render the tile, must be on upper half of screen
- */
-void town_clear_upper_buf(BYTE *pBuff)
-{
-	/// ASSERT: assert(gpBuffer);
-
-#ifdef USE_ASM
-	__asm {
-		mov		edi, pBuff
-		mov		edx, 30
-		mov		ebx, 1
-		xor		eax, eax
-	label1:
-		cmp		edi, gpBufEnd
-		jb		label4
-		add		edi, edx
-		mov		ecx, ebx
-		rep stosd
-		add		edi, edx
-		sub		edi, BUFFER_WIDTH + 64
-		or		edx, edx
-		jz		label2
-		sub		edx, 2
-		inc		ebx
-		jmp		label1
-	label2:
-		mov		edx, 2
-		mov		ebx, 15
-	label3:
-		cmp		edi, gpBufEnd
-		jb		label4
-		add		edi, edx
-		mov		ecx, ebx
-		rep stosd
-		add		edi, edx
-		sub		edi, BUFFER_WIDTH + 64
-		dec		ebx
-		add		edx, 2
-		cmp		edx, 32
-		jnz		label3
-	label4:
-		nop
-	}
-#else
-	int i, j, k;
-	BYTE *dst;
-
-	dst = pBuff;
-
-	for (i = 30, j = 1; i >= 0 && dst >= gpBufEnd; i -= 2, j++, dst -= BUFFER_WIDTH + 64) {
-		dst += i;
-		for (k = 0; k < 4 * j; k++)
-			*dst++ = 0;
-		dst += i;
-	}
-	for (i = 2, j = 15; i != 32 && dst >= gpBufEnd; i += 2, j--, dst -= BUFFER_WIDTH + 64) {
-		dst += i;
-		for (k = 0; k < 4 * j; k++)
-			*dst++ = 0;
-		dst += i;
-	}
-#endif
-}
-
-/**
- * Used under building to avoid HOM and outside of level
- * @brief world_draw_black_tile but limited to lower half of screen
- * @param pBuff location in back buffer to render the tile, must be on lower half of screen
- */
-void town_clear_low_buf(BYTE *pBuff)
-{
-	/// ASSERT: assert(gpBuffer);
-
-#ifdef USE_ASM
-	__asm {
-		mov		edi, pBuff
-		mov		edx, 30
-		mov		ebx, 1
-		xor		eax, eax
-	label1:
-		cmp		edi, gpBufEnd
-		jb		label2
-		add		edi, 64
-		jmp		label3
-	label2:
-		add		edi, edx
-		mov		ecx, ebx
-		rep stosd
-		add		edi, edx
-	label3:
-		sub		edi, BUFFER_WIDTH + 64
-		or		edx, edx
-		jz		label4
-		sub		edx, 2
-		inc		ebx
-		jmp		label1
-	label4:
-		mov		edx, 2
-		mov		ebx, 15
-	label5:
-		cmp		edi, gpBufEnd
-		jb		label6
-		add		edi, 64
-		jmp		label7
-	label6:
-		add		edi, edx
-		mov		ecx, ebx
-		rep stosd
-		add		edi, edx
-	label7:
-		sub		edi, BUFFER_WIDTH + 64
-		dec		ebx
-		add		edx, 2
-		cmp		edx, 32
-		jnz		label5
-	}
-#else
-	int i, j, k;
-	BYTE *dst;
-
-	dst = pBuff;
-
-	for (i = 30, j = 1; i >= 0; i -= 2, j++, dst -= BUFFER_WIDTH + 64) {
-		if (dst < gpBufEnd) {
-			dst += i;
-			for (k = 0; k < 4 * j; k++)
-				*dst++ = 0;
-			dst += i;
-		} else {
-			dst += 64;
-		}
-	}
-	for (i = 2, j = 15; i != 32; i += 2, j--, dst -= BUFFER_WIDTH + 64) {
-		if (dst < gpBufEnd) {
-			dst += i;
-			for (k = 0; k < 4 * j; k++)
-				*dst++ = 0;
-			dst += i;
-		} else {
-			dst += 64;
-		}
-	}
-#endif
-}
-
-/**
- * @brief Render trees on top of player, buggy disabled in 1.09
- * @param pBuff backbuffer pointing where to render on lower part of screen
- * @param nCel Frame number for pSpecialCels tile to draw
- */
-void town_special_lower(BYTE *pBuff, int nCel)
-{
-#if 0
-	int w;
-	BYTE *end;
-
-#ifdef USE_ASM
-	__asm {
-		mov		ebx, pSpecialCels
-		mov		eax, nCel
-		shl		eax, 2
-		add		ebx, eax
-		mov		eax, [ebx+4]
-		sub		eax, [ebx]
-		mov		end, eax
-		mov		esi, pSpecialCels
-		add		esi, [ebx]
-		mov		edi, pBuff
-		mov		eax, BUFFER_WIDTH + 64
-		mov		w, eax
-		mov		ebx, end
-		add		ebx, esi
-	label1:
-		mov		edx, 64
-	label2:
-		xor		eax, eax
-		lodsb
-		or		al, al
-		js		label7
-		sub		edx, eax
-		cmp		edi, gpBufEnd
-		jb		label3
-		add		esi, eax
-		add		edi, eax
-		jmp		label6
-	label3:
-		mov		ecx, eax
-		shr		ecx, 1
-		jnb		label4
-		movsb
-		jecxz	label6
-	label4:
-		shr		ecx, 1
-		jnb		label5
-		movsw
-		jecxz	label6
-	label5:
-		rep movsd
-	label6:
-		or		edx, edx
-		jz		label8
-		jmp		label2
-	label7:
-		neg		al
-		add		edi, eax
-		sub		edx, eax
-		jnz		label2
-	label8:
-		sub		edi, w
-		cmp		ebx, esi
-		jnz		label1
-	}
-#else
-	BYTE width;
-	BYTE *src, *dst;
-	DWORD *pFrameTable;
-
-	pFrameTable = (DWORD *)pSpecialCels;
-	src = &pSpecialCels[pFrameTable[nCel]];
-	dst = pBuff;
-	end = &src[pFrameTable[nCel + 1] - pFrameTable[nCel]];
-
-	for(; src != end; dst -= BUFFER_WIDTH + 64) {
-		for(w = 64; w;) {
-			width = *src++;
-			if(!(width & 0x80)) {
-				w -= width;
-				if(dst < gpBufEnd) {
-					if(width & 1) {
-						dst[0] = src[0];
-						src++;
-						dst++;
-					}
-					width >>= 1;
-					if(width & 1) {
-						dst[0] = src[0];
-						dst[1] = src[1];
-						src += 2;
-						dst += 2;
-					}
-					width >>= 1;
-					for(; width; width--) {
-						dst[0] = src[0];
-						dst[1] = src[1];
-						dst[2] = src[2];
-						dst[3] = src[3];
-						src += 4;
-						dst += 4;
-					}
-				} else {
-					src += width;
-					dst += width;
-				}
-			} else {
-				width = -(char)width;
-				dst += width;
-				w -= width;
-			}
-		}
-	}
-#endif
-#endif
-}
-
-/**
- * @brief Render trees on top of player, buggy disabled in 1.09
- * @param pBuff backbuffer pointing where to render on upper part of screen
- * @param nCel Frame number for pSpecialCels tile to draw
- */
-void town_special_upper(BYTE *pBuff, int nCel)
-{
-#if 0
-	int w;
-	BYTE *end;
-
-#ifdef USE_ASM
-	__asm {
-		mov		ebx, pSpecialCels
-		mov		eax, nCel
-		shl		eax, 2
-		add		ebx, eax
-		mov		eax, [ebx+4]
-		sub		eax, [ebx]
-		mov		end, eax
-		mov		esi, pSpecialCels
-		add		esi, [ebx]
-		mov		edi, pBuff
-		mov		eax, BUFFER_WIDTH + 64
-		mov		w, eax
-		mov		ebx, end
-		add		ebx, esi
-	label1:
-		mov		edx, 64
-	label2:
-		xor		eax, eax
-		lodsb
-		or		al, al
-		js		label6
-		sub		edx, eax
-		cmp		edi, gpBufEnd
-		jb		label8
-		mov		ecx, eax
-		shr		ecx, 1
-		jnb		label3
-		movsb
-		jecxz	label5
-	label3:
-		shr		ecx, 1
-		jnb		label4
-		movsw
-		jecxz	label5
-	label4:
-		rep movsd
-	label5:
-		or		edx, edx
-		jz		label7
-		jmp		label2
-	label6:
-		neg		al
-		add		edi, eax
-		sub		edx, eax
-		jnz		label2
-	label7:
-		sub		edi, w
-		cmp		ebx, esi
-		jnz		label1
-	label8:
-		nop
-	}
-#else
-	BYTE width;
-	BYTE *src, *dst;
-	DWORD *pFrameTable;
-
-	pFrameTable = (DWORD *)pSpecialCels;
-	src = &pSpecialCels[pFrameTable[nCel]];
-	dst = pBuff;
-	end = &src[pFrameTable[nCel + 1] - pFrameTable[nCel]];
-
-	for(; src != end; dst -= BUFFER_WIDTH + 64) {
-		for(w = 64; w;) {
-			width = *src++;
-			if(!(width & 0x80)) {
-				w -= width;
-				if(dst < gpBufEnd) {
-					return;
-				}
-				if(width & 1) {
-					dst[0] = src[0];
-					src++;
-					dst++;
-				}
-				width >>= 1;
-				if(width & 1) {
-					dst[0] = src[0];
-					dst[1] = src[1];
-					src += 2;
-					dst += 2;
-				}
-				width >>= 1;
-				for(; width; width--) {
-					dst[0] = src[0];
-					dst[1] = src[1];
-					dst[2] = src[2];
-					dst[3] = src[3];
-					src += 4;
-					dst += 4;
-				}
-			} else {
-				width = -(char)width;
-				dst += width;
-				w -= width;
-			}
-		}
-	}
-#endif
-#endif
-}
-
-/**
- * This variant checks for of screen element on the lower screen
- * This function it self causes rendering issues since it will render on top of objects on the other side of walls
- * @brief Re render tile to workaround sorting issues with players walking east/west
- * @param pBuff Pointer to output buffer at location sx,sy
- * @param y dPiece coordinate
- * @param x dPiece coordinate
- * @param sx Backbuffer coordinate
- * @param sy Backbuffer coordinate
- */
-void town_draw_clipped_e_flag(BYTE *pBuff, int x, int y, int sx, int sy)
-{
-	int i;
-	BYTE *dst;
-	MICROS *pMap;
-
-	dst = pBuff;
-	pMap = &dpiece_defs_map_1[IsometricCoord(x, y)];
-
-	for (i = 0; i < 12; i += 2) {
-		level_cel_block = pMap->mt[i];
-		if (level_cel_block != 0) {
-			drawLowerScreen(dst);
-		}
-		level_cel_block = pMap->mt[i + 1];
-		if (level_cel_block != 0) {
-			drawLowerScreen(dst + 32);
-		}
-		dst -= BUFFER_WIDTH * 32;
-	}
-
-	town_draw_clipped_town(pBuff, x, y, sx, sy, 0);
-}
-
-/**
- * @brief Render object sprites
- * @param pBuff where to render to with sx,sy already applied
- * @param sx dPiece coordinate
- * @param sy dPiece coordinate
- * @param dx Backbuffer coordinate
- * @param dy Backbuffer coordinate
- * @param eflag Should the sorting workaround be applied
- */
-void town_draw_clipped_town(BYTE *pBuff, int sx, int sy, int dx, int dy, int eflag)
-{
-	int mi, px, py;
-	char bv;
-
-	/// ASSERT: assert(gpBuffer);
-
-	pBuff = &gpBuffer[dx + PitchTbl[dy]];
-
-	if (dItem[sx][sy] != 0) {
-		bv = dItem[sx][sy] - 1;
-		px = dx - item[bv]._iAnimWidth2;
-		if (bv == pcursitem) {
-			CelBlitOutlineSafe(181, px, dy, item[bv]._iAnimData, item[bv]._iAnimFrame, item[bv]._iAnimWidth, 0, 8);
-		}
-		CelClippedDrawSafe(px, dy, item[bv]._iAnimData, item[bv]._iAnimFrame, item[bv]._iAnimWidth, 0, 8);
-	}
-	if (dFlags[sx][sy] & BFLAG_MONSTLR) {
-		mi = -(dMonster[sx][sy - 1] + 1);
-		px = dx - towner[mi]._tAnimWidth2;
-		if (mi == pcursmonst) {
-			CelBlitOutlineSafe(166, px, dy, towner[mi]._tAnimData, towner[mi]._tAnimFrame, towner[mi]._tAnimWidth, 0, 8);
-		}
-		CelClippedDrawSafe(px, dy, towner[mi]._tAnimData, towner[mi]._tAnimFrame, towner[mi]._tAnimWidth, 0, 8);
-	}
-	if (dMonster[sx][sy] > 0) {
-		mi = dMonster[sx][sy] - 1;
-		px = dx - towner[mi]._tAnimWidth2;
-		if (mi == pcursmonst) {
-			CelBlitOutlineSafe(166, px, dy, towner[mi]._tAnimData, towner[mi]._tAnimFrame, towner[mi]._tAnimWidth, 0, 8);
-		}
-		CelClippedDrawSafe(px, dy, towner[mi]._tAnimData, towner[mi]._tAnimFrame, towner[mi]._tAnimWidth, 0, 8);
-	}
-	if (dFlags[sx][sy] & BFLAG_PLAYERLR) {
-		bv = -(dPlayer[sx][sy - 1] + 1);
-		px = dx + plr[bv]._pxoff - plr[bv]._pAnimWidth2;
-		py = dy + plr[bv]._pyoff;
-		if (bv == pcursplr) {
-			Cl2DrawOutlineSafe(165, px, py, plr[bv]._pAnimData, plr[bv]._pAnimFrame, plr[bv]._pAnimWidth, 0, 8);
-		}
-		Cl2DrawSafe(px, py, plr[bv]._pAnimData, plr[bv]._pAnimFrame, plr[bv]._pAnimWidth, 0, 8);
-		if (eflag && plr[bv]._peflag) {
-			town_draw_clipped_e_flag(pBuff - 64, sx - 1, sy + 1, dx - 64, dy);
-		}
-	}
-	if (dFlags[sx][sy] & BFLAG_DEAD_PLAYER) {
-		DrawDeadPlayer(sx, sy, dx, dy, 0, 8, 1);
-	}
-	if (dPlayer[sx][sy] > 0) {
-		bv = dPlayer[sx][sy] - 1;
-		px = dx + plr[bv]._pxoff - plr[bv]._pAnimWidth2;
-		py = dy + plr[bv]._pyoff;
-		if (bv == pcursplr) {
-			Cl2DrawOutlineSafe(165, px, py, plr[bv]._pAnimData, plr[bv]._pAnimFrame, plr[bv]._pAnimWidth, 0, 8);
-		}
-		Cl2DrawSafe(px, py, plr[bv]._pAnimData, plr[bv]._pAnimFrame, plr[bv]._pAnimWidth, 0, 8);
-		if (eflag && plr[bv]._peflag) {
-			town_draw_clipped_e_flag(pBuff - 64, sx - 1, sy + 1, dx - 64, dy);
-		}
-	}
-	if (dFlags[sx][sy] & BFLAG_MISSILE) {
-		DrawClippedMissile(sx, sy, dx, dy, 0, 8, 0);
-	}
-	if (dArch[sx][sy] != 0) {
-		town_special_lower(pBuff, dArch[sx][sy]);
-	}
-}
-
-/**
- * @brief Render a row of tile
- * @param x dPiece coordinate
- * @param y dPiece coordinate
- * @param sx Backbuffer coordinate
- * @param sy Backbuffer coordinate
- * @param chunks tile width of row
- * @param eflag is it an even (0) or odd (1) row
- */
-void town_draw_lower(int x, int y, int sx, int sy, int chunks, int eflag)
-{
-	int i, j;
-	BYTE *dst;
-	MICROS *pMap;
-
-	/// ASSERT: assert(gpBuffer);
-
-	if (eflag) {
-		if (y >= 0 && y < MAXDUNY && x >= 0 && x < MAXDUNX) {
-			level_cel_block = dPiece[x][y];
-			if (level_cel_block != 0) {
-				dst = &gpBuffer[sx + 32 + PitchTbl[sy]];
-				pMap = &dpiece_defs_map_1[IsometricCoord(x, y)];
-				for (i = 1; i < 17; i += 2) {
-					level_cel_block = pMap->mt[i];
-					if (level_cel_block != 0) {
-						drawLowerScreen(dst);
-					}
-					dst -= BUFFER_WIDTH * 32;
-				}
-				town_draw_clipped_town(&gpBuffer[sx + PitchTbl[sy]], x, y, sx, sy, 0);
-			} else {
-				town_clear_low_buf(&gpBuffer[sx + PitchTbl[sy]]);
-			}
-		} else {
-			town_clear_low_buf(&gpBuffer[sx + PitchTbl[sy]]);
-		}
-		x++;
-		y--;
-		sx += 64;
-	}
-
-	for (j = 0; j < chunks - eflag; j++) {
-		if (y >= 0 && y < MAXDUNY && x >= 0 && x < MAXDUNX) {
-			level_cel_block = dPiece[x][y];
-			if (level_cel_block != 0) {
-				dst = &gpBuffer[sx + PitchTbl[sy]];
-				pMap = &dpiece_defs_map_1[IsometricCoord(x, y)];
-				for (i = 0; i < 16; i += 2) {
-					level_cel_block = pMap->mt[i];
-					if (level_cel_block != 0) {
-						drawLowerScreen(dst);
-					}
-					level_cel_block = pMap->mt[i + 1];
-					if (level_cel_block != 0) {
-						drawLowerScreen(dst + 32);
-					}
-					dst -= BUFFER_WIDTH * 32;
-				}
-				town_draw_clipped_town(&gpBuffer[sx + PitchTbl[sy]], x, y, sx, sy, 1);
-			} else {
-				town_clear_low_buf(&gpBuffer[sx + PitchTbl[sy]]);
-			}
-		} else {
-			town_clear_low_buf(&gpBuffer[sx + PitchTbl[sy]]);
-		}
-		x++;
-		y--;
-		sx += 64;
-	}
-
-	if (eflag) {
-		if (y >= 0 && y < MAXDUNY && x >= 0 && x < MAXDUNX) {
-			level_cel_block = dPiece[x][y];
-			if (level_cel_block != 0) {
-				dst = &gpBuffer[sx + PitchTbl[sy]];
-				pMap = &dpiece_defs_map_1[IsometricCoord(x, y)];
-				for (i = 0; i < 16; i += 2) {
-					level_cel_block = pMap->mt[i];
-					if (level_cel_block != 0) {
-						drawLowerScreen(dst);
-					}
-					dst -= BUFFER_WIDTH * 32;
-				}
-				town_draw_clipped_town(&gpBuffer[sx + PitchTbl[sy]], x, y, sx, sy, 0);
-			} else {
-				town_clear_low_buf(&gpBuffer[sx + PitchTbl[sy]]);
-			}
-		} else {
-			town_clear_low_buf(&gpBuffer[sx + PitchTbl[sy]]);
-		}
-	}
-}
-
-/**
- * This variant checks for of screen element on the lower screen
- * This function it self causes rendering issues since it will render on top of objects on the other side of walls
- * @brief Re render tile to workaround sorting issues with players walking east/west
- * @param pBuff Pointer to output buffer at location sx,sy
- * @param y dPiece coordinate
- * @param x dPiece coordinate
- * @param row The current row being rendered
- * @param CelSkip chunks of cell to skip
- * @param sx Backbuffer coordinate
- * @param sy Backbuffer coordinate
- */
-void town_draw_clipped_e_flag_2(BYTE *pBuff, int x, int y, int row, int CelSkip, int sx, int sy)
-{
-	int i;
-	BYTE *dst;
-	MICROS *pMap;
-
-	if (row == 0) {
-		dst = pBuff;
-	} else {
-		dst = &pBuff[BUFFER_WIDTH * 32 * row];
-	}
-
-	pMap = &dpiece_defs_map_1[IsometricCoord(x, y)];
-
-	for (i = 0; i < 6; i++) {
-		if (row <= i) {
-			level_cel_block = pMap->mt[2 * i + 2];
-			if (level_cel_block != 0) {
-				drawLowerScreen(dst);
-			}
-			level_cel_block = pMap->mt[2 * i + 3];
-			if (level_cel_block != 0) {
-				drawLowerScreen(dst + 32);
-			}
-		}
-		dst -= BUFFER_WIDTH * 32;
-	}
-
-	if (CelSkip < 8) {
-		town_draw_clipped_town_2(pBuff, x, y, row, CelSkip, sx, sy, 0);
-	}
-}
-
-/**
- * @brief Render object sprites, skip offscreen parts for lower screen
- * @param pBuff where to render to with sx,sy already applied
- * @param sx dPiece coordinate
- * @param sy dPiece coordinate
- * @param row The current row being rendered
- * @param CelSkip chunks of cell to skip
- * @param dx Backbuffer coordinate
- * @param dy Backbuffer coordinate
- * @param eflag Should the sorting workaround be applied
- */
-void town_draw_clipped_town_2(BYTE *pBuff, int sx, int sy, int row, int CelSkip, int dx, int dy, int eflag)
-{
-	int mi, px, py;
-	char bv;
-
-	if (dItem[sx][sy] != 0) {
-		bv = dItem[sx][sy] - 1;
-		px = dx - item[bv]._iAnimWidth2;
-		if (bv == pcursitem) {
-			CelBlitOutlineSafe(181, px, dy, item[bv]._iAnimData, item[bv]._iAnimFrame, item[bv]._iAnimWidth, CelSkip, 8);
-		}
-		CelClippedDrawSafe(px, dy, item[bv]._iAnimData, item[bv]._iAnimFrame, item[bv]._iAnimWidth, CelSkip, 8);
-	}
-	if (dFlags[sx][sy] & BFLAG_MONSTLR) {
-		mi = -(dMonster[sx][sy - 1] + 1);
-		px = dx - towner[mi]._tAnimWidth2;
-		if (mi == pcursmonst) {
-			CelBlitOutlineSafe(166, px, dy, towner[mi]._tAnimData, towner[mi]._tAnimFrame, towner[mi]._tAnimWidth, CelSkip, 8);
-		}
-		CelClippedDrawSafe(px, dy, towner[mi]._tAnimData, towner[mi]._tAnimFrame, towner[mi]._tAnimWidth, CelSkip, 8);
-	}
-	if (dMonster[sx][sy] > 0) {
-		mi = dMonster[sx][sy] - 1;
-		px = dx - towner[mi]._tAnimWidth2;
-		if (mi == pcursmonst) {
-			CelBlitOutlineSafe(166, px, dy, towner[mi]._tAnimData, towner[mi]._tAnimFrame, towner[mi]._tAnimWidth, CelSkip, 8);
-		}
-		CelClippedDrawSafe(px, dy, towner[mi]._tAnimData, towner[mi]._tAnimFrame, towner[mi]._tAnimWidth, CelSkip, 8);
-	}
-	if (dFlags[sx][sy] & BFLAG_PLAYERLR) {
-		bv = -(dPlayer[sx][sy - 1] + 1);
-		px = dx + plr[bv]._pxoff - plr[bv]._pAnimWidth2;
-		py = dy + plr[bv]._pyoff;
-		if (bv == pcursplr) {
-			Cl2DrawOutlineSafe(165, px, py, plr[bv]._pAnimData, plr[bv]._pAnimFrame, plr[bv]._pAnimWidth, CelSkip, 8);
-		}
-		Cl2DrawSafe(px, py, plr[bv]._pAnimData, plr[bv]._pAnimFrame, plr[bv]._pAnimWidth, CelSkip, 8);
-		if (eflag && plr[bv]._peflag) {
-			town_draw_clipped_e_flag_2(pBuff - 64, sx - 1, sy + 1, row, CelSkip, dx - 64, dy);
-		}
-	}
-	if (dFlags[sx][sy] & BFLAG_DEAD_PLAYER) {
-		DrawDeadPlayer(sx, sy, dx, dy, CelSkip, 8, 1);
-	}
-	if (dPlayer[sx][sy] > 0) {
-		bv = dPlayer[sx][sy] - 1;
-		px = dx + plr[bv]._pxoff - plr[bv]._pAnimWidth2;
-		py = dy + plr[bv]._pyoff;
-		if (bv == pcursplr) {
-			Cl2DrawOutlineSafe(165, px, py, plr[bv]._pAnimData, plr[bv]._pAnimFrame, plr[bv]._pAnimWidth, CelSkip, 8);
-		}
-		Cl2DrawSafe(px, py, plr[bv]._pAnimData, plr[bv]._pAnimFrame, plr[bv]._pAnimWidth, CelSkip, 8);
-		if (eflag && plr[bv]._peflag) {
-			town_draw_clipped_e_flag_2(pBuff - 64, sx - 1, sy + 1, row, CelSkip, dx - 64, dy);
-		}
-	}
-	if (dFlags[sx][sy] & BFLAG_MISSILE) {
-		DrawClippedMissile(sx, sy, dx, dy, CelSkip, 8, 0);
-	}
-	if (dArch[sx][sy] != 0) {
-		town_special_lower(&pBuff[PitchTbl[16 * CelSkip]], dArch[sx][sy]);
-	}
-}
-
-/**
- * @brief Render a row of tile, checking for overdrawing on lower part of screen
- * @param x dPiece coordinate
- * @param y dPiece coordinate
- * @param sx Backbuffer coordinate
- * @param sy Backbuffer coordinate
- * @param chunks tile width of row
- * @param row current row being rendered
- * @param eflag is it an even (0) or odd (1) row
- */
-void town_draw_lower_2(int x, int y, int sx, int sy, int chunks, int row, int eflag)
-{
-	int i, j, CelSkip;
-	BYTE *dst;
-	MICROS *pMap;
-
-	/// ASSERT: assert(gpBuffer);
-
-	CelSkip = 2 * row + 2;
-
-	if (eflag) {
-		if (y >= 0 && y < MAXDUNY && x >= 0 && x < MAXDUNX) {
-			level_cel_block = dPiece[x][y];
-			if (level_cel_block != 0) {
-				dst = &gpBuffer[sx - (BUFFER_WIDTH * 32 - 32) + PitchTbl[sy]];
-				pMap = &dpiece_defs_map_1[IsometricCoord(x, y)];
-				for (i = 0; i < 7; i++) {
-					if (row <= i) {
-						level_cel_block = pMap->mt[2 * i + 3];
-						if (level_cel_block != 0) {
-							drawLowerScreen(dst);
-						}
-					}
-					dst -= BUFFER_WIDTH * 32;
-				}
-				if (CelSkip < 8) {
-					town_draw_clipped_town_2(&gpBuffer[sx + PitchTbl[sy]], x, y, row, CelSkip, sx, sy, 0);
-				}
-			} else {
-				town_clear_low_buf(&gpBuffer[sx + PitchTbl[sy]]);
-			}
-		} else {
-			town_clear_low_buf(&gpBuffer[sx + PitchTbl[sy]]);
-		}
-		x++;
-		y--;
-		sx += 64;
-	}
-
-	for (j = 0; j < chunks - eflag; j++) {
-		if (y >= 0 && y < MAXDUNY && x >= 0 && x < MAXDUNX) {
-			level_cel_block = dPiece[x][y];
-			if (level_cel_block != 0) {
-				dst = &gpBuffer[sx - BUFFER_WIDTH * 32 + PitchTbl[sy]];
-				pMap = &dpiece_defs_map_1[IsometricCoord(x, y)];
-				for (i = 0; i < 7; i++) {
-					if (row <= i) {
-						level_cel_block = pMap->mt[2 * i + 2];
-						if (level_cel_block != 0) {
-							drawLowerScreen(dst);
-						}
-						level_cel_block = pMap->mt[2 * i + 3];
-						if (level_cel_block != 0) {
-							drawLowerScreen(dst + 32);
-						}
-					}
-					dst -= BUFFER_WIDTH * 32;
-				}
-				if (CelSkip < 8) {
-					town_draw_clipped_town_2(&gpBuffer[sx + PitchTbl[sy] - BUFFER_WIDTH * 16 * CelSkip], x, y, row, CelSkip, sx, sy, 1);
-				}
-			} else {
-				town_clear_low_buf(&gpBuffer[sx + PitchTbl[sy]]);
-			}
-		} else {
-			town_clear_low_buf(&gpBuffer[sx + PitchTbl[sy]]);
-		}
-		x++;
-		y--;
-		sx += 64;
-	}
-
-	if (eflag) {
-		if (y >= 0 && y < MAXDUNY && x >= 0 && x < MAXDUNX) {
-			level_cel_block = dPiece[x][y];
-			if (level_cel_block != 0) {
-				dst = &gpBuffer[sx - BUFFER_WIDTH * 32 + PitchTbl[sy]];
-				pMap = &dpiece_defs_map_1[IsometricCoord(x, y)];
-				for (i = 0; i < 7; i++) {
-					if (row <= i) {
-						level_cel_block = pMap->mt[2 * i + 2];
-						if (level_cel_block != 0) {
-							drawLowerScreen(dst);
-						}
-					}
-					dst -= BUFFER_WIDTH * 32;
-				}
-				if (CelSkip < 8) {
-					town_draw_clipped_town_2(&gpBuffer[sx + PitchTbl[sy]], x, y, row, CelSkip, sx, sy, 0);
-				}
-			} else {
-				town_clear_low_buf(&gpBuffer[sx + PitchTbl[sy]]);
-			}
-		} else {
-			town_clear_low_buf(&gpBuffer[sx + PitchTbl[sy]]);
-		}
-	}
-}
-
-/**
- * This variant checks for of screen element on the upper screen
- * This function it self causes rendering issues since it will render on top of objects on the other side of walls
- * @brief Re render tile to workaround sorting issues with players walking east/west
- * @param pBuff Pointer to output buffer at location sx,sy
- * @param y dPiece coordinate
- * @param x dPiece coordinate
- * @param row The current row being rendered
- * @param CelCap chunks of cell to skip
- * @param sx Backbuffer coordinate
- * @param sy Backbuffer coordinate
- */
-void town_draw_e_flag(BYTE *pBuff, int x, int y, int row, int CelCap, int sx, int sy)
-{
-	int i;
-	BYTE *dst;
-	MICROS *pMap;
-
-	dst = pBuff;
-	pMap = &dpiece_defs_map_1[IsometricCoord(x, y)];
-
-	for (i = 0; i < 7; i++) {
-		if (row >= i) {
-			level_cel_block = pMap->mt[2 * i];
-			if (level_cel_block != 0) {
-				drawUpperScreen(dst);
-			}
-			level_cel_block = pMap->mt[2 * i + 1];
-			if (level_cel_block != 0) {
-				drawUpperScreen(dst + 32);
-			}
-		}
-		dst -= BUFFER_WIDTH * 32;
-	}
-
-	town_draw_town_all(pBuff, x, y, row, CelCap, sx, sy, 0);
-}
-
-/**
- * @brief Render object sprites, skip offscreen parts for upper screen
- * @param pBuff where to render to with sx,sx already applied
- * @param x dPiece coordinate
- * @param y dPiece coordinate
- * @param row The current row being rendered
- * @param CelCap chunks of cell to skip
- * @param sx Backbuffer coordinate
- * @param sy Backbuffer coordinate
- * @param eflag Should the sorting workaround be applied
- */
-void town_draw_town_all(BYTE *pBuff, int x, int y, int row, int CelCap, int sx, int sy, int eflag)
-{
-	int mi, px, py;
-	char bv;
-
-	if (dItem[x][y] != 0) {
-		bv = dItem[x][y] - 1;
-		px = sx - item[bv]._iAnimWidth2;
-		if (bv == pcursitem) {
-			CelBlitOutline(181, px, sy, item[bv]._iAnimData, item[bv]._iAnimFrame, item[bv]._iAnimWidth, 0, CelCap);
-		}
-		/// ASSERT: assert(item[bv]._iAnimData);
-		CelClippedDraw(px, sy, item[bv]._iAnimData, item[bv]._iAnimFrame, item[bv]._iAnimWidth, 0, CelCap);
-	}
-	if (dFlags[x][y] & BFLAG_MONSTLR) {
-		mi = -(dMonster[x][y - 1] + 1);
-		px = sx - towner[mi]._tAnimWidth2;
-		if (mi == pcursmonst) {
-			CelBlitOutline(166, px, sy, towner[mi]._tAnimData, towner[mi]._tAnimFrame, towner[mi]._tAnimWidth, 0, CelCap);
-		}
-		/// ASSERT: assert(towner[mi]._tAnimData);
-		CelClippedDraw(px, sy, towner[mi]._tAnimData, towner[mi]._tAnimFrame, towner[mi]._tAnimWidth, 0, CelCap);
-	}
-	if (dMonster[x][y] > 0) {
-		mi = dMonster[x][y] - 1;
-		px = sx - towner[mi]._tAnimWidth2;
-		if (mi == pcursmonst) {
-			CelBlitOutline(166, px, sy, towner[mi]._tAnimData, towner[mi]._tAnimFrame, towner[mi]._tAnimWidth, 0, CelCap);
-		}
-		/// ASSERT: assert(towner[mi]._tAnimData);
-		CelClippedDraw(px, sy, towner[mi]._tAnimData, towner[mi]._tAnimFrame, towner[mi]._tAnimWidth, 0, CelCap);
-	}
-	if (dFlags[x][y] & BFLAG_PLAYERLR) {
-		bv = -(dPlayer[x][y - 1] + 1);
-		px = sx + plr[bv]._pxoff - plr[bv]._pAnimWidth2;
-		py = sy + plr[bv]._pyoff;
-		if (bv == pcursplr) {
-			Cl2DrawOutline(165, px, py, plr[bv]._pAnimData, plr[bv]._pAnimFrame, plr[bv]._pAnimWidth, 0, CelCap);
-		}
-		/// ASSERT: assert(plr[bv]._pAnimData);
-		Cl2Draw(px, py, plr[bv]._pAnimData, plr[bv]._pAnimFrame, plr[bv]._pAnimWidth, 0, CelCap);
-		if (eflag && plr[bv]._peflag) {
-			town_draw_e_flag(pBuff - 64, x - 1, y + 1, row, CelCap, sx - 64, sy);
-		}
-	}
-	if (dFlags[x][y] & BFLAG_DEAD_PLAYER) {
-		DrawDeadPlayer(x, y, sx, sy, 0, CelCap, 0);
-	}
-	if (dPlayer[x][y] > 0) {
-		bv = dPlayer[x][y] - 1;
-		px = sx + plr[bv]._pxoff - plr[bv]._pAnimWidth2;
-		py = sy + plr[bv]._pyoff;
-		if (bv == pcursplr) {
-			Cl2DrawOutline(165, px, py, plr[bv]._pAnimData, plr[bv]._pAnimFrame, plr[bv]._pAnimWidth, 0, CelCap);
-		}
-		/// ASSERT: assert(plr[bv]._pAnimData);
-		Cl2Draw(px, py, plr[bv]._pAnimData, plr[bv]._pAnimFrame, plr[bv]._pAnimWidth, 0, CelCap);
-		if (eflag && plr[bv]._peflag) {
-			town_draw_e_flag(pBuff - 64, x - 1, y + 1, row, CelCap, sx - 64, sy);
-		}
-	}
-	if (dFlags[x][y] & BFLAG_MISSILE) {
-		DrawMissile(x, y, sx, sy, 0, CelCap, 0);
-	}
-	if (dArch[x][y] != 0) {
-		town_special_upper(pBuff, dArch[x][y]);
-	}
-}
-
-/**
- * @brief Render a row of tile, checking for overdrawing on upper part of screen
- * @param x dPiece coordinate
- * @param y dPiece coordinate
- * @param sx Backbuffer coordinate
- * @param sy Backbuffer coordinate
- * @param chunks tile width of row
- * @param row current row being rendered
- * @param eflag is it an even (0) or odd (1) row
- */
-void town_draw_upper(int x, int y, int sx, int sy, int chunks, int row, int eflag)
-{
-	int i, j, CelCap;
-	BYTE *dst;
-	MICROS *pMap;
-
-	/// ASSERT: assert(gpBuffer);
-
-	CelCap = 2 * row + 2;
-	if (CelCap > 8) {
-		CelCap = 8;
-	}
-
-	if (eflag) {
-		if (y >= 0 && y < MAXDUNY && x >= 0 && x < MAXDUNX) {
-			level_cel_block = dPiece[x][y];
-			if (level_cel_block != 0) {
-				dst = &gpBuffer[sx + 32 + PitchTbl[sy]];
-				pMap = &dpiece_defs_map_1[IsometricCoord(x, y)];
-				for (i = 0; i < 7; i++) {
-					if (row >= i) {
-						level_cel_block = pMap->mt[2 * i + 1];
-						if (level_cel_block != 0) {
-							drawUpperScreen(dst);
-						}
-					}
-					dst -= BUFFER_WIDTH * 32;
-				}
-				town_draw_town_all(&gpBuffer[sx + PitchTbl[sy]], x, y, row, CelCap, sx, sy, 0);
-			} else {
-				town_clear_upper_buf(&gpBuffer[sx + PitchTbl[sy]]);
-			}
-		} else {
-			town_clear_upper_buf(&gpBuffer[sx + PitchTbl[sy]]);
-		}
-		x++;
-		y--;
-		sx += 64;
-	}
-
-	for (j = 0; j < chunks - eflag; j++) {
-		if (y >= 0 && y < MAXDUNY && x >= 0 && x < MAXDUNX) {
-			level_cel_block = dPiece[x][y];
-			if (level_cel_block != 0) {
-				dst = &gpBuffer[sx + PitchTbl[sy]];
-				pMap = &dpiece_defs_map_1[IsometricCoord(x, y)];
-				for (i = 0; i < 7; i++) {
-					if (row >= i) {
-						level_cel_block = pMap->mt[2 * i];
-						if (level_cel_block != 0) {
-							drawUpperScreen(dst);
-						}
-						level_cel_block = pMap->mt[2 * i + 1];
-						if (level_cel_block != 0) {
-							drawUpperScreen(dst + 32);
-						}
-					}
-					dst -= BUFFER_WIDTH * 32;
-				}
-				town_draw_town_all(&gpBuffer[sx + PitchTbl[sy]], x, y, row, CelCap, sx, sy, 1);
-			} else {
-				town_clear_upper_buf(&gpBuffer[sx + PitchTbl[sy]]);
-			}
-		} else {
-			town_clear_upper_buf(&gpBuffer[sx + PitchTbl[sy]]);
-		}
-		x++;
-		y--;
-		sx += 64;
-	}
-
-	if (eflag) {
-		if (y >= 0 && y < MAXDUNY && x >= 0 && x < MAXDUNX) {
-			level_cel_block = dPiece[x][y];
-			if (level_cel_block != 0) {
-				dst = &gpBuffer[sx + PitchTbl[sy]];
-				pMap = &dpiece_defs_map_1[IsometricCoord(x, y)];
-				for (i = 0; i < 7; i++) {
-					if (row >= i) {
-						level_cel_block = pMap->mt[2 * i];
-						if (level_cel_block != 0) {
-							drawUpperScreen(dst);
-						}
-					}
-					dst -= BUFFER_WIDTH * 32;
-				}
-				town_draw_town_all(&gpBuffer[sx + PitchTbl[sy]], x, y, row, CelCap, sx, sy, 0);
-			} else {
-				town_clear_upper_buf(&gpBuffer[sx + PitchTbl[sy]]);
-			}
-		} else {
-			town_clear_upper_buf(&gpBuffer[sx + PitchTbl[sy]]);
-		}
-	}
-}
-
-/**
- * @brief Configure render and process screen rows
- * @param x Center of view in dPiece coordinate
- * @param y Center of view in dPiece coordinate
- */
-void T_DrawGame(int x, int y)
-{
-	int i, sx, sy, chunks, blocks;
-
-	scr_pix_width = SCREEN_WIDTH;
-	scr_pix_height = VIEWPORT_HEIGHT;
-	dword_5C2FF8 = SCREEN_WIDTH / 64;
-	dword_5C2FFC = VIEWPORT_HEIGHT / 32;
-
-	sx = ScrollInfo._sxoff + 64;
-	sy = ScrollInfo._syoff + 175;
-	x -= SCREEN_WIDTH / 64;
-	y--;
-	chunks = SCREEN_WIDTH / 64;
-	blocks = 5;
-
-	if (chrflag || questlog) {
-		x += 2;
-		y -= 2;
-		sx += (SCREEN_WIDTH / 2) - 32;
-		chunks = 6;
-	}
-	if (invflag || sbookflag) {
-		x += 2;
-		y -= 2;
-		sx -= 32;
-		chunks = 6;
-	}
-
-	switch (ScrollInfo._sdir) {
-	case SDIR_NONE:
-		break;
-	case SDIR_N:
-		sy -= 32;
-		x--;
-		y--;
-		blocks++;
-		break;
-	case SDIR_NE:
-		sy -= 32;
-		x--;
-		y--;
-		chunks++;
-		blocks++;
-		break;
-	case SDIR_E:
-		chunks++;
-		break;
-	case SDIR_SE:
-		chunks++;
-		blocks++;
-		break;
-	case SDIR_S:
-		blocks++;
-		break;
-	case SDIR_SW:
-		sx -= 64;
-		x--;
-		y++;
-		chunks++;
-		blocks++;
-		break;
-	case SDIR_W:
-		sx -= 64;
-		x--;
-		y++;
-		chunks++;
-		break;
-	case SDIR_NW:
-		sx -= 64;
-		sy -= 32;
-		x -= 2;
-		chunks++;
-		blocks++;
-		break;
-	}
-
-	/// ASSERT: assert(gpBuffer);
-	gpBufEnd = &gpBuffer[PitchTbl[SCREEN_Y]];
-	for (i = 0; i < 7; i++) {
-		town_draw_upper(x, y, sx, sy, chunks, i, 0);
-		y++;
-		sx -= 32;
-		sy += 16;
-		town_draw_upper(x, y, sx, sy, chunks, i, 1);
-		x++;
-		sx += 32;
-		sy += 16;
-	}
-	/// ASSERT: assert(gpBuffer);
-	gpBufEnd = &gpBuffer[PitchTbl[VIEWPORT_HEIGHT + SCREEN_Y]];
-	for (i = 0; i < blocks; i++) {
-		town_draw_lower(x, y, sx, sy, chunks, 0);
-		y++;
-		sx -= 32;
-		sy += 16;
-		town_draw_lower(x, y, sx, sy, chunks, 1);
-		x++;
-		sx += 32;
-		sy += 16;
-	}
-	for (i = 0; i < 7; i++) {
-		town_draw_lower_2(x, y, sx, sy, chunks, i, 0);
-		y++;
-		sx -= 32;
-		sy += 16;
-		town_draw_lower_2(x, y, sx, sy, chunks, i, 1);
-		x++;
-		sx += 32;
-		sy += 16;
-	}
-}
-
-/**
- * @brief Configure render for zoomed view and process screen rows
- * @param x Center of view in dPiece coordinate
- * @param y Center of view in dPiece coordinate
- */
-void T_DrawZoom(int x, int y)
-{
-	int i, sx, sy, chunks, blocks;
-	int wdt, nSrcOff, nDstOff;
-
-	scr_pix_width = ZOOM_WIDTH;
-	scr_pix_height = 192;
-	dword_5C2FF8 = ZOOM_WIDTH / 64;
-	dword_5C2FFC = 192 / 32;
-
-	sx = ScrollInfo._sxoff + 64;
-	sy = ScrollInfo._syoff + 143;
-	x -= 6;
-	y--;
-	chunks = 6;
-	blocks = 0;
-
-	switch (ScrollInfo._sdir) {
-	case SDIR_NONE:
-		break;
-	case SDIR_N:
-		sy -= 32;
-		x--;
-		y--;
-		blocks++;
-		break;
-	case SDIR_NE:
-		sy -= 32;
-		x--;
-		y--;
-		chunks++;
-		blocks++;
-		break;
-	case SDIR_E:
-		chunks++;
-		break;
-	case SDIR_SE:
-		chunks++;
-		blocks++;
-		break;
-	case SDIR_S:
-		blocks++;
-		break;
-	case SDIR_SW:
-		sx -= 64;
-		x--;
-		y++;
-		chunks++;
-		blocks++;
-		break;
-	case SDIR_W:
-		sx -= 64;
-		x--;
-		y++;
-		chunks++;
-		break;
-	case SDIR_NW:
-		sx -= 64;
-		sy -= 32;
-		x -= 2;
-		chunks++;
-		blocks++;
-		break;
-	}
-
-	/// ASSERT: assert(gpBuffer);
-	gpBufEnd = &gpBuffer[PitchTbl[-17 + SCREEN_Y]];
-	for (i = 0; i < 7; i++) {
-		town_draw_upper(x, y, sx, sy, chunks, i, 0);
-		y++;
-		sx -= 32;
-		sy += 16;
-		town_draw_upper(x, y, sx, sy, chunks, i, 1);
-		x++;
-		sx += 32;
-		sy += 16;
-	}
-	/// ASSERT: assert(gpBuffer);
-	gpBufEnd = &gpBuffer[PitchTbl[160 + SCREEN_Y]];
-	for (i = 0; i < blocks; i++) {
-		town_draw_lower(x, y, sx, sy, chunks, 0);
-		y++;
-		sx -= 32;
-		sy += 16;
-		town_draw_lower(x, y, sx, sy, chunks, 1);
-		x++;
-		sx += 32;
-		sy += 16;
-	}
-	for (i = 0; i < 7; i++) {
-		town_draw_lower_2(x, y, sx, sy, chunks, i, 0);
-		y++;
-		sx -= 32;
-		sy += 16;
-		town_draw_lower_2(x, y, sx, sy, chunks, i, 1);
-		x++;
-		sx += 32;
-		sy += 16;
-	}
-
-	if (chrflag || questlog) {
-		nSrcOff = SCREENXY(112, 159);
-		nDstOff = SCREENXY(320, 350);
-		wdt = (SCREEN_WIDTH - 320) / 2;
-	} else if (invflag || sbookflag) {
-		nSrcOff = SCREENXY(112, 159);
-		nDstOff = SCREENXY(0, 350);
-		wdt = (SCREEN_WIDTH - 320) / 2;
-	} else {
-		nSrcOff = SCREENXY(32, 159);
-		nDstOff = SCREENXY(0, 350);
-		wdt = SCREEN_WIDTH / 2;
-	}
-
-	/// ASSERT: assert(gpBuffer);
-
-#ifdef USE_ASM
-	__asm {
-		mov		esi, gpBuffer
-		mov		edx, nDstOff
-		mov		edi, esi
-		mov		ecx, nSrcOff
-		add		edi, edx
-		add		esi, ecx
-		mov		ebx, edi
-		add		ebx, BUFFER_WIDTH
-		mov		edx, 176
-	label1:
-		mov		ecx, wdt
-	label2:
-		mov		al, [esi]
-		inc		esi
-		mov		ah, al
-		mov		[edi], ax
-		mov		[ebx], ax
-		add		edi, 2
-		add		ebx, 2
-		dec		ecx
-		jnz		label2
-		mov		eax, BUFFER_WIDTH
-		add		eax, wdt
-		sub		esi, eax
-		add		eax, eax
-		sub		ebx, eax
-		sub		edi, eax
-		dec		edx
-		jnz		label1
-	}
-#else
-	int hgt;
-	BYTE *src, *dst1, *dst2;
-
-	src = &gpBuffer[nSrcOff];
-	dst1 = &gpBuffer[nDstOff];
-	dst2 = &gpBuffer[nDstOff + BUFFER_WIDTH];
-
-	for (hgt = 176; hgt != 0; hgt--, src -= BUFFER_WIDTH + wdt, dst1 -= 2 * (BUFFER_WIDTH + wdt), dst2 -= 2 * (BUFFER_WIDTH + wdt)) {
-		for (i = wdt; i != 0; i--) {
-			*dst1++ = *src;
-			*dst1++ = *src;
-			*dst2++ = *src;
-			*dst2++ = *src;
-			src++;
-		}
-	}
-#endif
-}
-
-/**
- * Mostly like DrawView but enables stores and lacks death screen
- * @brief Start rendering of screen, town variation
- * @param StartX Center of view in dPiece coordinate
- * @param StartY Center of view in dPiece coordinate
- */
-void T_DrawView(int StartX, int StartY)
-{
-	light_table_index = 0;
-	cel_transparency_active = 0;
-	if (zoomflag) {
-		T_DrawGame(StartX, StartY);
-	} else {
-		T_DrawZoom(StartX, StartY);
-	}
-	if (automapflag) {
-		DrawAutomap();
-	}
-	if (stextflag && !qtextflag)
-		DrawSText();
-	if (invflag) {
-		DrawInv();
-	} else if (sbookflag) {
-		DrawSpellBook();
-	}
-
-	DrawDurIcon();
-
-	if (chrflag) {
-		DrawChr();
-	} else if (questlog) {
-		DrawQuestLog();
-	} else if (plr[myplr]._pStatPts != 0 && !spselflag) {
-		DrawLevelUpIcon();
-	}
-	if (uitemflag) {
-		DrawUniqueInfo();
-	}
-	if (qtextflag) {
-		DrawQText();
-	}
-	if (spselflag) {
-		DrawSpellList();
-	}
-	if (dropGoldFlag) {
-		DrawGoldSplit(dropGoldValue);
-	}
-	if (helpflag) {
-		DrawHelp();
-	}
-	if (msgflag) {
-		DrawDiabloMsg();
-	}
-	if (PauseMode != 0 && !deathflag) {
-		gmenu_draw_pause();
-	}
-
-	DrawPlrMsg();
-	gmenu_draw();
-	doom_draw();
-	DrawInfoBox();
-	DrawLifeFlask();
-	DrawManaFlask();
-}
->>>>>>> c65060cc
-
-void SetTownMicros()
-{
-	int i, x, y, lv;
-	WORD *pPiece;
-	MICROS *pMap;
-
-	MicroTileLen = 16;
-
-	for (y = 0; y < MAXDUNY; y++) {
-		for (x = 0; x < MAXDUNX; x++) {
-			lv = dPiece[x][y];
-			pMap = &dpiece_defs_map_2[x][y];
-			if (lv != 0) {
-				lv--;
-				pPiece = (WORD *)&pLevelPieces[32 * lv];
-				for (i = 0; i < 16; i++) {
-					pMap->mt[i] = SDL_SwapLE16(pPiece[(i & 1) + 14 - (i & 0xE)]);
-				}
-			} else {
-				for (i = 0; i < 16; i++) {
-					pMap->mt[i] = 0;
-				}
-			}
-		}
-	}
-}
-
-/**
- * @brief Load level data into dPiece
- * @param P3Tiles Tile set
- * @param pSector Sector data
- * @param xi upper left destination
- * @param yi upper left destination
- * @param w width of sector
- * @param h height of sector
- */
-void T_FillSector(BYTE *P3Tiles, BYTE *pSector, int xi, int yi, int w, int h)
-{
-	int i, j, xx, yy, nMap;
-	long v1, v2, v3, v4, ii;
-	WORD *Sector;
-
-	ii = 4;
-	yy = yi;
-	for (j = 0; j < h; j++) {
-		xx = xi;
-		for (i = 0; i < w; i++) {
-			WORD *Map;
-
-			Map = (WORD *)&pSector[ii];
-<<<<<<< HEAD
-			nMap = SDL_SwapLE16(*Map);
-			if (nMap) {
-				Sector = (((WORD *)&P3Tiles[(nMap - 1) * 8]));
-				v1 = SDL_SwapLE16(*(Sector + 0)) + 1;
-				v2 = SDL_SwapLE16(*(Sector + 1)) + 1;
-				v3 = SDL_SwapLE16(*(Sector + 2)) + 1;
-				v4 = SDL_SwapLE16(*(Sector + 3)) + 1;
-
-=======
-			if (*Map) {
-				v1 = *((WORD *)&P3Tiles[(*Map - 1) * 8] + 0) + 1;
-				v2 = *((WORD *)&P3Tiles[(*Map - 1) * 8] + 1) + 1;
-				v3 = *((WORD *)&P3Tiles[(*Map - 1) * 8] + 2) + 1;
-				v4 = *((WORD *)&P3Tiles[(*Map - 1) * 8] + 3) + 1;
->>>>>>> c65060cc
-			} else {
-				v1 = 0;
-				v2 = 0;
-				v3 = 0;
-				v4 = 0;
-			}
-			dPiece[xx][yy] = v1;
-			dPiece[xx + 1][yy] = v2;
-			dPiece[xx][yy + 1] = v3;
-			dPiece[xx + 1][yy + 1] = v4;
-			xx += 2;
-			ii += 2;
-		}
-		yy += 2;
-	}
-}
-
-/**
- * @brief Load a tile in to dPiece
- * @param P3Tiles Tile set
- * @param xx upper left destination
- * @param yy upper left destination
- * @param t tile id
- */
-void T_FillTile(BYTE *P3Tiles, int xx, int yy, int t)
-{
-	long v1, v2, v3, v4;
-	WORD *Tiles;
-
-<<<<<<< HEAD
-	Tiles = ((WORD *)&P3Tiles[(t - 1) * 8]);
-	v1 = SDL_SwapLE16(*(Tiles + 0)) + 1;
-	v2 = SDL_SwapLE16(*(Tiles + 1)) + 1;
-	v3 = SDL_SwapLE16(*(Tiles + 2)) + 1;
-	v4 = SDL_SwapLE16(*(Tiles + 3)) + 1;
-=======
-#ifdef USE_ASM
-	__asm {
-		mov		eax, t
-		dec		eax
-		mov		esi, P3Tiles
-		shl		eax, 3
-		add		esi, eax
-		xor		eax, eax
-		lodsw
-		inc		eax
-		mov		v1, eax
-		lodsw
-		inc		eax
-		mov		v2, eax
-		lodsw
-		inc		eax
-		mov		v3, eax
-		lodsw
-		inc		eax
-		mov		v4, eax
-		jmp		label1
-		mov		v1, eax
-		mov		v2, eax
-		mov		v3, eax
-		mov		v4, eax
-	label1:
-		nop
-	}
-#else
-	v1 = *((WORD *)&P3Tiles[(t - 1) * 8] + 0) + 1;
-	v2 = *((WORD *)&P3Tiles[(t - 1) * 8] + 1) + 1;
-	v3 = *((WORD *)&P3Tiles[(t - 1) * 8] + 2) + 1;
-	v4 = *((WORD *)&P3Tiles[(t - 1) * 8] + 3) + 1;
-#endif
->>>>>>> c65060cc
-
-	dPiece[xx][yy] = v1;
-	dPiece[xx + 1][yy] = v2;
-	dPiece[xx][yy + 1] = v3;
-	dPiece[xx + 1][yy + 1] = v4;
-}
-
-/**
- * @brief Initialize all of the levels data
- */
-void T_Pass3()
-{
-	int xx, yy, x;
-	BYTE *P3Tiles, *pSector;
-
-	for (yy = 0; yy < MAXDUNY; yy += 2) {
-		for (xx = 0; xx < MAXDUNX; xx += 2) {
-			dPiece[xx][yy] = 0;
-			dPiece[xx + 1][yy] = 0;
-			dPiece[xx][yy + 1] = 0;
-			dPiece[xx + 1][yy + 1] = 0;
-		}
-	}
-
-	P3Tiles = LoadFileInMem("Levels\\TownData\\Town.TIL", NULL);
-	pSector = LoadFileInMem("Levels\\TownData\\Sector1s.DUN", NULL);
-	T_FillSector(P3Tiles, pSector, 46, 46, 25, 25);
-	mem_free_dbg(pSector);
-	pSector = LoadFileInMem("Levels\\TownData\\Sector2s.DUN", NULL);
-	T_FillSector(P3Tiles, pSector, 46, 0, 25, 23);
-	mem_free_dbg(pSector);
-	pSector = LoadFileInMem("Levels\\TownData\\Sector3s.DUN", NULL);
-	T_FillSector(P3Tiles, pSector, 0, 46, 23, 25);
-	mem_free_dbg(pSector);
-	pSector = LoadFileInMem("Levels\\TownData\\Sector4s.DUN", NULL);
-	T_FillSector(P3Tiles, pSector, 0, 0, 23, 23);
-	mem_free_dbg(pSector);
-
-#ifndef SPAWN
-	if (gbMaxPlayers == 1) {
-		if (!(plr[myplr].pTownWarps & 1)) {
-#endif
-			T_FillTile(P3Tiles, 48, 20, 320);
-#ifndef SPAWN
-		}
-		if (!(plr[myplr].pTownWarps & 2)) {
-#endif
-			T_FillTile(P3Tiles, 16, 68, 332);
-			T_FillTile(P3Tiles, 16, 70, 331);
-#ifndef SPAWN
-		}
-		if (!(plr[myplr].pTownWarps & 4)) {
-#endif
-			for (x = 36; x < 46; x++) {
-				T_FillTile(P3Tiles, x, 78, random_(0, 4) + 1);
-			}
-#ifndef SPAWN
-		}
-	}
-#endif
-
-	if (quests[QTYPE_PW]._qactive != 3 && quests[QTYPE_PW]._qactive) {
-		T_FillTile(P3Tiles, 60, 70, 342);
-	} else {
-		T_FillTile(P3Tiles, 60, 70, 71);
-	}
-
-	mem_free_dbg(P3Tiles);
-}
-
-/**
- * @brief Initialize town level
- * @param entry Methode of entry
- */
-void CreateTown(int entry)
-{
-	int x, y;
-
-	dminx = 10;
-	dminy = 10;
-	dmaxx = 84;
-	dmaxy = 84;
-	DRLG_InitTrans();
-	DRLG_Init_Globals();
-
-	if (entry == 0) {
-		ViewX = 75;
-		ViewY = 68;
-	} else if (entry == 1) {
-		ViewX = 25;
-		ViewY = 31;
-	} else if (entry == 7) {
-		if (TWarpFrom == 5) {
-			ViewX = 49;
-			ViewY = 22;
-		}
-		if (TWarpFrom == 9) {
-			ViewX = 18;
-			ViewY = 69;
-		}
-		if (TWarpFrom == 13) {
-			ViewX = 41;
-			ViewY = 81;
-		}
-	}
-
-	T_Pass3();
-	memset(dLight, 0, sizeof(dLight));
-	memset(dFlags, 0, sizeof(dFlags));
-	memset(dPlayer, 0, sizeof(dPlayer));
-	memset(dMonster, 0, sizeof(dMonster));
-	memset(dObject, 0, sizeof(dObject));
-	memset(dItem, 0, sizeof(dItem));
-	memset(dArch, 0, sizeof(dArch));
-
-	for (y = 0; y < MAXDUNY; y++) {
-		for (x = 0; x < MAXDUNX; x++) {
-			if (dPiece[x][y] == 360) {
-				dArch[x][y] = 1;
-			} else if (dPiece[x][y] == 358) {
-				dArch[x][y] = 2;
-			} else if (dPiece[x][y] == 129) {
-				dArch[x][y] = 6;
-			} else if (dPiece[x][y] == 130) {
-				dArch[x][y] = 7;
-			} else if (dPiece[x][y] == 128) {
-				dArch[x][y] = 8;
-			} else if (dPiece[x][y] == 117) {
-				dArch[x][y] = 9;
-			} else if (dPiece[x][y] == 157) {
-				dArch[x][y] = 10;
-			} else if (dPiece[x][y] == 158) {
-				dArch[x][y] = 11;
-			} else if (dPiece[x][y] == 156) {
-				dArch[x][y] = 12;
-			} else if (dPiece[x][y] == 162) {
-				dArch[x][y] = 13;
-			} else if (dPiece[x][y] == 160) {
-				dArch[x][y] = 14;
-			} else if (dPiece[x][y] == 214) {
-				dArch[x][y] = 15;
-			} else if (dPiece[x][y] == 212) {
-				dArch[x][y] = 16;
-			} else if (dPiece[x][y] == 217) {
-				dArch[x][y] = 17;
-			} else if (dPiece[x][y] == 216) {
-				dArch[x][y] = 18;
-			}
-		}
-	}
-
-	SetTownMicros();
-}
-
-DEVILUTION_END_NAMESPACE
+#include "diablo.h"
+
+DEVILUTION_BEGIN_NAMESPACE
+
+void SetTownMicros()
+{
+	int i, x, y, lv;
+	WORD *pPiece;
+	MICROS *pMap;
+
+	MicroTileLen = 16;
+
+	for (y = 0; y < MAXDUNY; y++) {
+		for (x = 0; x < MAXDUNX; x++) {
+			lv = dPiece[x][y];
+			pMap = &dpiece_defs_map_2[x][y];
+			if (lv != 0) {
+				lv--;
+				pPiece = (WORD *)&pLevelPieces[32 * lv];
+				for (i = 0; i < 16; i++) {
+					pMap->mt[i] = SDL_SwapLE16(pPiece[(i & 1) + 14 - (i & 0xE)]);
+				}
+			} else {
+				for (i = 0; i < 16; i++) {
+					pMap->mt[i] = 0;
+				}
+			}
+		}
+	}
+}
+
+/**
+ * @brief Load level data into dPiece
+ * @param P3Tiles Tile set
+ * @param pSector Sector data
+ * @param xi upper left destination
+ * @param yi upper left destination
+ * @param w width of sector
+ * @param h height of sector
+ */
+void T_FillSector(BYTE *P3Tiles, BYTE *pSector, int xi, int yi, int w, int h)
+{
+	int i, j, xx, yy, nMap;
+	long v1, v2, v3, v4, ii;
+	WORD *Sector;
+
+	ii = 4;
+	yy = yi;
+	for (j = 0; j < h; j++) {
+		xx = xi;
+		for (i = 0; i < w; i++) {
+			WORD *Map;
+
+			Map = (WORD *)&pSector[ii];
+			nMap = SDL_SwapLE16(*Map);
+			if (nMap) {
+				Sector = (((WORD *)&P3Tiles[(nMap - 1) * 8]));
+				v1 = SDL_SwapLE16(*(Sector + 0)) + 1;
+				v2 = SDL_SwapLE16(*(Sector + 1)) + 1;
+				v3 = SDL_SwapLE16(*(Sector + 2)) + 1;
+				v4 = SDL_SwapLE16(*(Sector + 3)) + 1;
+
+			} else {
+				v1 = 0;
+				v2 = 0;
+				v3 = 0;
+				v4 = 0;
+			}
+			dPiece[xx][yy] = v1;
+			dPiece[xx + 1][yy] = v2;
+			dPiece[xx][yy + 1] = v3;
+			dPiece[xx + 1][yy + 1] = v4;
+			xx += 2;
+			ii += 2;
+		}
+		yy += 2;
+	}
+}
+
+/**
+ * @brief Load a tile in to dPiece
+ * @param P3Tiles Tile set
+ * @param xx upper left destination
+ * @param yy upper left destination
+ * @param t tile id
+ */
+void T_FillTile(BYTE *P3Tiles, int xx, int yy, int t)
+{
+	long v1, v2, v3, v4;
+	WORD *Tiles;
+
+	Tiles = ((WORD *)&P3Tiles[(t - 1) * 8]);
+	v1 = SDL_SwapLE16(*(Tiles + 0)) + 1;
+	v2 = SDL_SwapLE16(*(Tiles + 1)) + 1;
+	v3 = SDL_SwapLE16(*(Tiles + 2)) + 1;
+	v4 = SDL_SwapLE16(*(Tiles + 3)) + 1;
+
+	dPiece[xx][yy] = v1;
+	dPiece[xx + 1][yy] = v2;
+	dPiece[xx][yy + 1] = v3;
+	dPiece[xx + 1][yy + 1] = v4;
+}
+
+/**
+ * @brief Initialize all of the levels data
+ */
+void T_Pass3()
+{
+	int xx, yy, x;
+	BYTE *P3Tiles, *pSector;
+
+	for (yy = 0; yy < MAXDUNY; yy += 2) {
+		for (xx = 0; xx < MAXDUNX; xx += 2) {
+			dPiece[xx][yy] = 0;
+			dPiece[xx + 1][yy] = 0;
+			dPiece[xx][yy + 1] = 0;
+			dPiece[xx + 1][yy + 1] = 0;
+		}
+	}
+
+	P3Tiles = LoadFileInMem("Levels\\TownData\\Town.TIL", NULL);
+	pSector = LoadFileInMem("Levels\\TownData\\Sector1s.DUN", NULL);
+	T_FillSector(P3Tiles, pSector, 46, 46, 25, 25);
+	mem_free_dbg(pSector);
+	pSector = LoadFileInMem("Levels\\TownData\\Sector2s.DUN", NULL);
+	T_FillSector(P3Tiles, pSector, 46, 0, 25, 23);
+	mem_free_dbg(pSector);
+	pSector = LoadFileInMem("Levels\\TownData\\Sector3s.DUN", NULL);
+	T_FillSector(P3Tiles, pSector, 0, 46, 23, 25);
+	mem_free_dbg(pSector);
+	pSector = LoadFileInMem("Levels\\TownData\\Sector4s.DUN", NULL);
+	T_FillSector(P3Tiles, pSector, 0, 0, 23, 23);
+	mem_free_dbg(pSector);
+
+#ifndef SPAWN
+	if (gbMaxPlayers == 1) {
+		if (!(plr[myplr].pTownWarps & 1)) {
+#endif
+			T_FillTile(P3Tiles, 48, 20, 320);
+#ifndef SPAWN
+		}
+		if (!(plr[myplr].pTownWarps & 2)) {
+#endif
+			T_FillTile(P3Tiles, 16, 68, 332);
+			T_FillTile(P3Tiles, 16, 70, 331);
+#ifndef SPAWN
+		}
+		if (!(plr[myplr].pTownWarps & 4)) {
+#endif
+			for (x = 36; x < 46; x++) {
+				T_FillTile(P3Tiles, x, 78, random_(0, 4) + 1);
+			}
+#ifndef SPAWN
+		}
+	}
+#endif
+
+	if (quests[QTYPE_PW]._qactive != 3 && quests[QTYPE_PW]._qactive) {
+		T_FillTile(P3Tiles, 60, 70, 342);
+	} else {
+		T_FillTile(P3Tiles, 60, 70, 71);
+	}
+
+	mem_free_dbg(P3Tiles);
+}
+
+/**
+ * @brief Initialize town level
+ * @param entry Methode of entry
+ */
+void CreateTown(int entry)
+{
+	int x, y;
+
+	dminx = 10;
+	dminy = 10;
+	dmaxx = 84;
+	dmaxy = 84;
+	DRLG_InitTrans();
+	DRLG_Init_Globals();
+
+	if (entry == 0) {
+		ViewX = 75;
+		ViewY = 68;
+	} else if (entry == 1) {
+		ViewX = 25;
+		ViewY = 31;
+	} else if (entry == 7) {
+		if (TWarpFrom == 5) {
+			ViewX = 49;
+			ViewY = 22;
+		}
+		if (TWarpFrom == 9) {
+			ViewX = 18;
+			ViewY = 69;
+		}
+		if (TWarpFrom == 13) {
+			ViewX = 41;
+			ViewY = 81;
+		}
+	}
+
+	T_Pass3();
+	memset(dLight, 0, sizeof(dLight));
+	memset(dFlags, 0, sizeof(dFlags));
+	memset(dPlayer, 0, sizeof(dPlayer));
+	memset(dMonster, 0, sizeof(dMonster));
+	memset(dObject, 0, sizeof(dObject));
+	memset(dItem, 0, sizeof(dItem));
+	memset(dArch, 0, sizeof(dArch));
+
+	for (y = 0; y < MAXDUNY; y++) {
+		for (x = 0; x < MAXDUNX; x++) {
+			if (dPiece[x][y] == 360) {
+				dArch[x][y] = 1;
+			} else if (dPiece[x][y] == 358) {
+				dArch[x][y] = 2;
+			} else if (dPiece[x][y] == 129) {
+				dArch[x][y] = 6;
+			} else if (dPiece[x][y] == 130) {
+				dArch[x][y] = 7;
+			} else if (dPiece[x][y] == 128) {
+				dArch[x][y] = 8;
+			} else if (dPiece[x][y] == 117) {
+				dArch[x][y] = 9;
+			} else if (dPiece[x][y] == 157) {
+				dArch[x][y] = 10;
+			} else if (dPiece[x][y] == 158) {
+				dArch[x][y] = 11;
+			} else if (dPiece[x][y] == 156) {
+				dArch[x][y] = 12;
+			} else if (dPiece[x][y] == 162) {
+				dArch[x][y] = 13;
+			} else if (dPiece[x][y] == 160) {
+				dArch[x][y] = 14;
+			} else if (dPiece[x][y] == 214) {
+				dArch[x][y] = 15;
+			} else if (dPiece[x][y] == 212) {
+				dArch[x][y] = 16;
+			} else if (dPiece[x][y] == 217) {
+				dArch[x][y] = 17;
+			} else if (dPiece[x][y] == 216) {
+				dArch[x][y] = 18;
+			}
+		}
+	}
+
+	SetTownMicros();
+}
+
+DEVILUTION_END_NAMESPACE