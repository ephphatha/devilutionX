--- conflicted
+++ resolved
@@ -1,4821 +1,4801 @@
-//HEADER_GOES_HERE
-
-#include "../types.h"
-
-DEVILUTION_BEGIN_NAMESPACE
-
-int itemactive[MAXITEMS];
-int uitemflag;
-int itemavail[MAXITEMS];
-ItemStruct curruitem;
-ItemGetRecordStruct itemrecord[MAXITEMS];
-ItemStruct item[MAXITEMS + 1];
-BOOL itemhold[3][3];
-unsigned char *itemanims[35];
-int UniqueItemFlag[128];
-int numitems;
-int gnNumGetRecords;
-
-const PLStruct PL_Prefix[84] = {
-	// clang-format off
-	// PLName,        PLPower,        PLParam1, PLParam2, PLMinLvl, PLIType,                                                      PLGOE, PLDouble, PLOk,  PLMinVal, PLMaxVal, PLMultVal
-	{ "Tin",          IPL_TOHIT_CURSE,       6,       10,        3,                       PLT_WEAP |             PLT_BOW | PLT_MISC,  0, TRUE,     FALSE,        0,        0,        -3 },
-	{ "Brass",        IPL_TOHIT_CURSE,       1,        5,        1,                       PLT_WEAP |             PLT_BOW | PLT_MISC,  0, TRUE,     FALSE,        0,        0,        -2 },
-	{ "Bronze",       IPL_TOHIT,             1,        5,        1,                       PLT_WEAP |             PLT_BOW | PLT_MISC,  0, TRUE,     TRUE,       100,      500,         2 },
-	{ "Iron",         IPL_TOHIT,             6,       10,        4,                       PLT_WEAP |             PLT_BOW | PLT_MISC,  0, TRUE,     TRUE,       600,     1000,         3 },
-	{ "Steel",        IPL_TOHIT,            11,       15,        6,                       PLT_WEAP |             PLT_BOW | PLT_MISC,  0, TRUE,     TRUE,      1100,     1500,         5 },
-	{ "Silver",       IPL_TOHIT,            16,       20,        9,                       PLT_WEAP |             PLT_BOW | PLT_MISC, 16, TRUE,     TRUE,      1600,     2000,         7 },
-	{ "Gold",         IPL_TOHIT,            21,       30,       12,                       PLT_WEAP |             PLT_BOW | PLT_MISC, 16, TRUE,     TRUE,      2100,     3000,         9 },
-	{ "Platinum",     IPL_TOHIT,            31,       40,       16,                       PLT_WEAP |             PLT_BOW           , 16, TRUE,     TRUE,      3100,     4000,        11 },
-	{ "Mithril",      IPL_TOHIT,            41,       60,       20,                       PLT_WEAP |             PLT_BOW           , 16, TRUE,     TRUE,      4100,     6000,        13 },
-	{ "Meteoric",     IPL_TOHIT,            61,       80,       23,                       PLT_WEAP |             PLT_BOW           ,  0, TRUE,     TRUE,      6100,    10000,        15 },
-	{ "Weird",        IPL_TOHIT,            81,      100,       35,                       PLT_WEAP |             PLT_BOW           ,  0, TRUE,     TRUE,     10100,    14000,        17 },
-	{ "Strange",      IPL_TOHIT,           101,      150,       60,                       PLT_WEAP |             PLT_BOW           ,  0, TRUE,     TRUE,     14100,    20000,        20 },
-	{ "Useless",      IPL_DAMP_CURSE,      100,      100,        5,                       PLT_WEAP |             PLT_BOW           ,  0, TRUE,     FALSE,        0,        0,        -8 },
-	{ "Bent",         IPL_DAMP_CURSE,       50,       75,        3,                       PLT_WEAP |             PLT_BOW           ,  0, TRUE,     FALSE,        0,        0,        -4 },
-	{ "Weak",         IPL_DAMP_CURSE,       25,       45,        1,                       PLT_WEAP |             PLT_BOW           ,  0, TRUE,     FALSE,        0,        0,        -3 },
-	{ "Jagged",       IPL_DAMP,             20,       35,        4,                       PLT_WEAP |             PLT_BOW           ,  0, TRUE,     TRUE,       250,      450,         3 },
-	{ "Deadly",       IPL_DAMP,             36,       50,        6,                       PLT_WEAP |             PLT_BOW           ,  0, TRUE,     TRUE,       500,      700,         4 },
-	{ "Heavy",        IPL_DAMP,             51,       65,        9,                       PLT_WEAP |             PLT_BOW           ,  0, TRUE,     TRUE,       750,      950,         5 },
-	{ "Vicious",      IPL_DAMP,             66,       80,       12,                       PLT_WEAP |             PLT_BOW           ,  1, TRUE,     TRUE,      1000,     1450,         8 },
-	{ "Brutal",       IPL_DAMP,             81,       95,       16,                       PLT_WEAP |             PLT_BOW           ,  0, TRUE,     TRUE,      1500,     1950,        10 },
-	{ "Massive",      IPL_DAMP,             96,      110,       20,                       PLT_WEAP |             PLT_BOW           ,  0, TRUE,     TRUE,      2000,     2450,        13 },
-	{ "Savage",       IPL_DAMP,            111,      125,       23,                       PLT_WEAP |             PLT_BOW           ,  0, TRUE,     TRUE,      2500,     3000,        15 },
-	{ "Ruthless",     IPL_DAMP,            126,      150,       35,                       PLT_WEAP |             PLT_BOW           ,  0, TRUE,     TRUE,     10100,    15000,        17 },
-	{ "Merciless",    IPL_DAMP,            151,      175,       60,                       PLT_WEAP |             PLT_BOW           ,  0, TRUE,     TRUE,     15000,    20000,        20 },
-	{ "Clumsy",       IPL_TOHIT_DAMP_CURSE, 50,       75,        5,                       PLT_WEAP | PLT_STAFF | PLT_BOW           ,  0, TRUE,     FALSE,        0,        0,        -7 },
-	{ "Dull",         IPL_TOHIT_DAMP_CURSE, 25,       45,        1,                       PLT_WEAP | PLT_STAFF | PLT_BOW           ,  0, TRUE,     FALSE,        0,        0,        -5 },
-	{ "Sharp",        IPL_TOHIT_DAMP,       20,       35,        1,                       PLT_WEAP | PLT_STAFF | PLT_BOW           ,  0, TRUE,     FALSE,      350,      950,         5 },
-	{ "Fine",         IPL_TOHIT_DAMP,       36,       50,        6,                       PLT_WEAP | PLT_STAFF | PLT_BOW           ,  0, TRUE,     TRUE,      1100,     1700,         7 },
-	{ "Warrior's",    IPL_TOHIT_DAMP,       51,       65,       10,                       PLT_WEAP | PLT_STAFF | PLT_BOW           ,  0, TRUE,     TRUE,      1850,     2450,        13 },
-	{ "Soldier's",    IPL_TOHIT_DAMP,       66,       80,       15,                       PLT_WEAP | PLT_STAFF                     ,  0, TRUE,     TRUE,      2600,     3950,        17 },
-	{ "Lord's",       IPL_TOHIT_DAMP,       81,       95,       19,                       PLT_WEAP | PLT_STAFF                     ,  0, TRUE,     TRUE,      4100,     5950,        21 },
-	{ "Knight's",     IPL_TOHIT_DAMP,       96,      110,       23,                       PLT_WEAP | PLT_STAFF                     ,  0, TRUE,     TRUE,      6100,     8450,        26 },
-	{ "Master's",     IPL_TOHIT_DAMP,      111,      125,       28,                       PLT_WEAP | PLT_STAFF                     ,  0, TRUE,     TRUE,      8600,    13000,        30 },
-	{ "Champion's",   IPL_TOHIT_DAMP,      126,      150,       40,                       PLT_WEAP | PLT_STAFF                     ,  0, TRUE,     TRUE,     15200,    24000,        33 },
-	{ "King's",       IPL_TOHIT_DAMP,      151,      175,       28,                       PLT_WEAP | PLT_STAFF                     ,  0, TRUE,     TRUE,     24100,    35000,        38 },
-	{ "Vulnerable",   IPL_ACP_CURSE,        51,      100,        3, PLT_ARMO | PLT_SHLD                                            ,  0, TRUE,     FALSE,        0,        0,        -3 },
-	{ "Rusted",       IPL_ACP_CURSE,        25,       50,        1, PLT_ARMO | PLT_SHLD                                            ,  0, TRUE,     FALSE,        0,        0,        -2 },
-	{ "Fine",         IPL_ACP,              20,       30,        1, PLT_ARMO | PLT_SHLD                                            ,  0, TRUE,     TRUE,        20,      100,         2 },
-	{ "Strong",       IPL_ACP,              31,       40,        3, PLT_ARMO | PLT_SHLD                                            ,  0, TRUE,     TRUE,       120,      200,         3 },
-	{ "Grand",        IPL_ACP,              41,       55,        6, PLT_ARMO | PLT_SHLD                                            ,  0, TRUE,     TRUE,       220,      300,         5 },
-	{ "Valiant",      IPL_ACP,              56,       70,       10, PLT_ARMO | PLT_SHLD                                            ,  0, TRUE,     TRUE,       320,      400,         7 },
-	{ "Glorious",     IPL_ACP,              71,       90,       14, PLT_ARMO | PLT_SHLD                                            , 16, TRUE,     TRUE,       420,      600,         9 },
-	{ "Blessed",      IPL_ACP,              91,      110,       19, PLT_ARMO | PLT_SHLD                                            , 16, TRUE,     TRUE,       620,      800,        11 },
-	{ "Saintly",      IPL_ACP,             111,      130,       24, PLT_ARMO | PLT_SHLD                                            , 16, TRUE,     TRUE,       820,     1200,        13 },
-	{ "Awesome",      IPL_ACP,             131,      150,       28, PLT_ARMO | PLT_SHLD                                            , 16, TRUE,     TRUE,      1220,     2000,        15 },
-	{ "Holy",         IPL_ACP,             151,      170,       35, PLT_ARMO | PLT_SHLD                                            , 16, TRUE,     TRUE,      5200,     6000,        17 },
-	{ "Godly",        IPL_ACP,             171,      200,       60, PLT_ARMO | PLT_SHLD                                            , 16, TRUE,     TRUE,      6200,     7000,        20 },
-	{ "Red",          IPL_FIRERES,          10,       20,        4, PLT_ARMO | PLT_SHLD | PLT_WEAP | PLT_STAFF | PLT_BOW | PLT_MISC,  0, FALSE,    TRUE,       500,     1500,         2 },
-	{ "Crimson",      IPL_FIRERES,          21,       30,       10, PLT_ARMO | PLT_SHLD | PLT_WEAP | PLT_STAFF | PLT_BOW | PLT_MISC,  0, FALSE,    TRUE,      2100,     3000,         2 },
-	{ "Crimson",      IPL_FIRERES,          31,       40,       16, PLT_ARMO | PLT_SHLD | PLT_WEAP | PLT_STAFF | PLT_BOW | PLT_MISC,  0, FALSE,    TRUE,      3100,     4000,         2 },
-	{ "Garnet",       IPL_FIRERES,          41,       50,       20, PLT_ARMO | PLT_SHLD | PLT_WEAP | PLT_STAFF | PLT_BOW | PLT_MISC,  0, FALSE,    TRUE,      8200,    12000,         3 },
-	{ "Ruby",         IPL_FIRERES,          51,       60,       26, PLT_ARMO | PLT_SHLD | PLT_WEAP | PLT_STAFF | PLT_BOW | PLT_MISC,  0, FALSE,    TRUE,     17100,    20000,         5 },
-	{ "Blue",         IPL_LIGHTRES,         10,       20,        4, PLT_ARMO | PLT_SHLD | PLT_WEAP | PLT_STAFF | PLT_BOW | PLT_MISC,  0, FALSE,    TRUE,       500,     1500,         2 },
-	{ "Azure",        IPL_LIGHTRES,         21,       30,       10, PLT_ARMO | PLT_SHLD | PLT_WEAP | PLT_STAFF | PLT_BOW | PLT_MISC,  0, FALSE,    TRUE,      2100,     3000,         2 },
-	{ "Lapis",        IPL_LIGHTRES,         31,       40,       16, PLT_ARMO | PLT_SHLD | PLT_WEAP | PLT_STAFF | PLT_BOW | PLT_MISC,  0, FALSE,    TRUE,      3100,     4000,         2 },
-	{ "Cobalt",       IPL_LIGHTRES,         41,       50,       20, PLT_ARMO | PLT_SHLD | PLT_WEAP | PLT_STAFF | PLT_BOW | PLT_MISC,  0, FALSE,    TRUE,      8200,    12000,         3 },
-	{ "Sapphire",     IPL_LIGHTRES,         51,       60,       26, PLT_ARMO | PLT_SHLD | PLT_WEAP | PLT_STAFF | PLT_BOW | PLT_MISC,  0, FALSE,    TRUE,     17100,    20000,         5 },
-	{ "White",        IPL_MAGICRES,         10,       20,        4, PLT_ARMO | PLT_SHLD | PLT_WEAP | PLT_STAFF | PLT_BOW | PLT_MISC,  0, FALSE,    TRUE,       500,     1500,         2 },
-	{ "Pearl",        IPL_MAGICRES,         21,       30,       10, PLT_ARMO | PLT_SHLD | PLT_WEAP | PLT_STAFF | PLT_BOW | PLT_MISC,  0, FALSE,    TRUE,      2100,     3000,         2 },
-	{ "Ivory",        IPL_MAGICRES,         31,       40,       16, PLT_ARMO | PLT_SHLD | PLT_WEAP | PLT_STAFF | PLT_BOW | PLT_MISC,  0, FALSE,    TRUE,      3100,     4000,         2 },
-	{ "Crystal",      IPL_MAGICRES,         41,       50,       20, PLT_ARMO | PLT_SHLD | PLT_WEAP | PLT_STAFF | PLT_BOW | PLT_MISC,  0, FALSE,    TRUE,      8200,    12000,         3 },
-	{ "Diamond",      IPL_MAGICRES,         51,       60,       26, PLT_ARMO | PLT_SHLD | PLT_WEAP | PLT_STAFF | PLT_BOW | PLT_MISC,  0, FALSE,    TRUE,     17100,    20000,         5 },
-	{ "Topaz",        IPL_ALLRES,           10,       15,        8, PLT_ARMO | PLT_SHLD | PLT_WEAP | PLT_STAFF | PLT_BOW | PLT_MISC,  0, FALSE,    TRUE,      2000,     5000,         3 },
-	{ "Amber",        IPL_ALLRES,           16,       20,       12, PLT_ARMO | PLT_SHLD | PLT_WEAP | PLT_STAFF | PLT_BOW | PLT_MISC,  0, FALSE,    TRUE,      7400,    10000,         3 },
-	{ "Jade",         IPL_ALLRES,           21,       30,       18, PLT_ARMO | PLT_SHLD | PLT_WEAP | PLT_STAFF | PLT_BOW | PLT_MISC,  0, FALSE,    TRUE,     11000,    15000,         3 },
-	{ "Obsidian",     IPL_ALLRES,           31,       40,       24, PLT_ARMO | PLT_SHLD | PLT_WEAP | PLT_STAFF | PLT_BOW | PLT_MISC,  0, FALSE,    TRUE,     24000,    40000,         4 },
-	{ "Emerald",      IPL_ALLRES,           41,       50,       31,            PLT_SHLD | PLT_WEAP | PLT_STAFF | PLT_BOW           ,  0, FALSE,    TRUE,     61000,    75000,         7 },
-	{ "Hyena's",      IPL_MANA_CURSE,       11,       25,        4,                                  PLT_STAFF |           PLT_MISC,  0, FALSE,    FALSE,      100,     1000,        -2 },
-	{ "Frog's",       IPL_MANA_CURSE,        1,       10,        1,                                  PLT_STAFF |           PLT_MISC,  1, FALSE,    FALSE,        0,        0,        -2 },
-	{ "Spider's",     IPL_MANA,             10,       15,        1,                                  PLT_STAFF |           PLT_MISC,  1, FALSE,    TRUE,       500,     1000,         2 },
-	{ "Raven's",      IPL_MANA,             15,       20,        5,                                  PLT_STAFF |           PLT_MISC,  0, FALSE,    TRUE,      1100,     2000,         3 },
-	{ "Snake's",      IPL_MANA,             21,       30,        9,                                  PLT_STAFF |           PLT_MISC,  0, FALSE,    TRUE,      2100,     4000,         5 },
-	{ "Serpent's",    IPL_MANA,             30,       40,       15,                                  PLT_STAFF |           PLT_MISC,  0, FALSE,    TRUE,      4100,     6000,         7 },
-	{ "Drake's",      IPL_MANA,             41,       50,       21,                                  PLT_STAFF |           PLT_MISC,  0, FALSE,    TRUE,      6100,    10000,         9 },
-	{ "Dragon's",     IPL_MANA,             51,       60,       27,                                  PLT_STAFF |           PLT_MISC,  0, FALSE,    TRUE,     10100,    15000,        11 },
-	{ "Wyrm's",       IPL_MANA,             61,       80,       35,                                  PLT_STAFF                     ,  0, FALSE,    TRUE,     15100,    19000,        12 },
-	{ "Hydra's",      IPL_MANA,             81,      100,       60,                                  PLT_STAFF                     ,  0, FALSE,    TRUE,     19100,    30000,        13 },
-	{ "Angel's",      IPL_SPLLVLADD,         1,        1,       15,                                  PLT_STAFF                     , 16, FALSE,    TRUE,     25000,    25000,         2 },
-	{ "Arch-Angel's", IPL_SPLLVLADD,         2,        2,       25,                                  PLT_STAFF                     , 16, FALSE,    TRUE,     50000,    50000,         3 },
-	{ "Plentiful",    IPL_CHARGES,           2,        2,        4,                                  PLT_STAFF                     ,  0, FALSE,    TRUE,      2000,     2000,         2 },
-	{ "Bountiful",    IPL_CHARGES,           3,        3,        9,                                  PLT_STAFF                     ,  0, FALSE,    TRUE,      3000,     3000,         3 },
-	{ "Flaming",      IPL_FIREDAM,           1,       10,        7,                       PLT_WEAP | PLT_STAFF                     ,  0, FALSE,    TRUE,      5000,     5000,         2 },
-	{ "Lightning",    IPL_LIGHTDAM,          2,       20,       18,                       PLT_WEAP | PLT_STAFF                     ,  0, FALSE,    TRUE,     10000,    10000,         2 },
-	{ "",  IPL_INVALID,           0,        0,        0, 0                                                              ,  0, FALSE,    FALSE,        0,        0,         0 }
-	// clang-format on
-};
-const PLStruct PL_Suffix[96] = {
-	// clang-format off
-	// PLName,         PLPower,       PLParam1, PLParam2, PLMinLvl, PLIType,                                                      PLGOE, PLDouble, PLOk,  PLMinVal, PLMaxVal, PLMultVal
-	{ "quality",       IPL_DAMMOD,           1,        2,        2,                       PLT_WEAP |             PLT_BOW           ,  0, FALSE,    TRUE,       100,      200,         2 },
-	{ "maiming",       IPL_DAMMOD,           3,        5,        7,                       PLT_WEAP |             PLT_BOW           ,  0, FALSE,    TRUE,      1300,     1500,         3 },
-	{ "slaying",       IPL_DAMMOD,           6,        8,       15,                       PLT_WEAP                                 ,  0, FALSE,    TRUE,      2600,     3000,         5 },
-	{ "gore",          IPL_DAMMOD,           9,       12,       25,                       PLT_WEAP                                 ,  0, FALSE,    TRUE,      4100,     5000,         8 },
-	{ "carnage",       IPL_DAMMOD,          13,       16,       35,                       PLT_WEAP                                 ,  0, FALSE,    TRUE,      5100,    10000,        10 },
-	{ "slaughter",     IPL_DAMMOD,          17,       20,       60,                       PLT_WEAP                                 ,  0, FALSE,    TRUE,     10100,    15000,        13 },
-	{ "pain",          IPL_GETHIT_CURSE,     2,        4,        4, PLT_ARMO | PLT_SHLD |                                  PLT_MISC,  1, FALSE,    FALSE,        0,        0,        -4 },
-	{ "tears",         IPL_GETHIT_CURSE,     1,        1,        2, PLT_ARMO | PLT_SHLD |                                  PLT_MISC,  1, FALSE,    FALSE,        0,        0,        -2 },
-	{ "health",        IPL_GETHIT,           1,        1,        2, PLT_ARMO | PLT_SHLD |                                  PLT_MISC, 16, FALSE,    TRUE,       200,      200,         2 },
-	{ "protection",    IPL_GETHIT,           2,        2,        6, PLT_ARMO | PLT_SHLD                                            , 16, FALSE,    TRUE,       400,      800,         4 },
-	{ "absorption",    IPL_GETHIT,           3,        3,       12, PLT_ARMO | PLT_SHLD                                            , 16, FALSE,    TRUE,      1001,     2500,        10 },
-	{ "deflection",    IPL_GETHIT,           4,        4,       20, PLT_ARMO                                                       , 16, FALSE,    TRUE,      2500,     6500,        15 },
-	{ "osmosis",       IPL_GETHIT,           5,        6,       50, PLT_ARMO                                                       , 16, FALSE,    TRUE,      7500,    10000,        20 },
-	{ "frailty",       IPL_STR_CURSE,        6,       10,        3, PLT_ARMO | PLT_SHLD | PLT_WEAP |             PLT_BOW | PLT_MISC,  1, FALSE,    FALSE,        0,        0,        -3 },
-	{ "weakness",      IPL_STR_CURSE,        1,        5,        1, PLT_ARMO | PLT_SHLD | PLT_WEAP |             PLT_BOW | PLT_MISC,  1, FALSE,    FALSE,        0,        0,        -2 },
-	{ "strength",      IPL_STR,              1,        5,        1, PLT_ARMO | PLT_SHLD | PLT_WEAP |             PLT_BOW | PLT_MISC,  0, FALSE,    TRUE,       200,     1000,         2 },
-	{ "might",         IPL_STR,              6,       10,        5, PLT_ARMO | PLT_SHLD | PLT_WEAP |             PLT_BOW | PLT_MISC,  0, FALSE,    TRUE,      1200,     2000,         3 },
-	{ "power",         IPL_STR,             11,       15,       11, PLT_ARMO | PLT_SHLD | PLT_WEAP |             PLT_BOW | PLT_MISC,  0, FALSE,    TRUE,      2200,     3000,         4 },
-	{ "giants",        IPL_STR,             16,       20,       17, PLT_ARMO |            PLT_WEAP |             PLT_BOW | PLT_MISC,  0, FALSE,    TRUE,      3200,     5000,         7 },
-	{ "titans",        IPL_STR,             21,       30,       23,                       PLT_WEAP |                       PLT_MISC,  0, FALSE,    TRUE,      5200,    10000,        10 },
-	{ "paralysis",     IPL_DEX_CURSE,        6,       10,        3, PLT_ARMO | PLT_SHLD | PLT_WEAP |             PLT_BOW | PLT_MISC,  1, FALSE,    FALSE,        0,        0,        -3 },
-	{ "atrophy",       IPL_DEX_CURSE,        1,        5,        1, PLT_ARMO | PLT_SHLD | PLT_WEAP |             PLT_BOW | PLT_MISC,  1, FALSE,    FALSE,        0,        0,        -2 },
-	{ "dexterity",     IPL_DEX,              1,        5,        1, PLT_ARMO | PLT_SHLD | PLT_WEAP |             PLT_BOW | PLT_MISC,  0, FALSE,    TRUE,       200,     1000,         2 },
-	{ "skill",         IPL_DEX,              6,       10,        5, PLT_ARMO | PLT_SHLD | PLT_WEAP |             PLT_BOW | PLT_MISC,  0, FALSE,    TRUE,      1200,     2000,         3 },
-	{ "accuracy",      IPL_DEX,             11,       15,       11, PLT_ARMO | PLT_SHLD | PLT_WEAP |             PLT_BOW | PLT_MISC,  0, FALSE,    TRUE,      2200,     3000,         4 },
-	{ "precision",     IPL_DEX,             16,       20,       17, PLT_ARMO |            PLT_WEAP |             PLT_BOW | PLT_MISC,  0, FALSE,    TRUE,      3200,     5000,         7 },
-	{ "perfection",    IPL_DEX,             21,       30,       23,                                              PLT_BOW | PLT_MISC,  0, FALSE,    TRUE,      5200,    10000,        10 },
-	{ "the fool",      IPL_MAG_CURSE,        6,       10,        3, PLT_ARMO | PLT_SHLD | PLT_WEAP | PLT_STAFF | PLT_BOW | PLT_MISC,  1, FALSE,    FALSE,        0,        0,        -3 },
-	{ "dyslexia",      IPL_MAG_CURSE,        1,        5,        1, PLT_ARMO | PLT_SHLD | PLT_WEAP | PLT_STAFF | PLT_BOW | PLT_MISC,  1, FALSE,    FALSE,        0,        0,        -2 },
-	{ "magic",         IPL_MAG,              1,        5,        1, PLT_ARMO | PLT_SHLD | PLT_WEAP | PLT_STAFF | PLT_BOW | PLT_MISC,  0, FALSE,    TRUE,       200,     1000,         2 },
-	{ "the mind",      IPL_MAG,              6,       10,        5, PLT_ARMO | PLT_SHLD | PLT_WEAP | PLT_STAFF | PLT_BOW | PLT_MISC,  0, FALSE,    TRUE,      1200,     2000,         3 },
-	{ "brilliance",    IPL_MAG,             11,       15,       11, PLT_ARMO | PLT_SHLD | PLT_WEAP | PLT_STAFF | PLT_BOW | PLT_MISC,  0, FALSE,    TRUE,      2200,     3000,         4 },
-	{ "sorcery",       IPL_MAG,             16,       20,       17, PLT_ARMO |            PLT_WEAP | PLT_STAFF | PLT_BOW | PLT_MISC,  0, FALSE,    TRUE,      3200,     5000,         7 },
-	{ "wizardry",      IPL_MAG,             21,       30,       23,                                  PLT_STAFF |           PLT_MISC,  0, FALSE,    TRUE,      5200,    10000,        10 },
-	{ "illness",       IPL_VIT_CURSE,        6,       10,        3, PLT_ARMO | PLT_SHLD | PLT_WEAP |             PLT_BOW | PLT_MISC,  1, FALSE,    FALSE,        0,        0,        -3 },
-	{ "disease",       IPL_VIT_CURSE,        1,        5,        1, PLT_ARMO | PLT_SHLD | PLT_WEAP |             PLT_BOW | PLT_MISC,  1, FALSE,    FALSE,        0,        0,        -2 },
-	{ "vitality",      IPL_VIT,              1,        5,        1, PLT_ARMO | PLT_SHLD | PLT_WEAP |             PLT_BOW | PLT_MISC, 16, FALSE,    TRUE,       200,     1000,         2 },
-	{ "zest",          IPL_VIT,              6,       10,        5, PLT_ARMO | PLT_SHLD | PLT_WEAP |             PLT_BOW | PLT_MISC, 16, FALSE,    TRUE,      1200,     2000,         3 },
-	{ "vim",           IPL_VIT,             11,       15,       11, PLT_ARMO | PLT_SHLD | PLT_WEAP |             PLT_BOW | PLT_MISC, 16, FALSE,    TRUE,      2200,     3000,         4 },
-	{ "vigor",         IPL_VIT,             16,       20,       17, PLT_ARMO |            PLT_WEAP |             PLT_BOW | PLT_MISC, 16, FALSE,    TRUE,      3200,     5000,         7 },
-	{ "life",          IPL_VIT,             21,       30,       23,                                                        PLT_MISC, 16, FALSE,    TRUE,      5200,    10000,        10 },
-	{ "trouble",       IPL_ATTRIBS_CURSE,    6,       10,       12, PLT_ARMO | PLT_SHLD | PLT_WEAP |             PLT_BOW | PLT_MISC,  1, FALSE,    FALSE,        0,        0,       -10 },
-	{ "the pit",       IPL_ATTRIBS_CURSE,    1,        5,        5, PLT_ARMO | PLT_SHLD | PLT_WEAP |             PLT_BOW | PLT_MISC,  1, FALSE,    FALSE,        0,        0,        -5 },
-	{ "the sky",       IPL_ATTRIBS,          1,        3,        5, PLT_ARMO | PLT_SHLD | PLT_WEAP |             PLT_BOW | PLT_MISC,  0, FALSE,    TRUE,       800,     4000,         5 },
-	{ "the moon",      IPL_ATTRIBS,          4,        7,       11, PLT_ARMO | PLT_SHLD | PLT_WEAP |             PLT_BOW | PLT_MISC,  0, FALSE,    TRUE,      4800,     8000,        10 },
-	{ "the stars",     IPL_ATTRIBS,          8,       11,       17, PLT_ARMO |            PLT_WEAP |             PLT_BOW | PLT_MISC,  0, FALSE,    TRUE,      8800,    12000,        15 },
-	{ "the heavens",   IPL_ATTRIBS,         12,       15,       25,                       PLT_WEAP |             PLT_BOW | PLT_MISC,  0, FALSE,    TRUE,     12800,    20000,        20 },
-	{ "the zodiac",    IPL_ATTRIBS,         16,       20,       30,                                                        PLT_MISC,  0, FALSE,    TRUE,     20800,    40000,        30 },
-	{ "the vulture",   IPL_LIFE_CURSE,      11,       25,        4, PLT_ARMO | PLT_SHLD |                                  PLT_MISC,  1, FALSE,    FALSE,        0,        0,        -4 },
-	{ "the jackal",    IPL_LIFE_CURSE,       1,       10,        1, PLT_ARMO | PLT_SHLD |                                  PLT_MISC,  1, FALSE,    FALSE,        0,        0,        -2 },
-	{ "the fox",       IPL_LIFE,            10,       15,        1, PLT_ARMO | PLT_SHLD |                                  PLT_MISC,  0, FALSE,    TRUE,       100,     1000,         2 },
-	{ "the jaguar",    IPL_LIFE,            16,       20,        5, PLT_ARMO | PLT_SHLD |                                  PLT_MISC,  0, FALSE,    TRUE,      1100,     2000,         3 },
-	{ "the eagle",     IPL_LIFE,            21,       30,        9, PLT_ARMO | PLT_SHLD |                                  PLT_MISC,  0, FALSE,    TRUE,      2100,     4000,         5 },
-	{ "the wolf",      IPL_LIFE,            30,       40,       15, PLT_ARMO | PLT_SHLD |                                  PLT_MISC,  0, FALSE,    TRUE,      4100,     6000,         7 },
-	{ "the tiger",     IPL_LIFE,            41,       50,       21, PLT_ARMO | PLT_SHLD |                                  PLT_MISC,  0, FALSE,    TRUE,      6100,    10000,         9 },
-	{ "the lion",      IPL_LIFE,            51,       60,       27, PLT_ARMO |                                             PLT_MISC,  0, FALSE,    TRUE,     10100,    15000,        11 },
-	{ "the mammoth",   IPL_LIFE,            61,       80,       35, PLT_ARMO                                                       ,  0, FALSE,    TRUE,     15100,    19000,        12 },
-	{ "the whale",     IPL_LIFE,            81,      100,       60, PLT_ARMO                                                       ,  0, FALSE,    TRUE,     19100,    30000,        13 },
-	{ "fragility",     IPL_DUR_CURSE,      100,      100,        3, PLT_ARMO | PLT_SHLD | PLT_WEAP                                 ,  1, FALSE,    FALSE,        0,        0,        -4 },
-	{ "brittleness",   IPL_DUR_CURSE,       26,       75,        1, PLT_ARMO | PLT_SHLD | PLT_WEAP                                 ,  1, FALSE,    FALSE,        0,        0,        -2 },
-	{ "sturdiness",    IPL_DUR,             26,       75,        1, PLT_ARMO | PLT_SHLD | PLT_WEAP                                 ,  0, FALSE,    TRUE,       100,      100,         2 },
-	{ "craftsmanship", IPL_DUR,             51,      100,        6, PLT_ARMO | PLT_SHLD | PLT_WEAP                                 ,  0, FALSE,    TRUE,       200,      200,         2 },
-	{ "structure",     IPL_DUR,            101,      200,       12, PLT_ARMO | PLT_SHLD | PLT_WEAP                                 ,  0, FALSE,    TRUE,       300,      300,         2 },
-	{ "the ages",      IPL_INDESTRUCTIBLE,   0,        0,       25, PLT_ARMO | PLT_SHLD | PLT_WEAP                                 ,  0, FALSE,    TRUE,       600,      600,         5 },
-	{ "the dark",      IPL_LIGHT_CURSE,      4,        4,        6, PLT_ARMO | PLT_WEAP |                                  PLT_MISC,  1, FALSE,    FALSE,        0,        0,        -3 },
-	{ "the night",     IPL_LIGHT_CURSE,      2,        2,        3, PLT_ARMO | PLT_WEAP |                                  PLT_MISC,  1, FALSE,    FALSE,        0,        0,        -2 },
-	{ "light",         IPL_LIGHT,            2,        2,        4, PLT_ARMO | PLT_WEAP |                                  PLT_MISC, 16, FALSE,    TRUE,       750,      750,         2 },
-	{ "radiance",      IPL_LIGHT,            4,        4,        8, PLT_ARMO | PLT_WEAP |                                  PLT_MISC, 16, FALSE,    TRUE,      1500,     1500,         3 },
-	{ "flame",         IPL_FIRE_ARROWS,      1,        3,        1,                                              PLT_BOW           ,  0, FALSE,    TRUE,      2000,     2000,         2 },
-	{ "fire",          IPL_FIRE_ARROWS,      1,        6,       11,                                              PLT_BOW           ,  0, FALSE,    TRUE,      4000,     4000,         4 },
-	{ "burning",       IPL_FIRE_ARROWS,      1,       16,       35,                                              PLT_BOW           ,  0, FALSE,    TRUE,      6000,     6000,         6 },
-	{ "shock",         IPL_LIGHT_ARROWS,     1,        6,       13,                                              PLT_BOW           ,  0, FALSE,    TRUE,      6000,     6000,         2 },
-	{ "lightning",     IPL_LIGHT_ARROWS,     1,       10,       21,                                              PLT_BOW           ,  0, FALSE,    TRUE,      8000,     8000,         4 },
-	{ "thunder",       IPL_LIGHT_ARROWS,     1,       20,       60,                                              PLT_BOW           ,  0, FALSE,    TRUE,     12000,    12000,         6 },
-	{ "many",          IPL_DUR,            100,      100,        3,                                              PLT_BOW           ,  0, FALSE,    TRUE,       750,      750,         2 },
-	{ "plenty",        IPL_DUR,            200,      200,        7,                                              PLT_BOW           ,  0, FALSE,    TRUE,      1500,     1500,         3 },
-	{ "thorns",        IPL_THORNS,           1,        3,        1, PLT_ARMO | PLT_SHLD                                            ,  0, FALSE,    TRUE,       500,      500,         2 },
-	{ "corruption",    IPL_NOMANA,           0,        0,        5, PLT_ARMO | PLT_SHLD | PLT_WEAP                                 ,  1, FALSE,    FALSE,    -1000,    -1000,         2 },
-	{ "thieves",       IPL_ABSHALFTRAP,      0,        0,       11, PLT_ARMO | PLT_SHLD |                                  PLT_MISC,  0, FALSE,    TRUE,      1500,     1500,         2 },
-	{ "the bear",      IPL_KNOCKBACK,        0,        0,        5,                       PLT_WEAP | PLT_STAFF | PLT_BOW           ,  1, FALSE,    TRUE,       750,      750,         2 },
-	{ "the bat",       IPL_STEALMANA,        3,        3,        8,                       PLT_WEAP                                 ,  0, FALSE,    TRUE,      7500,     7500,         3 },
-	{ "vampires",      IPL_STEALMANA,        5,        5,       19,                       PLT_WEAP                                 ,  0, FALSE,    TRUE,     15000,    15000,         3 },
-	{ "the leech",     IPL_STEALLIFE,        3,        3,        8,                       PLT_WEAP                                 ,  0, FALSE,    TRUE,      7500,     7500,         3 },
-	{ "blood",         IPL_STEALLIFE,        5,        5,       19,                       PLT_WEAP                                 ,  0, FALSE,    TRUE,     15000,    15000,         3 },
-	{ "piercing",      IPL_TARGAC,           2,        6,        1,                       PLT_WEAP |             PLT_BOW           ,  0, FALSE,    TRUE,      1000,     1000,         3 },
-	{ "puncturing",    IPL_TARGAC,           4,       12,        9,                       PLT_WEAP |             PLT_BOW           ,  0, FALSE,    TRUE,      2000,     2000,         6 },
-	{ "bashing",       IPL_TARGAC,           8,       24,       17,                       PLT_WEAP                                 ,  0, FALSE,    TRUE,      4000,     4000,        12 },
-	{ "readiness",     IPL_FASTATTACK,       1,        1,        1,                       PLT_WEAP | PLT_STAFF | PLT_BOW           ,  0, FALSE,    TRUE,      2000,     2000,         2 },
-	{ "swiftness",     IPL_FASTATTACK,       2,        2,       10,                       PLT_WEAP | PLT_STAFF | PLT_BOW           ,  0, FALSE,    TRUE,      4000,     4000,         4 },
-	{ "speed",         IPL_FASTATTACK,       3,        3,       19,                       PLT_WEAP | PLT_STAFF                     ,  0, FALSE,    TRUE,      8000,     8000,         8 },
-	{ "haste",         IPL_FASTATTACK,       4,        4,       27,                       PLT_WEAP | PLT_STAFF                     ,  0, FALSE,    TRUE,     16000,    16000,        16 },
-	{ "balance",       IPL_FASTRECOVER,      1,        1,        1, PLT_ARMO |                                             PLT_MISC,  0, FALSE,    TRUE,      2000,     2000,         2 },
-	{ "stability",     IPL_FASTRECOVER,      2,        2,       10, PLT_ARMO |                                             PLT_MISC,  0, FALSE,    TRUE,      4000,     4000,         4 },
-	{ "harmony",       IPL_FASTRECOVER,      3,        3,       20, PLT_ARMO |                                             PLT_MISC,  0, FALSE,    TRUE,      8000,     8000,         8 },
-	{ "blocking",      IPL_FASTBLOCK,        1,        1,        5,            PLT_SHLD                                            ,  0, FALSE,    TRUE,      4000,     4000,         4 },
-	{ "",   IPL_INVALID,          0,        0,        0, 0                                                              ,  0, FALSE,    FALSE,        0,        0,         0 }
-	// clang-format on
-};
-const UItemStruct UniqueItemList[91] = {
-	// clang-format off
-	// UIName,                    UIItemId,     UIMinLvl, UINumPL, UIValue, UIPower1,     UIParam1, UIParam2, UIPower2,      UIParam3, UIParam4, UIPower3,      UIParam5, UIParam6, UIPower4,      UIParam7, UIParam8, UIPower5,      UIParam9, UIParam10, UIPower6, UIParam11, UIParam12
-	{  "The Butcher's Cleaver",   UITYPE_CLEAVER,      1,       3,    3650, IPL_STR,            10,       10, IPL_SETDAM,           4,       24, IPL_SETDUR,          10,       10, IPL_TOHIT,            0,        0, IPL_TOHIT,            0,         0, IPL_TOHIT,        0,         0 },
-	{  "The Undead Crown",        UITYPE_SKCROWN,      1,       3,   16650, IPL_RNDSTEALLIFE,    0,        0, IPL_SETAC,            8,        8, IPL_INVCURS,         77,        0, IPL_TOHIT,            0,        0, IPL_TOHIT,            0,         0, IPL_TOHIT,        0,         0 },
-	{  "Empyrean Band",           UITYPE_INFRARING,    1,       4,    8000, IPL_ATTRIBS,         2,        2, IPL_LIGHT,            2,        2, IPL_FASTRECOVER,      1,        1, IPL_ABSHALFTRAP,      0,        0, IPL_TOHIT,            0,         0, IPL_TOHIT,        0,         0 },
-	{  "Optic Amulet",            UITYPE_OPTAMULET,    1,       5,    9750, IPL_LIGHT,           2,        2, IPL_LIGHTRES,        20,       20, IPL_GETHIT,           1,        1, IPL_MAG,              5,        5, IPL_INVCURS,         44,         0, IPL_TOHIT,        0,         0 },
-	{  "Ring of Truth",           UITYPE_TRING,        1,       4,    9100, IPL_LIFE,           10,       10, IPL_GETHIT,           1,        1, IPL_ALLRES,          10,       10, IPL_INVCURS,         10,        0, IPL_TOHIT,            0,         0, IPL_TOHIT,        0,         0 },
-	{  "Harlequin Crest",         UITYPE_HARCREST,     1,       6,    4000, IPL_AC_CURSE,        3,        3, IPL_GETHIT,           1,        1, IPL_ATTRIBS,          2,        2, IPL_LIFE,             7,        7, IPL_MANA,             7,         7, IPL_INVCURS,     81,         0 },
-	{  "Veil of Steel",           UITYPE_STEELVEIL,    1,       6,   63800, IPL_ALLRES,         50,       50, IPL_LIGHT_CURSE,      2,        2, IPL_ACP,             60,       60, IPL_MANA_CURSE,      30,       30, IPL_STR,             15,        15, IPL_VIT,         15,        15 },
-	{  "Arkaine's Valor",         UITYPE_ARMOFVAL,     1,       4,   42000, IPL_SETAC,          25,       25, IPL_VIT,             10,       10, IPL_GETHIT,           3,        3, IPL_FASTRECOVER,      3,        3, IPL_TOHIT,            0,         0, IPL_TOHIT,        0,         0 },
-	{  "Griswold's Edge",         UITYPE_GRISWOLD,     1,       6,   42000, IPL_FIREDAM,         1,       10, IPL_TOHIT,           25,       25, IPL_FASTATTACK,       2,        2, IPL_KNOCKBACK,        0,        0, IPL_MANA,            20,        20, IPL_LIFE_CURSE,  20,        20 },
-	{  "Lightforge",              UITYPE_MACE,         1,       6,   26675, IPL_LIGHT,           4,        4, IPL_DAMP,           150,      150, IPL_TOHIT,           25,       25, IPL_FIREDAM,         10,       20, IPL_INDESTRUCTIBLE,   0,         0, IPL_ATTRIBS,      8,         8 },
-	{  "The Rift Bow",            UITYPE_SHORTBOW,     1,       3,    1800, IPL_RNDARROWVEL,     0,        0, IPL_DAMMOD,           2,        2, IPL_DEX_CURSE,        3,        3, IPL_TOHIT,            0,        0, IPL_TOHIT,            0,         0, IPL_TOHIT,        0,         0 },
-	{  "The Needler",             UITYPE_SHORTBOW,     2,       4,    8900, IPL_TOHIT,          50,       50, IPL_SETDAM,           1,        3, IPL_FASTATTACK,       2,        2, IPL_INVCURS,        158,        0, IPL_TOHIT,            0,         0, IPL_TOHIT,        0,         0 },
-	{  "The Celestial Bow",       UITYPE_LONGBOW,      2,       4,    1200, IPL_NOMINSTR,        0,        0, IPL_DAMMOD,           2,        2, IPL_SETAC,            5,        5, IPL_INVCURS,        133,        0, IPL_TOHIT,            0,         0, IPL_TOHIT,        0,         0 },
-	{  "Deadly Hunter",           UITYPE_COMPBOW,      3,       4,    8750, IPL_3XDAMVDEM,      10,       10, IPL_TOHIT,           20,       20, IPL_MAG_CURSE,        5,        5, IPL_INVCURS,        108,        0, IPL_TOHIT,            0,         0, IPL_TOHIT,        0,         0 },
-	{  "Bow of the Dead",         UITYPE_COMPBOW,      5,       6,    2500, IPL_TOHIT,          10,       10, IPL_DEX,              4,        4, IPL_VIT_CURSE,        3,        3, IPL_LIGHT_CURSE,      2,        2, IPL_SETDUR,          30,        30, IPL_INVCURS,    108,         0 },
-	{  "The Blackoak Bow",        UITYPE_LONGBOW,      5,       4,    2500, IPL_DEX,            10,       10, IPL_VIT_CURSE,       10,       10, IPL_DAMP,            50,       50, IPL_LIGHT_CURSE,      1,        1, IPL_TOHIT,            0,         0, IPL_TOHIT,        0,         0 },
-	{  "Flamedart",               UITYPE_HUNTBOW,     10,       4,   14250, IPL_FIRE_ARROWS,     0,        0, IPL_FIREDAM,          1,        6, IPL_TOHIT,           20,       20, IPL_FIRERES,         40,       40, IPL_TOHIT,            0,         0, IPL_TOHIT,        0,         0 },
-	{  "Fleshstinger",            UITYPE_LONGBOW,     13,       4,   16500, IPL_DEX,            15,       15, IPL_TOHIT,           40,       40, IPL_DAMP,            80,       80, IPL_DUR,              6,        6, IPL_TOHIT,            0,         0, IPL_TOHIT,        0,         0 },
-	{  "Windforce",               UITYPE_WARBOW,      17,       4,   37750, IPL_STR,             5,        5, IPL_DAMP,           200,      200, IPL_KNOCKBACK,        0,        0, IPL_INVCURS,        164,        0, IPL_TOHIT,            0,         0, IPL_TOHIT,        0,         0 },
-	{  "Eaglehorn",               UITYPE_BATTLEBOW,   26,       5,   42500, IPL_DEX,            20,       20, IPL_TOHIT,           50,       50, IPL_DAMP,           100,      100, IPL_INDESTRUCTIBLE,   0,        0, IPL_INVCURS,        108,         0, IPL_TOHIT,        0,         0 },
-	{  "Gonnagal's Dirk",         UITYPE_DAGGER,       1,       5,    7040, IPL_DEX_CURSE,       5,        5, IPL_DAMMOD,           4,        4, IPL_FASTATTACK,       2,        2, IPL_FIRERES,         25,       25, IPL_INVCURS,         54,         0, IPL_TOHIT,        0,         0 },
-	{  "The Defender",            UITYPE_SABRE,        1,       3,    2000, IPL_SETAC,           5,        5, IPL_VIT,              5,        5, IPL_TOHIT_CURSE,      5,        5, IPL_TOHIT,            0,        0, IPL_TOHIT,            0,         0, IPL_TOHIT,        0,         0 },
-	{  "Gryphons Claw",           UITYPE_FALCHION,     1,       4,    1000, IPL_DAMP,          100,      100, IPL_MAG_CURSE,        2,        2, IPL_DEX_CURSE,        5,        5, IPL_INVCURS,         68,        0, IPL_TOHIT,            0,         0, IPL_TOHIT,        0,         0 },
-	{  "Black Razor",             UITYPE_DAGGER,       1,       4,    2000, IPL_DAMP,          150,      150, IPL_VIT,              2,        2, IPL_SETDUR,           5,        5, IPL_INVCURS,         53,        0, IPL_TOHIT,            0,         0, IPL_TOHIT,        0,         0 },
-	{  "Gibbous Moon",            UITYPE_BROADSWR,     2,       4,    6660, IPL_ATTRIBS,         2,        2, IPL_DAMP,            25,       25, IPL_MANA,            15,       15, IPL_LIGHT_CURSE,      3,        3, IPL_TOHIT,            0,         0, IPL_TOHIT,        0,         0 },
-	{  "Ice Shank",               UITYPE_LONGSWR,      3,       3,    5250, IPL_FIRERES,        40,       40, IPL_SETDUR,          15,       15, IPL_STR,              5,       10, IPL_TOHIT,            0,        0, IPL_TOHIT,            0,         0, IPL_TOHIT,        0,         0 },
-	{  "The Executioner's Blade", UITYPE_FALCHION,     3,       5,    7080, IPL_DAMP,          150,      150, IPL_LIFE_CURSE,      10,       10, IPL_LIGHT_CURSE,      1,        1, IPL_DUR,            200,      200, IPL_INVCURS,         58,         0, IPL_TOHIT,        0,         0 },
-	{  "The Bonesaw",             UITYPE_CLAYMORE,     6,       6,    4400, IPL_DAMMOD,         10,       10, IPL_STR,             10,       10, IPL_MAG_CURSE,        5,        5, IPL_DEX_CURSE,        5,        5, IPL_LIFE,            10,        10, IPL_MANA_CURSE,  10,        10 },
-	{  "Shadowhawk",              UITYPE_BROADSWR,     8,       4,   13750, IPL_LIGHT_CURSE,     2,        2, IPL_STEALLIFE,        5,        5, IPL_TOHIT,           15,       15, IPL_ALLRES,           5,        5, IPL_TOHIT,            0,         0, IPL_TOHIT,        0,         0 },
-	{  "Wizardspike",             UITYPE_DAGGER,      11,       5,   12920, IPL_MAG,            15,       15, IPL_MANA,            35,       35, IPL_TOHIT,           25,       25, IPL_ALLRES,          15,       15, IPL_INVCURS,         50,         0, IPL_TOHIT,        0,         0 },
-	{  "Lightsabre",              UITYPE_SABRE,       13,       4,   19150, IPL_LIGHT,           2,        2, IPL_LIGHTDAM,         1,       10, IPL_TOHIT,           20,       20, IPL_LIGHTRES,        50,       50, IPL_TOHIT,            0,         0, IPL_TOHIT,        0,         0 },
-	{  "The Falcon's Talon",      UITYPE_SCIMITAR,    15,       5,    7867, IPL_FASTATTACK,      4,        4, IPL_TOHIT,           20,       20, IPL_DAMP_CURSE,      33,       33, IPL_DEX,             10,       10, IPL_INVCURS,         68,         0, IPL_TOHIT,        0,         0 },
-	{  "Inferno",                 UITYPE_LONGSWR,     17,       4,   34600, IPL_FIREDAM,         2,       12, IPL_LIGHT,            3,        3, IPL_MANA,            20,       20, IPL_FIRERES,         80,       80, IPL_TOHIT,            0,         0, IPL_TOHIT,        0,         0 },
-	{  "Doombringer",             UITYPE_BASTARDSWR,  19,       5,   18250, IPL_TOHIT,          25,       25, IPL_DAMP,           250,      250, IPL_ATTRIBS_CURSE,    5,        5, IPL_LIFE_CURSE,      25,       25, IPL_LIGHT_CURSE,      2,         2, IPL_TOHIT,        0,         0 },
-	{  "The Grizzly",             UITYPE_TWOHANDSWR,  23,       6,   50000, IPL_STR,            20,       20, IPL_VIT_CURSE,        5,        5, IPL_DAMP,           200,      200, IPL_KNOCKBACK,        0,        0, IPL_DUR,            100,       100, IPL_INVCURS,    160,         0 },
-	{  "The Grandfather",         UITYPE_GREATSWR,    27,       6,  119800, IPL_ONEHAND,         0,        0, IPL_ATTRIBS,          5,        5, IPL_TOHIT,           20,       20, IPL_DAMP,            70,       70, IPL_LIFE,            20,        20, IPL_INVCURS,    161,         0 },
-	{  "The Mangler",             UITYPE_LARGEAXE,     2,       5,    2850, IPL_DAMP,          200,      200, IPL_DEX_CURSE,        5,        5, IPL_MAG_CURSE,        5,        5, IPL_MANA_CURSE,      10,       10, IPL_INVCURS,        144,         0, IPL_TOHIT,        0,         0 },
-	{  "Sharp Beak",              UITYPE_LARGEAXE,     2,       4,    2850, IPL_LIFE,           20,       20, IPL_MAG_CURSE,       10,       10, IPL_MANA_CURSE,      10,       10, IPL_INVCURS,        143,        0, IPL_TOHIT,            0,         0, IPL_TOHIT,        0,         0 },
-	{  "BloodSlayer",             UITYPE_BROADAXE,     3,       5,    2500, IPL_DAMP,          100,      100, IPL_3XDAMVDEM,       50,       50, IPL_ATTRIBS_CURSE,    5,        5, IPL_SPLLVLADD,       -1,       -1, IPL_INVCURS,        144,         0, IPL_TOHIT,        0,         0 },
-	{  "The Celestial Axe",       UITYPE_BATTLEAXE,    4,       4,   14100, IPL_NOMINSTR,        0,        0, IPL_TOHIT,           15,       15, IPL_LIFE,            15,       15, IPL_STR_CURSE,       15,       15, IPL_TOHIT,            0,         0, IPL_TOHIT,        0,         0 },
-	{  "Wicked Axe",              UITYPE_LARGEAXE,     5,       6,   31150, IPL_TOHIT,          30,       30, IPL_DEX,             10,       10, IPL_VIT_CURSE,       10,       10, IPL_GETHIT,           1,        6, IPL_INDESTRUCTIBLE,   0,         0, IPL_INVCURS,    143,         0 },
-	{  "Stonecleaver",            UITYPE_BROADAXE,     7,       5,   23900, IPL_LIFE,           30,       30, IPL_TOHIT,           20,       20, IPL_DAMP,            50,       50, IPL_LIGHTRES,        40,       40, IPL_INVCURS,        104,         0, IPL_TOHIT,        0,         0 },
-	{  "Aguinara's Hatchet",      UITYPE_SMALLAXE,    12,       3,   24800, IPL_SPLLVLADD,       1,        1, IPL_MAG,             10,       10, IPL_MAGICRES,        80,       80, IPL_TOHIT,            0,        0, IPL_TOHIT,            0,         0, IPL_TOHIT,        0,         0 },
-	{  "Hellslayer",              UITYPE_BATTLEAXE,   15,       5,   26200, IPL_STR,             8,        8, IPL_VIT,              8,        8, IPL_DAMP,           100,      100, IPL_LIFE,            25,       25, IPL_MANA_CURSE,      25,        25, IPL_TOHIT,        0,         0 },
-	{  "Messerschmidt's Reaver",  UITYPE_GREATAXE,    25,       6,   58000, IPL_DAMP,          200,      200, IPL_DAMMOD,          15,       15, IPL_ATTRIBS,          5,        5, IPL_LIFE_CURSE,      50,       50, IPL_FIREDAM,          2,        12, IPL_INVCURS,    163,         0 },
-	{  "Crackrust",               UITYPE_MACE,         1,       5,   11375, IPL_ATTRIBS,         2,        2, IPL_INDESTRUCTIBLE,   0,        0, IPL_ALLRES,          15,       15, IPL_DAMP,            50,       50, IPL_SPLLVLADD,       -1,        -1, IPL_TOHIT,        0,         0 },
-	{  "Hammer of Jholm",         UITYPE_MAUL,         1,       4,    8700, IPL_DAMP,            4,       10, IPL_INDESTRUCTIBLE,   0,        0, IPL_STR,              3,        3, IPL_TOHIT,           15,       15, IPL_TOHIT,            0,         0, IPL_TOHIT,        0,         0 },
-	{  "Civerb's Cudgel",         UITYPE_MACE,         1,       3,    2000, IPL_3XDAMVDEM,      35,       35, IPL_DEX_CURSE,        5,        5, IPL_MAG_CURSE,        2,        2, IPL_TOHIT,            0,        0, IPL_TOHIT,            0,         0, IPL_TOHIT,        0,         0 },
-	{  "The Celestial Star",      UITYPE_FLAIL,        2,       5,    7810, IPL_NOMINSTR,        0,        0, IPL_LIGHT,            2,        2, IPL_DAMMOD,          10,       10, IPL_AC_CURSE,         8,        8, IPL_INVCURS,        131,         0, IPL_TOHIT,        0,         0 },
-	{  "Baranar's Star",          UITYPE_MORNSTAR,     5,       6,    6850, IPL_TOHIT,          12,       12, IPL_DAMP,            80,       80, IPL_FASTATTACK,       1,        1, IPL_VIT,              4,        4, IPL_DEX_CURSE,        4,         4, IPL_SETDUR,      60,        60 },
-	{  "Gnarled Root",            UITYPE_SPIKCLUB,     9,       6,    9820, IPL_TOHIT,          20,       20, IPL_DAMP,           300,      300, IPL_DEX,             10,       10, IPL_MAG,              5,        5, IPL_ALLRES,          10,        10, IPL_AC_CURSE,    10,        10 },
-	{  "The Cranium Basher",      UITYPE_MAUL,        12,       6,   36500, IPL_DAMMOD,         20,       20, IPL_STR,             15,       15, IPL_INDESTRUCTIBLE,   0,        0, IPL_MANA_CURSE,     150,      150, IPL_ALLRES,           5,         5, IPL_INVCURS,    122,         0 },
-	{  "Schaefer's Hammer",       UITYPE_WARHAMMER,   16,       6,   56125, IPL_DAMP_CURSE,    100,      100, IPL_LIGHTDAM,         1,       50, IPL_LIFE,            50,       50, IPL_TOHIT,           30,       30, IPL_LIGHTRES,        80,        80, IPL_LIGHT,        1,         1 },
-	{  "Dreamflange",             UITYPE_MACE,        26,       5,   26450, IPL_MAG,            30,       30, IPL_MANA,            50,       50, IPL_MAGICRES,        50,       50, IPL_LIGHT,            2,        2, IPL_SPLLVLADD,        1,         1, IPL_TOHIT,        0,         0 },
-	{  "Staff of Shadows",        UITYPE_LONGSTAFF,    2,       5,    1250, IPL_MAG_CURSE,      10,       10, IPL_TOHIT,           10,       10, IPL_DAMP,            60,       60, IPL_LIGHT_CURSE,      2,        2, IPL_FASTATTACK,       1,         1, IPL_TOHIT,        0,         0 },
-	{  "Immolator",               UITYPE_LONGSTAFF,    4,       4,    3900, IPL_FIRERES,        20,       20, IPL_FIREDAM,          4,        4, IPL_MANA,            10,       10, IPL_VIT_CURSE,        5,        5, IPL_TOHIT,            0,         0, IPL_TOHIT,        0,         0 },
-	{  "Storm Spire",             UITYPE_WARSTAFF,     8,       4,   22500, IPL_LIGHTRES,       50,       50, IPL_LIGHTDAM,         2,        8, IPL_STR,             10,       10, IPL_MAG_CURSE,       10,       10, IPL_TOHIT,            0,         0, IPL_TOHIT,        0,         0 },
-	{  "Gleamsong",               UITYPE_SHORTSTAFF,   8,       4,    6520, IPL_MANA,           25,       25, IPL_STR_CURSE,        3,        3, IPL_VIT_CURSE,        3,        3, IPL_SPELL,           10,       76, IPL_TOHIT,            0,         0, IPL_TOHIT,        0,         0 },
-	{  "Thundercall",             UITYPE_COMPSTAFF,   14,       5,   22250, IPL_TOHIT,          35,       35, IPL_LIGHTDAM,         1,       10, IPL_SPELL,            3,       76, IPL_LIGHTRES,        30,       30, IPL_LIGHT,            2,         2, IPL_TOHIT,        0,         0 },
-	{  "The Protector",           UITYPE_SHORTSTAFF,  16,       6,   17240, IPL_VIT,             5,        5, IPL_GETHIT,           5,        5, IPL_SETAC,           40,       40, IPL_SPELL,            2,       86, IPL_THORNS,           1,         3, IPL_INVCURS,    162,         0 },
-	{  "Naj's Puzzler",           UITYPE_LONGSTAFF,   18,       5,   34000, IPL_MAG,            20,       20, IPL_DEX,             10,       10, IPL_ALLRES,          20,       20, IPL_SPELL,           23,       57, IPL_LIFE_CURSE,      25,        25, IPL_TOHIT,        0,         0 },
-	{  "Mindcry",                 UITYPE_QUARSTAFF,   20,       4,   41500, IPL_MAG,            15,       15, IPL_SPELL,           13,       69, IPL_ALLRES,          15,       15, IPL_SPLLVLADD,        1,        1, IPL_TOHIT,            0,         0, IPL_TOHIT,        0,         0 },
-	{  "Rod of Onan",             UITYPE_WARSTAFF,    22,       3,   44167, IPL_SPELL,          21,       50, IPL_DAMP,           100,      100, IPL_ATTRIBS,          5,        5, IPL_TOHIT,            0,        0, IPL_TOHIT,            0,         0, IPL_TOHIT,        0,         0 },
-	{  "Helm of Sprits",          UITYPE_HELM,         1,       2,    7525, IPL_STEALLIFE,       5,        5, IPL_INVCURS,         77,        0, IPL_TOHIT,            0,        0, IPL_TOHIT,            0,        0, IPL_TOHIT,            0,         0, IPL_TOHIT,        0,         0 },
-	{  "Thinking Cap",            UITYPE_SKULLCAP,     6,       5,    2020, IPL_MANA,           30,       30, IPL_SPLLVLADD,        2,        2, IPL_ALLRES,          20,       20, IPL_SETDUR,           1,        1, IPL_INVCURS,         93,         0, IPL_TOHIT,        0,         0 },
-	{  "OverLord's Helm",         UITYPE_HELM,         7,       6,   12500, IPL_STR,            20,       20, IPL_DEX,             15,       15, IPL_VIT,              5,        5, IPL_MAG_CURSE,       20,       20, IPL_SETDUR,          15,        15, IPL_INVCURS,     99,         0 },
-	{  "Fool's Crest",            UITYPE_HELM,        12,       5,   10150, IPL_ATTRIBS_CURSE,   4,        4, IPL_LIFE,           100,      100, IPL_GETHIT_CURSE,     1,        6, IPL_THORNS,           1,        3, IPL_INVCURS,         80,         0, IPL_TOHIT,        0,         0 },
-	{  "Gotterdamerung",          UITYPE_GREATHELM,   21,       6,   54900, IPL_ATTRIBS,        20,       20, IPL_SETAC,           60,       60, IPL_GETHIT,           4,        4, IPL_ALLRESZERO,       0,        0, IPL_LIGHT_CURSE,      4,         4, IPL_INVCURS,     85,         0 },
-	{  "Royal Circlet",           UITYPE_CROWN,       27,       5,   24875, IPL_ATTRIBS,        10,       10, IPL_MANA,            40,       40, IPL_SETAC,           40,       40, IPL_LIGHT,            1,        1, IPL_INVCURS,         79,         0, IPL_TOHIT,        0,         0 },
-	{  "Torn Flesh of Souls",     UITYPE_RAGS,         2,       5,    4825, IPL_SETAC,           8,        8, IPL_VIT,             10,       10, IPL_GETHIT,           1,        1, IPL_INDESTRUCTIBLE,   0,        0, IPL_INVCURS,         92,         0, IPL_TOHIT,        0,         0 },
-	{  "The Gladiator's Bane",    UITYPE_STUDARMOR,    6,       4,    3450, IPL_SETAC,          25,       25, IPL_GETHIT,           2,        2, IPL_DUR,            200,      200, IPL_ATTRIBS_CURSE,    3,        3, IPL_TOHIT,            0,         0, IPL_TOHIT,        0,         0 },
-	{  "The Rainbow Cloak",       UITYPE_CLOAK,        2,       6,    4900, IPL_SETAC,          10,       10, IPL_ATTRIBS,          1,        1, IPL_ALLRES,          10,       10, IPL_LIFE,             5,        5, IPL_DUR,             50,        50, IPL_INVCURS,    138,         0 },
-	{  "Leather of Aut",          UITYPE_LEATHARMOR,   4,       5,   10550, IPL_SETAC,          15,       15, IPL_STR,              5,        5, IPL_MAG_CURSE,        5,        5, IPL_DEX,              5,        5, IPL_INDESTRUCTIBLE,   0,         0, IPL_TOHIT,        0,         0 },
-	{  "Wisdom's Wrap",           UITYPE_ROBE,         5,       6,    6200, IPL_MAG,             5,        5, IPL_MANA,            10,       10, IPL_LIGHTRES,        25,       25, IPL_SETAC,           15,       15, IPL_GETHIT,           1,         1, IPL_INVCURS,    138,         0 },
-	{  "Sparking Mail",           UITYPE_CHAINMAIL,    9,       2,   15750, IPL_SETAC,          30,       30, IPL_LIGHTDAM,         1,       10, IPL_TOHIT,            0,        0, IPL_TOHIT,            0,        0, IPL_TOHIT,            0,         0, IPL_TOHIT,        0,         0 },
-	{  "Scavenger Carapace",      UITYPE_BREASTPLATE, 13,       4,   14000, IPL_GETHIT,         15,       15, IPL_AC_CURSE,        30,       30, IPL_DEX,              5,        5, IPL_LIGHTRES,        40,       40, IPL_TOHIT,            0,         0, IPL_TOHIT,        0,         0 },
-	{  "Nightscape",              UITYPE_CAPE,        16,       6,   11600, IPL_FASTRECOVER,     2,        2, IPL_LIGHT_CURSE,      4,        4, IPL_SETAC,           15,       15, IPL_DEX,              3,        3, IPL_ALLRES,          20,        20, IPL_INVCURS,    138,         0 },
-	{  "Naj's Light Plate",       UITYPE_PLATEMAIL,   19,       6,   78700, IPL_NOMINSTR,        0,        0, IPL_MAG,              5,        5, IPL_MANA,            20,       20, IPL_ALLRES,          20,       20, IPL_SPLLVLADD,        1,         1, IPL_INVCURS,    159,         0 },
-	{  "Demonspike Coat",         UITYPE_FULLPLATE,   25,       5,  251175, IPL_SETAC,         100,      100, IPL_GETHIT,           6,        6, IPL_STR,             10,       10, IPL_INDESTRUCTIBLE,   0,        0, IPL_FIRERES,         50,        50, IPL_TOHIT,        0,         0 },
-	{  "The Deflector",           UITYPE_BUCKLER,      1,       5,    1500, IPL_SETAC,           7,        7, IPL_ALLRES,          10,       10, IPL_DAMP_CURSE,      20,       20, IPL_TOHIT_CURSE,      5,        5, IPL_INVCURS,         83,         0, IPL_TOHIT,        0,         0 },
-	{  "Split Skull Shield",      UITYPE_BUCKLER,      1,       6,    2025, IPL_SETAC,          10,       10, IPL_LIFE,            10,       10, IPL_STR,              2,        2, IPL_LIGHT_CURSE,      1,        1, IPL_SETDUR,          15,        15, IPL_INVCURS,    116,         0 },
-	{  "Dragon's Breach",         UITYPE_KITESHIELD,   2,       6,   19200, IPL_FIRERES,        25,       25, IPL_STR,              5,        5, IPL_SETAC,           20,       20, IPL_MAG_CURSE,        5,        5, IPL_INDESTRUCTIBLE,   0,         0, IPL_INVCURS,    117,         0 },
-	{  "Blackoak Shield",         UITYPE_SMALLSHIELD,  4,       6,    5725, IPL_DEX,            10,       10, IPL_VIT_CURSE,       10,       10, IPL_SETAC,           18,       18, IPL_LIGHT_CURSE,      1,        1, IPL_DUR,            150,       150, IPL_INVCURS,    146,         0 },
-	{  "Holy Defender",           UITYPE_LARGESHIELD, 10,       6,   13800, IPL_SETAC,          15,       15, IPL_GETHIT,           2,        2, IPL_FIRERES,         20,       20, IPL_DUR,            200,      200, IPL_FASTBLOCK,        1,         1, IPL_INVCURS,    146,         0 },
-	{  "Stormshield",             UITYPE_GOTHSHIELD,  24,       6,   49000, IPL_SETAC,          40,       40, IPL_GETHIT_CURSE,     4,        4, IPL_STR,             10,       10, IPL_INDESTRUCTIBLE,   0,        0, IPL_FASTBLOCK,        1,         1, IPL_INVCURS,    148,         0 },
-	{  "Bramble",                 UITYPE_RING,         1,       4,    1000, IPL_ATTRIBS_CURSE,   2,        2, IPL_DAMMOD,           3,        3, IPL_MANA,            10,       10, IPL_INVCURS,          9,        0, IPL_TOHIT,            0,         0, IPL_TOHIT,        0,         0 },
-	{  "Ring of Regha",           UITYPE_RING,         1,       6,    4175, IPL_MAG,            10,       10, IPL_MAGICRES,        10,       10, IPL_LIGHT,            1,        1, IPL_STR_CURSE,        3,        3, IPL_DEX_CURSE,        3,         3, IPL_INVCURS,     11,         0 },
-	{  "The Bleeder",             UITYPE_RING,         2,       4,    8500, IPL_MAGICRES,       20,       20, IPL_MANA,            30,       30, IPL_LIFE_CURSE,      10,       10, IPL_INVCURS,          8,        0, IPL_TOHIT,            0,         0, IPL_TOHIT,        0,         0 },
-	{  "Constricting Ring",       UITYPE_RING,         5,       3,   62000, IPL_ALLRES,         75,       75, IPL_DRAINLIFE,        0,        0, IPL_INVCURS,         14,        0, IPL_TOHIT,            0,        0, IPL_TOHIT,            0,         0, IPL_TOHIT,        0,         0 },
-	{  "Ring of Engagement",      UITYPE_RING,        11,       5,   12476, IPL_GETHIT,          1,        2, IPL_THORNS,           1,        3, IPL_SETAC,            5,        5, IPL_TARGAC,           4,       12, IPL_INVCURS,         13,         0, IPL_TOHIT,        0,         0 },
-	{  "",             UITYPE_INVALID,      0,       0,       0, IPL_TOHIT,           0,        0, IPL_TOHIT,            0,        0, IPL_TOHIT,            0,        0, IPL_TOHIT,            0,        0, IPL_TOHIT,            0,         0, IPL_TOHIT,        0,         0 }
-	// clang-format on
-};
-
-/* data */
-
-ItemDataStruct AllItemsList[157] = {
-	// clang-format off
-	// iRnd,          iClass,        iLoc,             iCurs,                         itype, iItemId,            iName,                         iSName, iMinMLvl, iDurability, iMinDam, iMaxDam, iMinAC, iMaxAC, iMinStr, iMinMag, iMinDex, iFlags,            iMiscId,         iSpell,          iUsable, iValue, iMaxValue
-	{  IDROP_REGULAR, ICLASS_GOLD,   ILOC_UNEQUIPABLE, ICURS_GOLD,                       11, UITYPE_NONE,        "Gold",                        NULL,          1,           0,       0,       0,      0,      0,       0,       0,       0, ISPL_NONE,         IMISC_NONE,      SPL_NULL,        TRUE,         0,         0 },
-	{  IDROP_NEVER,   ICLASS_WEAPON, ILOC_ONEHAND,     ICURS_SHORT_SWORD,                 1, UITYPE_NONE,        "Short Sword",                 NULL,          2,          20,       2,       6,      0,      0,      18,       0,       0, ISPL_NONE,         IMISC_NONE,      SPL_NULL,        FALSE,       50,        50 },
-	{  IDROP_NEVER,   ICLASS_ARMOR,  ILOC_ONEHAND,     ICURS_BUCKLER,                     5, UITYPE_NONE,        "Buckler",                     NULL,          2,          10,       0,       0,      3,      3,       0,       0,       0, ISPL_NONE,         IMISC_NONE,      SPL_NULL,        FALSE,       50,        50 },
-	{  IDROP_NEVER,   ICLASS_WEAPON, ILOC_ONEHAND,     ICURS_CLUB,                        4, UITYPE_SPIKCLUB,    "Club",                        NULL,          1,          20,       1,       6,      0,      0,       0,       0,       0, ISPL_NONE,         IMISC_NONE,      SPL_NULL,        FALSE,       20,        20 },
-	{  IDROP_NEVER,   ICLASS_WEAPON, ILOC_TWOHAND,     ICURS_SHORT_BOW,                   3, UITYPE_NONE,        "Short Bow",                   NULL,          1,          30,       1,       4,      0,      0,       0,       0,       0, ISPL_NONE,         IMISC_NONE,      SPL_NULL,        FALSE,      100,       100 },
-	{  IDROP_NEVER,   ICLASS_WEAPON, ILOC_TWOHAND,     ICURS_SHORT_STAFF,                10, UITYPE_NONE,        "Short Staff of Charged Bolt", NULL,          1,          25,       2,       4,      0,      0,       0,      20,       0, ISPL_NONE,         IMISC_STAFF,     SPL_CBOLT,       FALSE,      520,       520 },
-	{  IDROP_NEVER,   ICLASS_WEAPON, ILOC_TWOHAND,     ICURS_CLEAVER,                     2, UITYPE_CLEAVER,     "Cleaver",                     NULL,         10,          10,       4,      24,      0,      0,       0,       0,       0, ISPL_NONE,         IMISC_UNIQUE,    SPL_NULL,        FALSE,     2000,      2000 },
-	{  IDROP_NEVER,   ICLASS_ARMOR,  ILOC_HELM,        ICURS_THE_UNDEAD_CROWN,            7, UITYPE_SKCROWN,     "The Undead Crown",            NULL,          0,          50,       0,       0,     15,     15,       0,       0,       0, ISPL_RNDSTEALLIFE, IMISC_UNIQUE,    SPL_NULL,        FALSE,    10000,     10000 },
-	{  IDROP_NEVER,   ICLASS_MISC,   ILOC_RING,        ICURS_EMPYREAN_BAND,              12, UITYPE_INFRARING,   "Empyrean Band",               NULL,          0,           0,       0,       0,      0,      0,       0,       0,       0, ISPL_NONE,         IMISC_UNIQUE,    SPL_NULL,        FALSE,     8000,       8000 },
-	{  IDROP_NEVER,   ICLASS_QUEST,  ILOC_UNEQUIPABLE, ICURS_MAGIC_ROCK,                  0, UITYPE_NONE,        "Magic Rock",                  NULL,          0,           0,       0,       0,      0,      0,       0,       0,       0, ISPL_NONE,         IMISC_NONE,      SPL_NULL,        FALSE,        0,         0 },
-	{  IDROP_NEVER,   ICLASS_MISC,   ILOC_AMULET,      ICURS_OPTIC_AMULET,               13, UITYPE_OPTAMULET,   "Optic Amulet",                NULL,          0,           0,       0,       0,      0,      0,       0,       0,       0, ISPL_NONE,         IMISC_UNIQUE,    SPL_NULL,        FALSE,     5000,      5000 },
-	{  IDROP_NEVER,   ICLASS_MISC,   ILOC_RING,        ICURS_RING_OF_TRUTH,              12, UITYPE_TRING,       "Ring of Truth",               NULL,          0,           0,       0,       0,      0,      0,       0,       0,       0, ISPL_NONE,         IMISC_UNIQUE,    SPL_NULL,        FALSE,     1000,      1000 },
-	{  IDROP_NEVER,   ICLASS_QUEST,  ILOC_UNEQUIPABLE, ICURS_TAVERN_SIGN,                 0, UITYPE_NONE,        "Tavern Sign",                 NULL,          0,           0,       0,       0,      0,      0,       0,       0,       0, ISPL_NONE,         IMISC_NONE,      SPL_NULL,        FALSE,        0,         0 },
-	{  IDROP_NEVER,   ICLASS_ARMOR,  ILOC_HELM,        ICURS_HARLEQUIN_CREST,             7, UITYPE_HARCREST,    "Harlequin Crest",             NULL,          0,          15,       0,       0,      0,      0,       0,       0,       0, ISPL_NONE,         IMISC_UNIQUE,    SPL_NULL,        FALSE,       15,        20 },
-	{  IDROP_NEVER,   ICLASS_ARMOR,  ILOC_HELM,        ICURS_VIEL_OF_STEEL,               7, UITYPE_STEELVEIL,   "Veil of Steel",               NULL,          0,          60,       0,       0,     18,     18,       0,       0,       0, ISPL_NONE,         IMISC_UNIQUE,    SPL_NULL,        FALSE,        0,         0 },
-	{  IDROP_NEVER,   ICLASS_MISC,   ILOC_UNEQUIPABLE, ICURS_GOLDEN_ELIXIR,               0, UITYPE_ELIXIR,      "Golden Elixir",               NULL,         15,           0,       0,       0,      0,      0,       0,       0,       0, ISPL_NONE,         IMISC_NONE,      SPL_NULL,        FALSE,        0,         0 },
-	{  IDROP_NEVER,   ICLASS_QUEST,  ILOC_UNEQUIPABLE, ICURS_ANVIL_OF_FURY,               0, UITYPE_NONE,        "Anvil of Fury",               NULL,          0,           0,       0,       0,      0,      0,       0,       0,       0, ISPL_NONE,         IMISC_NONE,      SPL_NULL,        FALSE,        0,         0 },
-	{  IDROP_NEVER,   ICLASS_QUEST,  ILOC_UNEQUIPABLE, ICURS_BLACK_MUSHROOM,              0, UITYPE_NONE,        "Black Mushroom",              NULL,          0,           0,       0,       0,      0,      0,       0,       0,       0, ISPL_NONE,         IMISC_NONE,      SPL_NULL,        FALSE,        0,         0 },
-	{  IDROP_NEVER,   ICLASS_QUEST,  ILOC_UNEQUIPABLE, ICURS_BRAIN,                       0, UITYPE_NONE,        "Brain",                       NULL,          0,           0,       0,       0,      0,      0,       0,       0,       0, ISPL_NONE,         IMISC_NONE,      SPL_NULL,        FALSE,        0,         0 },
-	{  IDROP_NEVER,   ICLASS_QUEST,  ILOC_UNEQUIPABLE, ICURS_FUNGAL_TOME,                 0, UITYPE_NONE,        "Fungal Tome",                 NULL,          0,           0,       0,       0,      0,      0,       0,       0,       0, ISPL_NONE,         IMISC_NONE,      SPL_NULL,        FALSE,        0,         0 },
-	{  IDROP_NEVER,   ICLASS_MISC,   ILOC_UNEQUIPABLE, ICURS_SPECTRAL_ELIXIR,             0, UITYPE_ELIXIR,      "Spectral Elixir",             NULL,         15,           0,       0,       0,      0,      0,       0,       0,       0, ISPL_NONE,         IMISC_SPECELIX,  SPL_NULL,        FALSE,        0,         0 },
-	{  IDROP_NEVER,   ICLASS_QUEST,  ILOC_UNEQUIPABLE, ICURS_BLOOD_STONE,                 0, UITYPE_NONE,        "Blood Stone",                 NULL,          0,           0,       0,       0,      0,      0,       0,       0,       0, ISPL_NONE,         IMISC_NONE,      SPL_NULL,        FALSE,        0,         0 },
-	{  IDROP_NEVER,   ICLASS_QUEST,  ILOC_UNEQUIPABLE, ICURS_MAP_OF_THE_STARS,            0, UITYPE_MAPOFDOOM,   "Map of the Stars",            NULL,          0,           0,       0,       0,      0,      0,       0,       0,       0, ISPL_NONE,         IMISC_MAPOFDOOM, SPL_NULL,        TRUE,         0,         0 },
-	{  IDROP_NEVER,   ICLASS_QUEST,  ILOC_UNEQUIPABLE, ICURS_EAR_SORCEROR,                0, UITYPE_NONE,        "Heart",                       NULL,          0,           0,       0,       0,      0,      0,       0,       0,       0, ISPL_NONE,         IMISC_EAR,       SPL_NULL,        FALSE,        0,         0 },
-	{  IDROP_NEVER,   ICLASS_MISC,   ILOC_UNEQUIPABLE, ICURS_POTION_OF_HEALING,           0, UITYPE_NONE,        "Potion of Healing",           NULL,          0,           0,       0,       0,      0,      0,       0,       0,       0, ISPL_NONE,         IMISC_HEAL,      SPL_NULL,        TRUE,        50,        50 },
-	{  IDROP_NEVER,   ICLASS_MISC,   ILOC_UNEQUIPABLE, ICURS_POTION_OF_MANA,              0, UITYPE_NONE,        "Potion of Mana",              NULL,          0,           0,       0,       0,      0,      0,       0,       0,       0, ISPL_NONE,         IMISC_MANA,      SPL_NULL,        TRUE,        50,        50 },
-	{  IDROP_NEVER,   ICLASS_MISC,   ILOC_UNEQUIPABLE, ICURS_SCROLL_OF,                   0, UITYPE_NONE,        "Scroll of Identify",          NULL,          1,           0,       0,       0,      0,      0,       0,       0,       0, ISPL_NONE,         IMISC_SCROLL,    SPL_IDENTIFY,    TRUE,       200,       200 },
-	{  IDROP_NEVER,   ICLASS_MISC,   ILOC_UNEQUIPABLE, ICURS_SCROLL_OF,                   0, UITYPE_NONE,        "Scroll of Town Portal",       NULL,          4,           0,       0,       0,      0,      0,       0,       0,       0, ISPL_NONE,         IMISC_SCROLL,    SPL_TOWN,        TRUE,       200,       200 },
-	{  IDROP_NEVER,   ICLASS_ARMOR,  ILOC_ARMOR,       ICURS_ARKAINES_VALOR,              8, UITYPE_ARMOFVAL,    "Arkaine's Valor",             NULL,          0,          40,       0,       0,      0,      0,       0,       0,       0, ISPL_NONE,         IMISC_UNIQUE,    SPL_NULL,        FALSE,        0,         0 },
-	{  IDROP_NEVER,   ICLASS_MISC,   ILOC_UNEQUIPABLE, ICURS_POTION_OF_FULL_HEALING,      0, UITYPE_NONE,        "Potion of Full Healing",      NULL,          1,           0,       0,       0,      0,      0,       0,       0,       0, ISPL_NONE,         IMISC_FULLHEAL,  SPL_NULL,        TRUE,       150,       150 },
-	{  IDROP_NEVER,   ICLASS_MISC,   ILOC_UNEQUIPABLE, ICURS_POTION_OF_FULL_MANA,         0, UITYPE_NONE,        "Potion of Full Mana",         NULL,          1,           0,       0,       0,      0,      0,       0,       0,       0, ISPL_NONE,         IMISC_FULLMANA,  SPL_NULL,        TRUE,       150,       150 },
-	{  IDROP_NEVER,   ICLASS_WEAPON, ILOC_ONEHAND,     ICURS_BROAD_SWORD,                 1, UITYPE_GRISWOLD,    "Griswold's Edge",             NULL,          8,          50,       4,      12,      0,      0,      40,       0,       0, ISPL_NONE,         IMISC_UNIQUE,    SPL_NULL,        FALSE,      750,       750 },
-	{  IDROP_NEVER,   ICLASS_WEAPON, ILOC_ONEHAND,     ICURS_MACE,                        4, UITYPE_LGTFORGE,    "Lightforge",                  NULL,          2,          32,       1,       8,      0,      0,      16,       0,       0, ISPL_NONE,         IMISC_UNIQUE,    SPL_NULL,        FALSE,      200,       200 },
-	{  IDROP_NEVER,   ICLASS_MISC,   ILOC_UNEQUIPABLE, ICURS_STAFF_OF_LAZARUS,            0, UITYPE_LAZSTAFF,    "Staff of Lazarus",            NULL,          0,           0,       0,       0,      0,      0,       0,       0,       0, ISPL_NONE,         IMISC_NONE,      SPL_NULL,        FALSE,        0,         0 },
-	{  IDROP_NEVER,   ICLASS_MISC,   ILOC_UNEQUIPABLE, ICURS_SCROLL_OF,                   0, UITYPE_NONE,        "Scroll of Resurrect",         NULL,          1,           0,       0,       0,      0,      0,       0,       0,       0, ISPL_NONE,         IMISC_SCROLLT,   SPL_RESURRECT,   TRUE,       250,       250 },
-	{  IDROP_NEVER,   ICLASS_NONE,   ILOC_NONE,        ICURS_POTION_OF_FULL_MANA,         0, UITYPE_NONE,        NULL,                          NULL,          0,           0,       0,       0,      0,      0,       0,       0,       0, ISPL_NONE,         IMISC_NONE,      SPL_NULL,        FALSE,        0,         0 },
-	{  IDROP_NEVER,   ICLASS_NONE,   ILOC_NONE,        ICURS_POTION_OF_FULL_MANA,         0, UITYPE_NONE,        NULL,                          NULL,          0,           0,       0,       0,      0,      0,       0,       0,       0, ISPL_NONE,         IMISC_NONE,      SPL_NULL,        FALSE,        0,         0 },
-	{  IDROP_NEVER,   ICLASS_NONE,   ILOC_NONE,        ICURS_POTION_OF_FULL_MANA,         0, UITYPE_NONE,        NULL,                          NULL,          0,           0,       0,       0,      0,      0,       0,       0,       0, ISPL_NONE,         IMISC_NONE,      SPL_NULL,        FALSE,        0,         0 },
-	{  IDROP_NEVER,   ICLASS_NONE,   ILOC_NONE,        ICURS_POTION_OF_FULL_MANA,         0, UITYPE_NONE,        NULL,                          NULL,          0,           0,       0,       0,      0,      0,       0,       0,       0, ISPL_NONE,         IMISC_NONE,      SPL_NULL,        FALSE,        0,         0 },
-	{  IDROP_NEVER,   ICLASS_NONE,   ILOC_NONE,        ICURS_POTION_OF_FULL_MANA,         0, UITYPE_NONE,        NULL,                          NULL,          0,           0,       0,       0,      0,      0,       0,       0,       0, ISPL_NONE,         IMISC_NONE,      SPL_NULL,        FALSE,        0,         0 },
-	{  IDROP_NEVER,   ICLASS_NONE,   ILOC_NONE,        ICURS_POTION_OF_FULL_MANA,         0, UITYPE_NONE,        NULL,                          NULL,          0,           0,       0,       0,      0,      0,       0,       0,       0, ISPL_NONE,         IMISC_NONE,      SPL_NULL,        FALSE,        0,         0 },
-	{  IDROP_NEVER,   ICLASS_NONE,   ILOC_NONE,        ICURS_POTION_OF_FULL_MANA,         0, UITYPE_NONE,        NULL,                          NULL,          0,           0,       0,       0,      0,      0,       0,       0,       0, ISPL_NONE,         IMISC_NONE,      SPL_NULL,        FALSE,        0,         0 },
-	{  IDROP_NEVER,   ICLASS_NONE,   ILOC_NONE,        ICURS_POTION_OF_FULL_MANA,         0, UITYPE_NONE,        NULL,                          NULL,          0,           0,       0,       0,      0,      0,       0,       0,       0, ISPL_NONE,         IMISC_NONE,      SPL_NULL,        FALSE,        0,         0 },
-	{  IDROP_NEVER,   ICLASS_NONE,   ILOC_NONE,        ICURS_POTION_OF_FULL_MANA,         0, UITYPE_NONE,        NULL,                          NULL,          0,           0,       0,       0,      0,      0,       0,       0,       0, ISPL_NONE,         IMISC_NONE,      SPL_NULL,        FALSE,        0,         0 },
-	{  IDROP_NEVER,   ICLASS_NONE,   ILOC_NONE,        ICURS_POTION_OF_FULL_MANA,         0, UITYPE_NONE,        NULL,                          NULL,          0,           0,       0,       0,      0,      0,       0,       0,       0, ISPL_NONE,         IMISC_NONE,      SPL_NULL,        FALSE,        0,         0 },
-	{  IDROP_NEVER,   ICLASS_NONE,   ILOC_NONE,        ICURS_POTION_OF_FULL_MANA,         0, UITYPE_NONE,        NULL,                          NULL,          0,           0,       0,       0,      0,      0,       0,       0,       0, ISPL_NONE,         IMISC_NONE,      SPL_NULL,        FALSE,        0,         0 },
-	{  IDROP_NEVER,   ICLASS_NONE,   ILOC_NONE,        ICURS_POTION_OF_FULL_MANA,         0, UITYPE_NONE,        NULL,                          NULL,          0,           0,       0,       0,      0,      0,       0,       0,       0, ISPL_NONE,         IMISC_NONE,      SPL_NULL,        FALSE,        0,         0 },
-	{  IDROP_NEVER,   ICLASS_NONE,   ILOC_NONE,        ICURS_POTION_OF_FULL_MANA,         0, UITYPE_NONE,        NULL,                          NULL,          0,           0,       0,       0,      0,      0,       0,       0,       0, ISPL_NONE,         IMISC_NONE,      SPL_NULL,        FALSE,        0,         0 },
-	{  IDROP_REGULAR, ICLASS_ARMOR,  ILOC_HELM,        ICURS_CAP,                         7, UITYPE_NONE,        "Cap",                         "Cap",         1,          15,       0,       0,      1,      3,       0,       0,       0, ISPL_NONE,         IMISC_NONE,      SPL_NULL,        FALSE,       15,        20 },
-	{  IDROP_REGULAR, ICLASS_ARMOR,  ILOC_HELM,        ICURS_SKULL_CAP,                   7, UITYPE_SKULLCAP,    "Skull Cap",                   "Cap",         4,          20,       0,       0,      2,      4,       0,       0,       0, ISPL_NONE,         IMISC_NONE,      SPL_NULL,        FALSE,       25,        30 },
-	{  IDROP_REGULAR, ICLASS_ARMOR,  ILOC_HELM,        ICURS_HELM,                        7, UITYPE_HELM,        "Helm",                        "Helm",        8,          30,       0,       0,      4,      6,      25,       0,       0, ISPL_NONE,         IMISC_NONE,      SPL_NULL,        FALSE,       40,        70 },
-	{  IDROP_REGULAR, ICLASS_ARMOR,  ILOC_HELM,        ICURS_FULL_HELM,                   7, UITYPE_NONE,        "Full Helm",                   "Helm",       12,          35,       0,       0,      6,      8,      35,       0,       0, ISPL_NONE,         IMISC_NONE,      SPL_NULL,        FALSE,       90,       130 },
-	{  IDROP_REGULAR, ICLASS_ARMOR,  ILOC_HELM,        ICURS_CROWN,                       7, UITYPE_CROWN,       "Crown",                       "Crown",      16,          40,       0,       0,      8,     12,       0,       0,       0, ISPL_NONE,         IMISC_NONE,      SPL_NULL,        FALSE,      200,       300 },
-	{  IDROP_REGULAR, ICLASS_ARMOR,  ILOC_HELM,        ICURS_GREAT_HELM,                  7, UITYPE_GREATHELM,   "Great Helm",                  "Helm",       20,          60,       0,       0,     10,     15,      50,       0,       0, ISPL_NONE,         IMISC_NONE,      SPL_NULL,        FALSE,      400,       500 },
-	{  IDROP_REGULAR, ICLASS_ARMOR,  ILOC_ARMOR,       ICURS_CAPE,                        6, UITYPE_CAPE,        "Cape",                        "Cape",        1,          12,       0,       0,      1,      5,       0,       0,       0, ISPL_NONE,         IMISC_NONE,      SPL_NULL,        FALSE,       10,        50 },
-	{  IDROP_REGULAR, ICLASS_ARMOR,  ILOC_ARMOR,       ICURS_RAGS,                        6, UITYPE_RAGS,        "Rags",                        "Rags",        1,           6,       0,       0,      2,      6,       0,       0,       0, ISPL_NONE,         IMISC_NONE,      SPL_NULL,        FALSE,        5,        25 },
-	{  IDROP_REGULAR, ICLASS_ARMOR,  ILOC_ARMOR,       ICURS_CLOAK,                       6, UITYPE_CLOAK,       "Cloak",                       "Cloak",       2,          18,       0,       0,      3,      7,       0,       0,       0, ISPL_NONE,         IMISC_NONE,      SPL_NULL,        FALSE,       40,        70 },
-	{  IDROP_REGULAR, ICLASS_ARMOR,  ILOC_ARMOR,       ICURS_ROBE,                        6, UITYPE_ROBE,        "Robe",                        "Robe",        3,          24,       0,       0,      4,      7,       0,       0,       0, ISPL_NONE,         IMISC_NONE,      SPL_NULL,        FALSE,       75,       125 },
-	{  IDROP_REGULAR, ICLASS_ARMOR,  ILOC_ARMOR,       ICURS_QUILTED_ARMOR,               6, UITYPE_NONE,        "Quilted Armor",               "Armor",       4,          30,       0,       0,      7,     10,       0,       0,       0, ISPL_NONE,         IMISC_NONE,      SPL_NULL,        FALSE,      200,       300 },
-	{  IDROP_REGULAR, ICLASS_ARMOR,  ILOC_ARMOR,       ICURS_LEATHER_ARMOR,               6, UITYPE_LEATHARMOR,  "Leather Armor",               "Armor",       6,          35,       0,       0,     10,     13,       0,       0,       0, ISPL_NONE,         IMISC_NONE,      SPL_NULL,        FALSE,      300,       400 },
-	{  IDROP_REGULAR, ICLASS_ARMOR,  ILOC_ARMOR,       ICURS_HARD_LEATHER_ARMOR,          6, UITYPE_NONE,        "Hard Leather Armor",          "Armor",       7,          40,       0,       0,     11,     14,       0,       0,       0, ISPL_NONE,         IMISC_NONE,      SPL_NULL,        FALSE,      450,       550 },
-	{  IDROP_REGULAR, ICLASS_ARMOR,  ILOC_ARMOR,       ICURS_STUDDED_LEATHER_ARMOR,       6, UITYPE_STUDARMOR,   "Studded Leather Armor",       "Armor",       9,          45,       0,       0,     15,     17,      20,       0,       0, ISPL_NONE,         IMISC_NONE,      SPL_NULL,        FALSE,      700,       800 },
-	{  IDROP_REGULAR, ICLASS_ARMOR,  ILOC_ARMOR,       ICURS_RING_MAIL,                   8, UITYPE_NONE,        "Ring Mail",                   "Mail",       11,          50,       0,       0,     17,     20,      25,       0,       0, ISPL_NONE,         IMISC_NONE,      SPL_NULL,        FALSE,      900,      1100 },
-	{  IDROP_REGULAR, ICLASS_ARMOR,  ILOC_ARMOR,       ICURS_CHAIN_MAIL,                  8, UITYPE_CHAINMAIL,   "Chain Mail",                  "Mail",       13,          55,       0,       0,     18,     22,      30,       0,       0, ISPL_NONE,         IMISC_NONE,      SPL_NULL,        FALSE,     1250,      1750 },
-	{  IDROP_REGULAR, ICLASS_ARMOR,  ILOC_ARMOR,       ICURS_SCALE_MAIL,                  8, UITYPE_NONE,        "Scale Mail",                  "Mail",       15,          60,       0,       0,     23,     28,      35,       0,       0, ISPL_NONE,         IMISC_NONE,      SPL_NULL,        FALSE,     2300,      2800 },
-	{  IDROP_REGULAR, ICLASS_ARMOR,  ILOC_ARMOR,       ICURS_BREAST_PLATE,                9, UITYPE_BREASTPLATE, "Breast Plate",                "Plate",      16,          80,       0,       0,     20,     24,      40,       0,       0, ISPL_NONE,         IMISC_NONE,      SPL_NULL,        FALSE,     2800,      3200 },
-	{  IDROP_REGULAR, ICLASS_ARMOR,  ILOC_ARMOR,       ICURS_SPLINT_MAIL,                 8, UITYPE_NONE,        "Splint Mail",                 "Mail",       17,          65,       0,       0,     30,     35,      40,       0,       0, ISPL_NONE,         IMISC_NONE,      SPL_NULL,        FALSE,     3250,      3750 },
-	{  IDROP_REGULAR, ICLASS_ARMOR,  ILOC_ARMOR,       ICURS_FIELD_PLATE,                 9, UITYPE_PLATEMAIL,   "Plate Mail",                  "Plate",      19,          75,       0,       0,     42,     50,      60,       0,       0, ISPL_NONE,         IMISC_NONE,      SPL_NULL,        FALSE,     4600,      5400 },
-	{  IDROP_REGULAR, ICLASS_ARMOR,  ILOC_ARMOR,       ICURS_FIELD_PLATE,                 9, UITYPE_NONE,        "Field Plate",                 "Plate",      21,          80,       0,       0,     40,     45,      65,       0,       0, ISPL_NONE,         IMISC_NONE,      SPL_NULL,        FALSE,     5800,      6200 },
-	{  IDROP_REGULAR, ICLASS_ARMOR,  ILOC_ARMOR,       ICURS_GOTHIC_PLATE,                9, UITYPE_NONE,        "Gothic Plate",                "Plate",      23,         100,       0,       0,     50,     60,      80,       0,       0, ISPL_NONE,         IMISC_NONE,      SPL_NULL,        FALSE,     8000,     10000 },
-	{  IDROP_REGULAR, ICLASS_ARMOR,  ILOC_ARMOR,       ICURS_FULL_PLATE_MAIL,             9, UITYPE_FULLPLATE,   "Full Plate Mail",             "Plate",      25,          90,       0,       0,     60,     75,      90,       0,       0, ISPL_NONE,         IMISC_NONE,      SPL_NULL,        FALSE,     6500,      8000 },
-	{  IDROP_REGULAR, ICLASS_ARMOR,  ILOC_ONEHAND,     ICURS_BUCKLER,                     5, UITYPE_BUCKLER,     "Buckler",                     "Shield",      1,          16,       0,       0,      1,      5,       0,       0,       0, ISPL_NONE,         IMISC_NONE,      SPL_NULL,        FALSE,       30,        70 },
-	{  IDROP_REGULAR, ICLASS_ARMOR,  ILOC_ONEHAND,     ICURS_SMALL_SHIELD,                5, UITYPE_SMALLSHIELD, "Small Shield",                "Shield",      5,          24,       0,       0,      3,      8,      25,       0,       0, ISPL_NONE,         IMISC_NONE,      SPL_NULL,        FALSE,       90,       130 },
-	{  IDROP_REGULAR, ICLASS_ARMOR,  ILOC_ONEHAND,     ICURS_LARGE_SHIELD,                5, UITYPE_LARGESHIELD, "Large Shield",                "Shield",      9,          32,       0,       0,      5,     10,      40,       0,       0, ISPL_NONE,         IMISC_NONE,      SPL_NULL,        FALSE,      200,       300 },
-	{  IDROP_REGULAR, ICLASS_ARMOR,  ILOC_ONEHAND,     ICURS_KITE_SHIELD,                 5, UITYPE_KITESHIELD,  "Kite Shield",                 "Shield",     14,          40,       0,       0,      8,     15,      50,       0,       0, ISPL_NONE,         IMISC_NONE,      SPL_NULL,        FALSE,      400,       700 },
-	{  IDROP_REGULAR, ICLASS_ARMOR,  ILOC_ONEHAND,     ICURS_TOWER_SHIELD,                5, UITYPE_GOTHSHIELD,  "Tower Shield",                "Shield",     20,          50,       0,       0,     12,     20,      60,       0,       0, ISPL_NONE,         IMISC_NONE,      SPL_NULL,        FALSE,      850,      1200 },
-	{  IDROP_REGULAR, ICLASS_ARMOR,  ILOC_ONEHAND,     ICURS_GOTHIC_SHIELD,               5, UITYPE_GOTHSHIELD,  "Gothic Shield",               "Shield",     23,          60,       0,       0,     14,     18,      80,       0,       0, ISPL_NONE,         IMISC_NONE,      SPL_NULL,        FALSE,     2300,      2700 },
-	{  IDROP_REGULAR, ICLASS_MISC,   ILOC_UNEQUIPABLE, ICURS_POTION_OF_HEALING,           0, UITYPE_NONE,        "Potion of Healing",           NULL,          1,           0,       0,       0,      0,      0,       0,       0,       0, ISPL_NONE,         IMISC_HEAL,      SPL_NULL,        TRUE,        50,        50 },
-	{  IDROP_REGULAR, ICLASS_MISC,   ILOC_UNEQUIPABLE, ICURS_POTION_OF_FULL_HEALING,      0, UITYPE_NONE,        "Potion of Full Healing",      NULL,          1,           0,       0,       0,      0,      0,       0,       0,       0, ISPL_NONE,         IMISC_FULLHEAL,  SPL_NULL,        TRUE,       150,       150 },
-	{  IDROP_REGULAR, ICLASS_MISC,   ILOC_UNEQUIPABLE, ICURS_POTION_OF_MANA,              0, UITYPE_NONE,        "Potion of Mana",              NULL,          1,           0,       0,       0,      0,      0,       0,       0,       0, ISPL_NONE,         IMISC_MANA,      SPL_NULL,        TRUE,        50,        50 },
-	{  IDROP_REGULAR, ICLASS_MISC,   ILOC_UNEQUIPABLE, ICURS_POTION_OF_FULL_MANA,         0, UITYPE_NONE,        "Potion of Full Mana",         NULL,          1,           0,       0,       0,      0,      0,       0,       0,       0, ISPL_NONE,         IMISC_FULLMANA,  SPL_NULL,        TRUE,       150,       150 },
-	{  IDROP_REGULAR, ICLASS_MISC,   ILOC_UNEQUIPABLE, ICURS_POTION_OF_REJUVENATION,      0, UITYPE_NONE,        "Potion of Rejuvenation",      NULL,          3,           0,       0,       0,      0,      0,       0,       0,       0, ISPL_NONE,         IMISC_REJUV,     SPL_NULL,        TRUE,       120,       120 },
-	{  IDROP_REGULAR, ICLASS_MISC,   ILOC_UNEQUIPABLE, ICURS_POTION_OF_FULL_REJUVENATION, 0, UITYPE_NONE,        "Potion of Full Rejuvenation", NULL,          7,           0,       0,       0,      0,      0,       0,       0,       0, ISPL_NONE,         IMISC_FULLREJUV, SPL_NULL,        TRUE,       600,       600 },
-	{  IDROP_REGULAR, ICLASS_MISC,   ILOC_UNEQUIPABLE, ICURS_ELIXIR_OF_STRENGTH,          0, UITYPE_NONE,        "Elixir of Strength",          NULL,         15,           0,       0,       0,      0,      0,       0,       0,       0, ISPL_NONE,         IMISC_ELIXSTR,   SPL_NULL,        TRUE,      5000,      5000 },
-	{  IDROP_REGULAR, ICLASS_MISC,   ILOC_UNEQUIPABLE, ICURS_ELIXIR_OF_MAGIC,             0, UITYPE_NONE,        "Elixir of Magic",             NULL,         15,           0,       0,       0,      0,      0,       0,       0,       0, ISPL_NONE,         IMISC_ELIXMAG,   SPL_NULL,        TRUE,      5000,      5000 },
-	{  IDROP_REGULAR, ICLASS_MISC,   ILOC_UNEQUIPABLE, ICURS_ELIXIR_OF_DEXTERITY,         0, UITYPE_NONE,        "Elixir of Dexterity",         NULL,         15,           0,       0,       0,      0,      0,       0,       0,       0, ISPL_NONE,         IMISC_ELIXDEX,   SPL_NULL,        TRUE,      5000,      5000 },
-	{  IDROP_REGULAR, ICLASS_MISC,   ILOC_UNEQUIPABLE, ICURS_ELIXIR_OF_VITALITY,          0, UITYPE_NONE,        "Elixir of Vitality",          NULL,         20,           0,       0,       0,      0,      0,       0,       0,       0, ISPL_NONE,         IMISC_ELIXVIT,   SPL_NULL,        TRUE,      5000,      5000 },
-	{  IDROP_REGULAR, ICLASS_MISC,   ILOC_UNEQUIPABLE, ICURS_SCROLL_OF,                   0, UITYPE_NONE,        "Scroll of Healing",           NULL,          1,           0,       0,       0,      0,      0,       0,       0,       0, ISPL_NONE,         IMISC_SCROLL,    SPL_HEAL,        TRUE,        50,        50 },
-	{  IDROP_REGULAR, ICLASS_MISC,   ILOC_UNEQUIPABLE, ICURS_SCROLL_OF,                   0, UITYPE_NONE,        "Scroll of Lightning",         NULL,          4,           0,       0,       0,      0,      0,       0,       0,       0, ISPL_NONE,         IMISC_SCROLLT,   SPL_LIGHTNING,   TRUE,       150,       150 },
-	{  IDROP_REGULAR, ICLASS_MISC,   ILOC_UNEQUIPABLE, ICURS_SCROLL_OF,                   0, UITYPE_NONE,        "Scroll of Identify",          NULL,          1,           0,       0,       0,      0,      0,       0,       0,       0, ISPL_NONE,         IMISC_SCROLL,    SPL_IDENTIFY,    TRUE,       100,       100 },
-	{  IDROP_REGULAR, ICLASS_MISC,   ILOC_UNEQUIPABLE, ICURS_SCROLL_OF,                   0, UITYPE_NONE,        "Scroll of Resurrect",         NULL,          1,           0,       0,       0,      0,      0,       0,       0,       0, ISPL_NONE,         IMISC_SCROLLT,   SPL_RESURRECT,   TRUE,       250,       250 },
-	{  IDROP_REGULAR, ICLASS_MISC,   ILOC_UNEQUIPABLE, ICURS_SCROLL_OF,                   0, UITYPE_NONE,        "Scroll of Fire Wall",         NULL,          4,           0,       0,       0,      0,      0,       0,      17,       0, ISPL_NONE,         IMISC_SCROLLT,   SPL_FIREWALL,    TRUE,       400,       400 },
-	{  IDROP_REGULAR, ICLASS_MISC,   ILOC_UNEQUIPABLE, ICURS_SCROLL_OF,                   0, UITYPE_NONE,        "Scroll of Inferno",           NULL,          1,           0,       0,       0,      0,      0,       0,      19,       0, ISPL_NONE,         IMISC_SCROLLT,   SPL_FLAME,       TRUE,       100,       100 },
-	{  IDROP_REGULAR, ICLASS_MISC,   ILOC_UNEQUIPABLE, ICURS_SCROLL_OF,                   0, UITYPE_NONE,        "Scroll of Town Portal",       NULL,          4,           0,       0,       0,      0,      0,       0,       0,       0, ISPL_NONE,         IMISC_SCROLL,    SPL_TOWN,        TRUE,       200,       200 },
-	{  IDROP_REGULAR, ICLASS_MISC,   ILOC_UNEQUIPABLE, ICURS_SCROLL_OF,                   0, UITYPE_NONE,        "Scroll of Flash",             NULL,          6,           0,       0,       0,      0,      0,       0,      21,       0, ISPL_NONE,         IMISC_SCROLLT,   SPL_FLASH,       TRUE,       500,       500 },
-	{  IDROP_REGULAR, ICLASS_MISC,   ILOC_UNEQUIPABLE, ICURS_SCROLL_OF,                   0, UITYPE_NONE,        "Scroll of Infravision",       NULL,          8,           0,       0,       0,      0,      0,       0,      23,       0, ISPL_NONE,         IMISC_SCROLL,    SPL_INFRA,       TRUE,       600,       600 },
-	{  IDROP_REGULAR, ICLASS_MISC,   ILOC_UNEQUIPABLE, ICURS_SCROLL_OF,                   0, UITYPE_NONE,        "Scroll of Phasing",           NULL,          6,           0,       0,       0,      0,      0,       0,      25,       0, ISPL_NONE,         IMISC_SCROLL,    SPL_RNDTELEPORT, TRUE,       200,       200 },
-	{  IDROP_REGULAR, ICLASS_MISC,   ILOC_UNEQUIPABLE, ICURS_SCROLL_OF,                   0, UITYPE_NONE,        "Scroll of Mana Shield",       NULL,          8,           0,       0,       0,      0,      0,       0,       0,       0, ISPL_NONE,         IMISC_SCROLL,    SPL_MANASHIELD,  TRUE,      1200,      1200 },
-	{  IDROP_REGULAR, ICLASS_MISC,   ILOC_UNEQUIPABLE, ICURS_SCROLL_OF,                   0, UITYPE_NONE,        "Scroll of Flame Wave",        NULL,         10,           0,       0,       0,      0,      0,       0,      29,       0, ISPL_NONE,         IMISC_SCROLLT,   SPL_WAVE,        TRUE,       650,       650 },
-	{  IDROP_REGULAR, ICLASS_MISC,   ILOC_UNEQUIPABLE, ICURS_SCROLL_OF,                   0, UITYPE_NONE,        "Scroll of Fireball",          NULL,          8,           0,       0,       0,      0,      0,       0,      31,       0, ISPL_NONE,         IMISC_SCROLLT,   SPL_FIREBALL,    TRUE,       300,       300 },
-	{  IDROP_REGULAR, ICLASS_MISC,   ILOC_UNEQUIPABLE, ICURS_SCROLL_OF,                   0, UITYPE_NONE,        "Scroll of Stone Curse",       NULL,          6,           0,       0,       0,      0,      0,       0,      33,       0, ISPL_NONE,         IMISC_SCROLLT,   SPL_STONE,       TRUE,       800,       800 },
-	{  IDROP_REGULAR, ICLASS_MISC,   ILOC_UNEQUIPABLE, ICURS_SCROLL_OF,                   0, UITYPE_NONE,        "Scroll of Chain Lightning",   NULL,         10,           0,       0,       0,      0,      0,       0,      35,       0, ISPL_NONE,         IMISC_SCROLLT,   SPL_CHAIN,       TRUE,       750,       750 },
-	{  IDROP_REGULAR, ICLASS_MISC,   ILOC_UNEQUIPABLE, ICURS_SCROLL_OF,                   0, UITYPE_NONE,        "Scroll of Guardian",          NULL,         12,           0,       0,       0,      0,      0,       0,      47,       0, ISPL_NONE,         IMISC_SCROLLT,   SPL_GUARDIAN,    TRUE,       950,       950 },
-	{  IDROP_NEVER,   ICLASS_MISC,   ILOC_UNEQUIPABLE, ICURS_SCROLL_OF,                   0, UITYPE_NONE,        "Non Item",                    NULL,          0,           0,       0,       0,      0,      0,       0,       0,       0, ISPL_NONE,         IMISC_NONE,      SPL_NULL,        FALSE,        0,         0 },
-	{  IDROP_REGULAR, ICLASS_MISC,   ILOC_UNEQUIPABLE, ICURS_SCROLL_OF,                   0, UITYPE_NONE,        "Scroll of Nova",              NULL,         14,           0,       0,       0,      0,      0,       0,      57,       0, ISPL_NONE,         IMISC_SCROLL,    SPL_NOVA,        TRUE,      1300,      1300 },
-	{  IDROP_REGULAR, ICLASS_MISC,   ILOC_UNEQUIPABLE, ICURS_SCROLL_OF,                   0, UITYPE_NONE,        "Scroll of Golem",             NULL,         10,           0,       0,       0,      0,      0,       0,      51,       0, ISPL_NONE,         IMISC_SCROLLT,   SPL_GOLEM,       TRUE,      1100,      1100 },
-	{  IDROP_NEVER,   ICLASS_MISC,   ILOC_UNEQUIPABLE, ICURS_SCROLL_OF,                   0, UITYPE_NONE,        "Scroll of None",              NULL,         99,           0,       0,       0,      0,      0,       0,      61,       0, ISPL_NONE,         IMISC_SCROLLT,   SPL_NULL,        TRUE,      1000,      1000 },
-	{  IDROP_REGULAR, ICLASS_MISC,   ILOC_UNEQUIPABLE, ICURS_SCROLL_OF,                   0, UITYPE_NONE,        "Scroll of Teleport",          NULL,         14,           0,       0,       0,      0,      0,       0,      81,       0, ISPL_NONE,         IMISC_SCROLL,    SPL_TELEPORT,    TRUE,      3000,      3000 },
-	{  IDROP_REGULAR, ICLASS_MISC,   ILOC_UNEQUIPABLE, ICURS_SCROLL_OF,                   0, UITYPE_NONE,        "Scroll of Apocalypse",        NULL,         22,           0,       0,       0,      0,      0,       0,     117,       0, ISPL_NONE,         IMISC_SCROLL,    SPL_APOCA,       TRUE,      2000,      2000 },
-	{  IDROP_REGULAR, ICLASS_MISC,   ILOC_UNEQUIPABLE, ICURS_BOOK_BLUE,                   0, UITYPE_NONE,        "Book of ",                    NULL,          2,           0,       0,       0,      0,      0,       0,       0,       0, ISPL_NONE,         IMISC_BOOK,      SPL_NULL,        TRUE,         0,         0 },
-	{  IDROP_REGULAR, ICLASS_MISC,   ILOC_UNEQUIPABLE, ICURS_BOOK_BLUE,                   0, UITYPE_NONE,        "Book of ",                    NULL,          8,           0,       0,       0,      0,      0,       0,       0,       0, ISPL_NONE,         IMISC_BOOK,      SPL_NULL,        TRUE,         0,         0 },
-	{  IDROP_REGULAR, ICLASS_MISC,   ILOC_UNEQUIPABLE, ICURS_BOOK_BLUE,                   0, UITYPE_NONE,        "Book of ",                    NULL,         14,           0,       0,       0,      0,      0,       0,       0,       0, ISPL_NONE,         IMISC_BOOK,      SPL_NULL,        TRUE,         0,         0 },
-	{  IDROP_REGULAR, ICLASS_MISC,   ILOC_UNEQUIPABLE, ICURS_BOOK_BLUE,                   0, UITYPE_NONE,        "Book of ",                    NULL,         20,           0,       0,       0,      0,      0,       0,       0,       0, ISPL_NONE,         IMISC_BOOK,      SPL_NULL,        TRUE,         0,         0 },
-	{  IDROP_REGULAR, ICLASS_WEAPON, ILOC_ONEHAND,     ICURS_DAGGER,                      1, UITYPE_DAGGER,      "Dagger",                      "Dagger",      1,          16,       1,       4,      0,      0,       0,       0,       0, ISPL_NONE,         IMISC_NONE,      SPL_NULL,        FALSE,       60,        60 },
-	{  IDROP_REGULAR, ICLASS_WEAPON, ILOC_ONEHAND,     ICURS_SHORT_SWORD,                 1, UITYPE_NONE,        "Short Sword",                 "Sword",       1,          24,       2,       6,      0,      0,      18,       0,       0, ISPL_NONE,         IMISC_NONE,      SPL_NULL,        FALSE,      120,       120 },
-	{  IDROP_REGULAR, ICLASS_WEAPON, ILOC_ONEHAND,     ICURS_FALCHION,                    1, UITYPE_FALCHION,    "Falchion",                    "Sword",       2,          20,       4,       8,      0,      0,      30,       0,       0, ISPL_NONE,         IMISC_NONE,      SPL_NULL,        FALSE,      250,       250 },
-	{  IDROP_REGULAR, ICLASS_WEAPON, ILOC_ONEHAND,     ICURS_SCIMITAR,                    1, UITYPE_SCIMITAR,    "Scimitar",                    "Sword",       4,          28,       3,       7,      0,      0,      23,       0,      23, ISPL_NONE,         IMISC_NONE,      SPL_NULL,        FALSE,      200,       200 },
-	{  IDROP_REGULAR, ICLASS_WEAPON, ILOC_ONEHAND,     ICURS_CLAYMORE,                    1, UITYPE_CLAYMORE,    "Claymore",                    "Sword",       5,          36,       1,      12,      0,      0,      35,       0,       0, ISPL_NONE,         IMISC_NONE,      SPL_NULL,        FALSE,      450,       450 },
-	{  IDROP_REGULAR, ICLASS_WEAPON, ILOC_ONEHAND,     ICURS_BLADE,                       1, UITYPE_NONE,        "Blade",                       "Blade",       4,          30,       3,       8,      0,      0,      25,       0,      30, ISPL_NONE,         IMISC_NONE,      SPL_NULL,        FALSE,      280,       280 },
-	{  IDROP_REGULAR, ICLASS_WEAPON, ILOC_ONEHAND,     ICURS_SABRE,                       1, UITYPE_SABRE,       "Sabre",                       "Sabre",       1,          45,       1,       8,      0,      0,      17,       0,       0, ISPL_NONE,         IMISC_NONE,      SPL_NULL,        FALSE,      170,       170 },
-	{  IDROP_REGULAR, ICLASS_WEAPON, ILOC_ONEHAND,     ICURS_LONG_SWORD,                  1, UITYPE_LONGSWR,     "Long Sword",                  "Sword",       6,          40,       2,      10,      0,      0,      30,       0,      30, ISPL_NONE,         IMISC_NONE,      SPL_NULL,        FALSE,      350,       350 },
-	{  IDROP_REGULAR, ICLASS_WEAPON, ILOC_ONEHAND,     ICURS_BROAD_SWORD,                 1, UITYPE_BROADSWR,    "Broad Sword",                 "Sword",       8,          50,       4,      12,      0,      0,      40,       0,       0, ISPL_NONE,         IMISC_NONE,      SPL_NULL,        FALSE,      750,       750 },
-	{  IDROP_REGULAR, ICLASS_WEAPON, ILOC_ONEHAND,     ICURS_BASTARD_SWORD,               1, UITYPE_BASTARDSWR,  "Bastard Sword",               "Sword",      10,          60,       6,      15,      0,      0,      50,       0,       0, ISPL_NONE,         IMISC_NONE,      SPL_NULL,        FALSE,     1000,      1000 },
-	{  IDROP_REGULAR, ICLASS_WEAPON, ILOC_TWOHAND,     ICURS_TWO_HANDED_SWORD,            1, UITYPE_TWOHANDSWR,  "Two-Handed Sword",            "Sword",      14,          75,       8,      16,      0,      0,      65,       0,       0, ISPL_NONE,         IMISC_NONE,      SPL_NULL,        FALSE,     1800,      1800 },
-	{  IDROP_REGULAR, ICLASS_WEAPON, ILOC_TWOHAND,     ICURS_GREAT_SWORD,                 1, UITYPE_GREATSWR,    "Great Sword",                 "Sword",      17,         100,      10,      20,      0,      0,      75,       0,       0, ISPL_NONE,         IMISC_NONE,      SPL_NULL,        FALSE,     3000,      3000 },
-	{  IDROP_REGULAR, ICLASS_WEAPON, ILOC_TWOHAND,     ICURS_SMALL_AXE,                   2, UITYPE_SMALLAXE,    "Small Axe",                   "Axe",         2,          24,       2,      10,      0,      0,       0,       0,       0, ISPL_NONE,         IMISC_NONE,      SPL_NULL,        FALSE,      150,       150 },
-	{  IDROP_REGULAR, ICLASS_WEAPON, ILOC_TWOHAND,     ICURS_AXE,                         2, UITYPE_NONE,        "Axe",                         "Axe",         4,          32,       4,      12,      0,      0,      22,       0,       0, ISPL_NONE,         IMISC_NONE,      SPL_NULL,        FALSE,      450,       450 },
-	{  IDROP_REGULAR, ICLASS_WEAPON, ILOC_TWOHAND,     ICURS_LARGE_AXE,                   2, UITYPE_LARGEAXE,    "Large Axe",                   "Axe",         6,          40,       6,      16,      0,      0,      30,       0,       0, ISPL_NONE,         IMISC_NONE,      SPL_NULL,        FALSE,      750,       750 },
-	{  IDROP_REGULAR, ICLASS_WEAPON, ILOC_TWOHAND,     ICURS_BROAD_AXE,                   2, UITYPE_BROADAXE,    "Broad Axe",                   "Axe",         8,          50,       8,      20,      0,      0,      50,       0,       0, ISPL_NONE,         IMISC_NONE,      SPL_NULL,        FALSE,     1000,      1000 },
-	{  IDROP_REGULAR, ICLASS_WEAPON, ILOC_TWOHAND,     ICURS_BATTLE_AXE,                  2, UITYPE_BATTLEAXE,   "Battle Axe",                  "Axe",        10,          60,      10,      25,      0,      0,      65,       0,       0, ISPL_NONE,         IMISC_NONE,      SPL_NULL,        FALSE,     1500,      1500 },
-	{  IDROP_REGULAR, ICLASS_WEAPON, ILOC_TWOHAND,     ICURS_GREAT_AXE,                   2, UITYPE_GREATAXE,    "Great Axe",                   "Axe",        12,          75,      12,      30,      0,      0,      80,       0,       0, ISPL_NONE,         IMISC_NONE,      SPL_NULL,        FALSE,     2500,      2500 },
-	{  IDROP_REGULAR, ICLASS_WEAPON, ILOC_ONEHAND,     ICURS_MACE,                        4, UITYPE_MACE,        "Mace",                        "Mace",        2,          32,       1,       8,      0,      0,      16,       0,       0, ISPL_NONE,         IMISC_NONE,      SPL_NULL,        FALSE,      200,       200 },
-	{  IDROP_REGULAR, ICLASS_WEAPON, ILOC_ONEHAND,     ICURS_MORNING_STAR,                4, UITYPE_MORNSTAR,    "Morning Star",                "Mace",        3,          40,       1,      10,      0,      0,      26,       0,       0, ISPL_NONE,         IMISC_NONE,      SPL_NULL,        FALSE,      300,       300 },
-	{  IDROP_REGULAR, ICLASS_WEAPON, ILOC_ONEHAND,     ICURS_WAR_HAMMER,                  4, UITYPE_WARHAMMER,   "War Hammer",                  "Hammer",      5,          50,       5,       9,      0,      0,      40,       0,       0, ISPL_NONE,         IMISC_NONE,      SPL_NULL,        FALSE,      600,       600 },
-	{  IDROP_REGULAR, ICLASS_WEAPON, ILOC_ONEHAND,     ICURS_SPIKED_CLUB,                 4, UITYPE_SPIKCLUB,    "Spiked Club",                 "Club",        4,          20,       3,       6,      0,      0,      18,       0,       0, ISPL_NONE,         IMISC_NONE,      SPL_NULL,        FALSE,      225,       225 },
-	{  IDROP_REGULAR, ICLASS_WEAPON, ILOC_ONEHAND,     ICURS_CLUB,                        4, UITYPE_SPIKCLUB,    "Club",                        "Club",        1,          20,       1,       6,      0,      0,       0,       0,       0, ISPL_NONE,         IMISC_NONE,      SPL_NULL,        FALSE,       20,        20 },
-	{  IDROP_REGULAR, ICLASS_WEAPON, ILOC_ONEHAND,     ICURS_FLAIL,                       4, UITYPE_FLAIL,       "Flail",                       "Flail",       7,          36,       2,      12,      0,      0,      30,       0,       0, ISPL_NONE,         IMISC_NONE,      SPL_NULL,        FALSE,      500,       500 },
-	{  IDROP_REGULAR, ICLASS_WEAPON, ILOC_TWOHAND,     ICURS_MAUL,                        4, UITYPE_MAUL,        "Maul",                        "Maul",       10,          50,       6,      20,      0,      0,      55,       0,       0, ISPL_NONE,         IMISC_NONE,      SPL_NULL,        FALSE,      900,       900 },
-	{  IDROP_DOUBLE,  ICLASS_WEAPON, ILOC_TWOHAND,     ICURS_SHORT_BOW,                   3, UITYPE_SHORTBOW,    "Short Bow",                   "Bow",         1,          30,       1,       4,      0,      0,       0,       0,       0, ISPL_NONE,         IMISC_NONE,      SPL_NULL,        FALSE,      100,       100 },
-	{  IDROP_DOUBLE,  ICLASS_WEAPON, ILOC_TWOHAND,     ICURS_HUNTERS_BOW,                 3, UITYPE_HUNTBOW,     "Hunter's Bow",                "Bow",         3,          40,       2,       5,      0,      0,      20,       0,      35, ISPL_NONE,         IMISC_NONE,      SPL_NULL,        FALSE,      350,       350 },
-	{  IDROP_DOUBLE,  ICLASS_WEAPON, ILOC_TWOHAND,     ICURS_HUNTERS_BOW,                 3, UITYPE_LONGBOW,     "Long Bow",                    "Bow",         5,          35,       1,       6,      0,      0,      25,       0,      30, ISPL_NONE,         IMISC_NONE,      SPL_NULL,        FALSE,      250,       250 },
-	{  IDROP_DOUBLE,  ICLASS_WEAPON, ILOC_TWOHAND,     ICURS_COMPOSITE_BOW,               3, UITYPE_COMPBOW,     "Composite Bow",               "Bow",         7,          45,       3,       6,      0,      0,      25,       0,      40, ISPL_NONE,         IMISC_NONE,      SPL_NULL,        FALSE,      600,       600 },
-	{  IDROP_DOUBLE,  ICLASS_WEAPON, ILOC_TWOHAND,     ICURS_SHORT_BATTLE_BOW,            3, UITYPE_NONE,        "Short Battle Bow",            "Bow",         9,          45,       3,       7,      0,      0,      30,       0,      50, ISPL_NONE,         IMISC_NONE,      SPL_NULL,        FALSE,      750,       750 },
-	{  IDROP_DOUBLE,  ICLASS_WEAPON, ILOC_TWOHAND,     ICURS_LONG_WAR_BOW,                3, UITYPE_BATTLEBOW,   "Long Battle Bow",             "Bow",        11,          50,       1,      10,      0,      0,      30,       0,      60, ISPL_NONE,         IMISC_NONE,      SPL_NULL,        FALSE,     1000,      1000 },
-	{  IDROP_DOUBLE,  ICLASS_WEAPON, ILOC_TWOHAND,     ICURS_SHORT_WAR_BOW,               3, UITYPE_NONE,        "Short War Bow",               "Bow",        15,          55,       4,       8,      0,      0,      35,       0,      70, ISPL_NONE,         IMISC_NONE,      SPL_NULL,        FALSE,     1500,      1500 },
-	{  IDROP_DOUBLE,  ICLASS_WEAPON, ILOC_TWOHAND,     ICURS_LONG_WAR_BOW,                3, UITYPE_WARBOW,      "Long War Bow",                "Bow",        19,          60,       1,      14,      0,      0,      45,       0,      80, ISPL_NONE,         IMISC_NONE,      SPL_NULL,        FALSE,     2000,      2000 },
-	{  IDROP_REGULAR, ICLASS_WEAPON, ILOC_TWOHAND,     ICURS_SHORT_STAFF,                10, UITYPE_SHORTSTAFF,  "Short Staff",                 "Staff",       1,          25,       2,       4,      0,      0,       0,       0,       0, ISPL_NONE,         IMISC_STAFF,     SPL_NULL,        FALSE,       30,        30 },
-	{  IDROP_REGULAR, ICLASS_WEAPON, ILOC_TWOHAND,     ICURS_LONG_STAFF,                 10, UITYPE_LONGSTAFF,   "Long Staff",                  "Staff",       4,          35,       4,       8,      0,      0,       0,       0,       0, ISPL_NONE,         IMISC_STAFF,     SPL_NULL,        FALSE,      100,       100 },
-	{  IDROP_REGULAR, ICLASS_WEAPON, ILOC_TWOHAND,     ICURS_COMPOSITE_STAFF,            10, UITYPE_COMPSTAFF,   "Composite Staff",             "Staff",       6,          45,       5,      10,      0,      0,       0,       0,       0, ISPL_NONE,         IMISC_STAFF,     SPL_NULL,        FALSE,      500,       500 },
-	{  IDROP_REGULAR, ICLASS_WEAPON, ILOC_TWOHAND,     ICURS_SHORT_STAFF,                10, UITYPE_QUARSTAFF,   "Quarter Staff",               "Staff",       9,          55,       6,      12,      0,      0,      20,       0,       0, ISPL_NONE,         IMISC_STAFF,     SPL_NULL,        FALSE,     1000,      1000 },
-	{  IDROP_REGULAR, ICLASS_WEAPON, ILOC_TWOHAND,     ICURS_WAR_STAFF,                  10, UITYPE_WARSTAFF,    "War Staff",                   "Staff",      12,          75,       8,      16,      0,      0,      30,       0,       0, ISPL_NONE,         IMISC_STAFF,     SPL_NULL,        FALSE,     1500,      1500 },
-	{  IDROP_REGULAR, ICLASS_MISC,   ILOC_RING,        ICURS_RING,                       12, UITYPE_RING,        "Ring",                        "Ring",        5,           0,       0,       0,      0,      0,       0,       0,       0, ISPL_NONE,         IMISC_RING,      SPL_NULL,        FALSE,     1000,      1000 },
-	{  IDROP_REGULAR, ICLASS_MISC,   ILOC_RING,        ICURS_RING,                       12, UITYPE_RING,        "Ring",                        "Ring",       10,           0,       0,       0,      0,      0,       0,       0,       0, ISPL_NONE,         IMISC_RING,      SPL_NULL,        FALSE,     1000,      1000 },
-	{  IDROP_REGULAR, ICLASS_MISC,   ILOC_RING,        ICURS_RING,                       12, UITYPE_RING,        "Ring",                        "Ring",       15,           0,       0,       0,      0,      0,       0,       0,       0, ISPL_NONE,         IMISC_RING,      SPL_NULL,        FALSE,     1000,      1000 },
-	{  IDROP_REGULAR, ICLASS_MISC,   ILOC_AMULET,      ICURS_AMULET,                     13, UITYPE_AMULET,      "Amulet",                      "Amulet",      8,           0,       0,       0,      0,      0,       0,       0,       0, ISPL_NONE,         IMISC_AMULET,    SPL_NULL,        FALSE,     1200,      1200 },
-	{  IDROP_REGULAR, ICLASS_MISC,   ILOC_AMULET,      ICURS_AMULET,                     13, UITYPE_AMULET,      "Amulet",                      "Amulet",     16,           0,       0,       0,      0,      0,       0,       0,       0, ISPL_NONE,         IMISC_AMULET,    SPL_NULL,        FALSE,     1200,      1200 },
-	{  IDROP_NEVER,   ICLASS_NONE,   ILOC_INVALID,     ICURS_POTION_OF_FULL_MANA,         0, UITYPE_NONE,        NULL,                          NULL,          0,           0,       0,       0,      0,      0,       0,       0,       0, ISPL_NONE,         IMISC_NONE,      SPL_NULL,        FALSE,        0,         0 }
-	// clang-format on
-};
-unsigned char ItemCAnimTbl[169] = {
-	20, 16, 16, 16, 4, 4, 4, 12, 12, 12,
-	12, 12, 12, 12, 12, 21, 21, 25, 12, 28,
-	28, 28, 0, 0, 0, 32, 0, 0, 0, 24,
-	24, 26, 2, 25, 22, 23, 24, 25, 27, 27,
-	29, 0, 0, 0, 12, 12, 12, 12, 12, 0,
-	8, 8, 0, 8, 8, 8, 8, 8, 8, 6,
-	8, 8, 8, 6, 8, 8, 6, 8, 8, 6,
-	6, 6, 8, 8, 8, 5, 9, 13, 13, 13,
-	5, 5, 5, 15, 5, 5, 18, 18, 18, 30,
-	5, 5, 14, 5, 14, 13, 16, 18, 5, 5,
-	7, 1, 3, 17, 1, 15, 10, 14, 3, 11,
-	8, 0, 1, 7, 0, 7, 15, 7, 3, 3,
-	3, 6, 6, 11, 11, 11, 31, 14, 14, 14,
-	6, 6, 7, 3, 8, 14, 0, 14, 14, 0,
-	33, 1, 1, 1, 1, 1, 7, 7, 7, 14,
-	14, 17, 17, 17, 0, 34, 1, 0, 3, 17,
-	8, 8, 6, 1, 3, 3, 11, 3, 4
-};
-char *ItemDropStrs[35] = {
-	"Armor2",
-	"Axe",
-	"FBttle",
-	"Bow",
-	"GoldFlip",
-	"Helmut",
-	"Mace",
-	"Shield",
-	"SwrdFlip",
-	"Rock",
-	"Cleaver",
-	"Staff",
-	"Ring",
-	"CrownF",
-	"LArmor",
-	"WShield",
-	"Scroll",
-	"FPlateAr",
-	"FBook",
-	"Food",
-	"FBttleBB",
-	"FBttleDY",
-	"FBttleOR",
-	"FBttleBR",
-	"FBttleBL",
-	"FBttleBY",
-	"FBttleWH",
-	"FBttleDB",
-	"FEar",
-	"FBrain",
-	"FMush",
-	"Innsign",
-	"Bldstn",
-	"Fanvil",
-	"FLazStaf"
-};
-unsigned char ItemAnimLs[35] = {
-	15u,
-	13u,
-	16u,
-	13u,
-	10u,
-	13u,
-	13u,
-	13u,
-	13u,
-	10u,
-	13u,
-	13u,
-	13u,
-	13u,
-	13u,
-	13u,
-	13u,
-	13u,
-	13u,
-	1u,
-	16u,
-	16u,
-	16u,
-	16u,
-	16u,
-	16u,
-	16u,
-	16u,
-	13u,
-	12u,
-	12u,
-	13u,
-	13u,
-	13u,
-	8u
-};
-int ItemDropSnds[35] = {
-	IS_FHARM,
-	IS_FAXE,
-	IS_FPOT,
-	IS_FBOW,
-	IS_GOLD,
-	IS_FCAP,
-	IS_FSWOR,
-	IS_FSHLD,
-	IS_FSWOR,
-	IS_FROCK,
-	IS_FAXE,
-	IS_FSTAF,
-	IS_FRING,
-	IS_FCAP,
-	IS_FLARM,
-	IS_FSHLD,
-	IS_FSCRL,
-	IS_FHARM,
-	IS_FBOOK,
-	IS_FLARM,
-	IS_FPOT,
-	IS_FPOT,
-	IS_FPOT,
-	IS_FPOT,
-	IS_FPOT,
-	IS_FPOT,
-	IS_FPOT,
-	IS_FPOT,
-	IS_FBODY,
-	IS_FBODY,
-	IS_FMUSH,
-	IS_ISIGN,
-	IS_FBLST,
-	IS_FANVL,
-	IS_FSTAF
-};
-int ItemInvSnds[35] = {
-	IS_IHARM,
-	IS_IAXE,
-	IS_IPOT,
-	IS_IBOW,
-	IS_GOLD,
-	IS_ICAP,
-	IS_ISWORD,
-	IS_ISHIEL,
-	IS_ISWORD,
-	IS_IROCK,
-	IS_IAXE,
-	IS_ISTAF,
-	IS_IRING,
-	IS_ICAP,
-	IS_ILARM,
-	IS_ISHIEL,
-	IS_ISCROL,
-	IS_IHARM,
-	IS_IBOOK,
-	IS_IHARM,
-	IS_IPOT,
-	IS_IPOT,
-	IS_IPOT,
-	IS_IPOT,
-	IS_IPOT,
-	IS_IPOT,
-	IS_IPOT,
-	IS_IPOT,
-	IS_IBODY,
-	IS_IBODY,
-	IS_IMUSH,
-	IS_ISIGN,
-	IS_IBLST,
-	IS_IANVL,
-	IS_ISTAF
-};
-int idoppely = 16; // weak
-int premiumlvladd[6] = { -1, -1, 0, 0, 1, 2 };
-
-void InitItemGFX()
-{
-	int i;
-	char arglist[64];
-
-	for (i = 0; i < 35; i++) {
-		sprintf(arglist, "Items\\%s.CEL", ItemDropStrs[i]);
-		itemanims[i] = LoadFileInMem(arglist, 0);
-	}
-	memset(UniqueItemFlag, 0, sizeof(UniqueItemFlag));
-}
-
-BOOL ItemPlace(int xp, int yp)
-{
-	if (dMonster[xp][yp])
-		return FALSE;
-	if (dPlayer[xp][yp])
-		return FALSE;
-	if (dItem[xp][yp])
-		return FALSE;
-	if (dObject[xp][yp])
-		return FALSE;
-	if (dFlags[xp][yp] & DFLAG_POPULATED)
-		return FALSE;
-	if (nSolidTable[dPiece[xp][yp]])
-		return FALSE;
-
-	return TRUE;
-}
-
-void AddInitItems()
-{
-	int x, y, i, j, rnd;
-
-	rnd = random(11, 3) + 3;
-	for (j = 0; j < rnd; j++) {
-		i = itemavail[0];
-		itemavail[0] = itemavail[MAXITEMS - numitems - 1];
-		itemactive[numitems] = i;
-		x = random(12, 80) + 16;
-		y = random(12, 80) + 16;
-		while (!ItemPlace(x, y)) {
-			x = random(12, 80) + 16;
-			y = random(12, 80) + 16;
-		}
-		item[i]._ix = x;
-		item[i]._iy = y;
-		dItem[x][y] = i + 1;
-		item[i]._iSeed = GetRndSeed();
-		SetRndSeed(item[i]._iSeed);
-		if (random(12, 2))
-			GetItemAttrs(i, IDI_HEAL, currlevel);
-		else
-			GetItemAttrs(i, IDI_MANA, currlevel);
-		item[i]._iCreateInfo = currlevel - 32768;
-		SetupItem(i);
-		item[i]._iAnimFrame = item[i]._iAnimLen;
-		item[i]._iAnimFlag = 0;
-		item[i]._iSelFlag = 1;
-		DeltaAddItem(i);
-		numitems++;
-	}
-}
-
-void InitItems()
-{
-	int i;
-
-	GetItemAttrs(0, IDI_GOLD, 1);
-	golditem = item[0];
-	golditem._iStatFlag = 1;
-<<<<<<< HEAD
-	v0 = &item[0]._ix;
-	do {
-		*(v0 - 1) = 0;
-		*v0 = 0;
-		v0[1] = 0;
-		v0[2] = 0;
-		*((_BYTE *)v0 + 36) = 0;
-		v0[11] = 0;
-		v0[10] = 0;
-		v0 += 92;
-	} while ((INT_PTR)v0 < (INT_PTR)&item[MAXITEMS + 1]._ix);
-	v1 = 0;
-	memset(itemactive, 0, sizeof(itemactive));
-	do {
-		itemavail[v1] = v1;
-		++v1;
-	} while (v1 < MAXITEMS);
-=======
-	numitems = 0;
-
-	for (i = 0; i < MAXITEMS; i++) {
-		item[i]._itype = 0;
-		item[i]._ix = 0;
-		item[i]._iy = 0;
-		item[i]._isin = 0;
-		item[i]._iSelFlag = 0;
-		item[i]._iIdentified = FALSE;
-		item[i]._iPostDraw = 0;
-	}
-
-	for (i = 0; i < MAXITEMS; i++) {
-		itemavail[i] = i;
-		itemactive[i] = 0;
-	}
-
->>>>>>> e791f3ee
-	if (!setlevel) {
-		GetRndSeed();
-		if (QuestStatus(QTYPE_INFRA))
-			SpawnRock();
-		if (QuestStatus(QTYPE_ANVIL))
-			SpawnQuestItem(16, 2 * setpc_x + 27, 2 * setpc_y + 27, 0, 1);
-		if (currlevel > 0u && currlevel < 0x10u)
-			AddInitItems();
-	}
-
-	uitemflag = 0;
-}
-// 5CF31D: using guessed type char setlevel;
-
-void CalcPlrItemVals(int p, BOOL Loadgfx)
-{
-	int pvid, d;
-
-	int mind = 0; // min damage
-	int maxd = 0; // max damage
-	int tac = 0;  // accuracy
-
-	int g;
-	int i;
-	int mi;
-
-	int bdam = 0;   // bonus damage
-	int btohit = 0; // bonus chance to hit
-	int bac = 0;    // bonus accuracy
-
-	int iflgs = 0; // item_special_effect flags
-
-	int sadd = 0; // added stregth
-	int madd = 0; // added magic
-	int dadd = 0; // added dexterity
-	int vadd = 0; // added vitality
-
-	unsigned __int64 spl = 0; // bitarray for all enabled/active spells
-
-	signed int fr = 0; // fire resistance
-	signed int lr = 0; // lightning resistance
-	signed int mr = 0; // magic resistance
-
-	int dmod = 0; // bonus damage mod?
-	int ghit = 0; // (reduced) chance to get hit
-
-	signed int lrad = 10; // light radius
-
-	int ihp = 0;   // increased HP
-	int imana = 0; // increased mana
-
-	int spllvladd = 0; // increased spell level
-	int enac = 0;      // enhanced accuracy
-
-	int fmin = 0; // minimum fire damage
-	int fmax = 0; // maximum fire damage
-	int lmin = 0; // minimum lightning damage
-	int lmax = 0; // maximum lightning damage
-
-	// didn't find a use for t for now
-	// int t;
-
-	for (i = 0; i < NUM_INVLOC; i++) {
-		ItemStruct *itm = &plr[p].InvBody[i];
-		if (itm->_itype != ITYPE_NONE && itm->_iStatFlag) {
-
-			mind += itm->_iMinDam;
-			tac += itm->_iAC;
-			maxd += itm->_iMaxDam;
-
-			if (itm->_iSpell != SPL_NULL) {
-				spl |= (unsigned __int64)1 << (itm->_iSpell - 1);
-			}
-
-			if (itm->_iMagical == ITEM_QUALITY_NORMAL || itm->_iIdentified) {
-				bdam += itm->_iPLDam;
-				btohit += itm->_iPLToHit;
-				if (itm->_iPLAC) {
-					int tmpac = itm->_iPLAC * itm->_iAC / 100;
-					if (tmpac == 0)
-						tmpac = 1;
-					bac += tmpac;
-				}
-				dmod += itm->_iPLDamMod;
-				iflgs |= itm->_iFlags;
-				sadd += itm->_iPLStr;
-				madd += itm->_iPLMag;
-				dadd += itm->_iPLDex;
-				vadd += itm->_iPLVit;
-				fr += itm->_iPLFR;
-				lr += itm->_iPLLR;
-				mr += itm->_iPLMR;
-				ghit += itm->_iPLGetHit;
-				lrad += itm->_iPLLight;
-				ihp += itm->_iPLHP;
-				imana += itm->_iPLMana;
-				spllvladd += itm->_iSplLvlAdd;
-				enac += itm->_iPLEnAc;
-				fmin += itm->_iFMinDam;
-				fmax += itm->_iFMaxDam;
-				lmin += itm->_iLMinDam;
-				lmax += itm->_iLMaxDam;
-			}
-		}
-	}
-
-	if (mind == 0 && maxd == 0) {
-		mind = 1;
-		maxd = 1;
-
-		if (plr[p].InvBody[INVLOC_HAND_LEFT]._itype == ITYPE_SHIELD && plr[p].InvBody[INVLOC_HAND_LEFT]._iStatFlag) {
-			maxd = 3;
-		}
-
-		if (plr[p].InvBody[INVLOC_HAND_RIGHT]._itype == ITYPE_SHIELD && plr[p].InvBody[INVLOC_HAND_RIGHT]._iStatFlag) {
-			maxd = 3;
-		}
-	}
-
-	plr[p]._pIMaxDam = maxd;
-	plr[p]._pIAC = tac;
-	plr[p]._pIBonusDam = bdam;
-	plr[p]._pIBonusToHit = btohit;
-	plr[p]._pIBonusAC = bac;
-	plr[p]._pIFlags = iflgs;
-	plr[p]._pIGetHit = ghit;
-	plr[p]._pIMinDam = mind;
-	plr[p]._pIBonusDamMod = dmod;
-
-	if (lrad < 2) {
-		lrad = 2;
-	}
-	if (lrad > 15) {
-		lrad = 15;
-	}
-
-	if (plr[p]._pLightRad != lrad && p == myplr) {
-		ChangeLightRadius(plr[p]._plid, lrad);
-
-		pvid = plr[p]._pvid;
-		if (lrad >= 10) {
-			ChangeVisionRadius(pvid, lrad);
-		} else {
-			ChangeVisionRadius(pvid, 10);
-		}
-
-		plr[p]._pLightRad = lrad;
-	}
-
-	plr[p]._pStrength = sadd + plr[p]._pBaseStr;
-	if (plr[myplr]._pStrength <= 0) {
-		plr[myplr]._pStrength = 0;
-	}
-
-	plr[p]._pMagic = madd + plr[p]._pBaseMag;
-	if (plr[myplr]._pMagic <= 0) {
-		plr[myplr]._pMagic = 0;
-	}
-
-	plr[p]._pDexterity = dadd + plr[p]._pBaseDex;
-	if (plr[myplr]._pDexterity <= 0) {
-		plr[myplr]._pDexterity = 0;
-	}
-
-	plr[p]._pVitality = vadd + plr[p]._pBaseVit;
-	if (plr[myplr]._pVitality <= 0) {
-		plr[myplr]._pVitality = 0;
-	}
-
-	if (plr[p]._pClass == PC_ROGUE) {
-		plr[p]._pDamageMod = plr[p]._pLevel * (plr[p]._pStrength + plr[p]._pDexterity) / 200;
-	} else {
-		plr[p]._pDamageMod = plr[p]._pLevel * plr[p]._pStrength / 100;
-	}
-
-	plr[p]._pISpells = spl;
-
-	// check if the current RSplType is a valid/allowed spell
-	if (plr[p]._pRSplType == RSPLTYPE_CHARGES
-	    && !(spl & ((unsigned __int64)1 << (plr[p]._pRSpell - 1)))) {
-		plr[p]._pRSpell = SPL_INVALID;
-		plr[p]._pRSplType = RSPLTYPE_INVALID;
-		drawpanflag = 255;
-	}
-
-	plr[p]._pISplLvlAdd = spllvladd;
-	plr[p]._pIEnAc = enac;
-
-	if (iflgs & ISPL_ALLRESZERO) {
-		// reset resistances to zero if the respective special effect is active
-		mr = 0;
-		fr = 0;
-		lr = 0;
-	}
-
-	if (mr > 75) {
-		mr = 75;
-	}
-	plr[p]._pMagResist = mr;
-
-	if (fr > 75) {
-		fr = 75;
-	}
-	plr[p]._pFireResist = fr;
-
-	if (lr > 75) {
-		lr = 75;
-	}
-	plr[p]._pLghtResist = lr;
-
-	if (plr[p]._pClass == PC_WARRIOR) {
-		vadd *= 2;
-	}
-	if (plr[p]._pClass == PC_ROGUE) {
-		vadd += vadd >> 1;
-	}
-	ihp += (vadd << 6);
-
-	if (plr[p]._pClass == PC_SORCERER) {
-		madd *= 2;
-	}
-	if (plr[p]._pClass == PC_ROGUE) {
-		madd += madd >> 1;
-	}
-	imana += (madd << 6);
-
-	plr[p]._pHitPoints = ihp + plr[p]._pHPBase;
-	plr[p]._pMaxHP = ihp + plr[p]._pMaxHPBase;
-
-	if (p == myplr && (plr[p]._pHitPoints >> 6) <= 0) {
-		SetPlayerHitPoints(p, 0);
-	}
-
-	plr[p]._pMana = imana + plr[p]._pManaBase;
-	plr[p]._pMaxMana = imana + plr[p]._pMaxManaBase;
-
-	plr[p]._pIFMinDam = fmin;
-	plr[p]._pIFMaxDam = fmax;
-	plr[p]._pILMinDam = lmin;
-	plr[p]._pILMaxDam = lmax;
-
-	if (iflgs & ISPL_INFRAVISION) {
-		plr[p]._pInfraFlag = 1;
-	} else {
-		plr[p]._pInfraFlag = 0;
-	}
-
-	plr[p]._pBlockFlag = 0;
-	plr[p]._pwtype = WT_MELEE;
-
-	g = 0;
-
-	if (plr[p].InvBody[INVLOC_HAND_LEFT]._itype != ITYPE_NONE
-	    && plr[p].InvBody[INVLOC_HAND_LEFT]._iClass == ICLASS_WEAPON
-	    && plr[p].InvBody[INVLOC_HAND_LEFT]._iStatFlag) {
-		g = plr[p].InvBody[INVLOC_HAND_LEFT]._itype;
-	}
-
-	if (plr[p].InvBody[INVLOC_HAND_RIGHT]._itype != ITYPE_NONE
-	    && plr[p].InvBody[INVLOC_HAND_RIGHT]._iClass == ICLASS_WEAPON
-	    && plr[p].InvBody[INVLOC_HAND_RIGHT]._iStatFlag) {
-		g = plr[p].InvBody[INVLOC_HAND_RIGHT]._itype;
-	}
-
-	switch (g) {
-	case ITYPE_SWORD:
-		g = ANIM_ID_SWORD;
-		break;
-	case ITYPE_AXE:
-		g = ANIM_ID_AXE;
-		break;
-	case ITYPE_BOW:
-		plr[p]._pwtype = WT_RANGED;
-		g = ANIM_ID_BOW;
-		break;
-	case ITYPE_MACE:
-		g = ANIM_ID_MACE;
-		break;
-	case ITYPE_STAFF:
-		g = ANIM_ID_STAFF;
-		break;
-	}
-
-	if (plr[p].InvBody[INVLOC_HAND_LEFT]._itype == ITYPE_SHIELD && plr[p].InvBody[INVLOC_HAND_LEFT]._iStatFlag) {
-		plr[p]._pBlockFlag = 1;
-		g++;
-	}
-	if (plr[p].InvBody[INVLOC_HAND_RIGHT]._itype == ITYPE_SHIELD && plr[p].InvBody[INVLOC_HAND_RIGHT]._iStatFlag) {
-		plr[p]._pBlockFlag = 1;
-		g++;
-	}
-
-	if (plr[p].InvBody[INVLOC_CHEST]._itype == ITYPE_MARMOR && plr[p].InvBody[INVLOC_CHEST]._iStatFlag) {
-		g += ANIM_ID_MEDIUM_ARMOR;
-	}
-	if (plr[p].InvBody[INVLOC_CHEST]._itype == ITYPE_HARMOR && plr[p].InvBody[INVLOC_CHEST]._iStatFlag) {
-		g += ANIM_ID_HEAVY_ARMOR;
-	}
-
-	if (plr[p]._pgfxnum != g && Loadgfx) {
-		plr[p]._pgfxnum = g;
-		plr[p]._pGFXLoad = 0;
-		LoadPlrGFX(p, PFILE_STAND);
-		SetPlrAnims(p);
-
-		d = plr[p]._pdir;
-
-		// TODO: Add debug assert here ( plr[p]._pNAnim[d] != NULL )
-		plr[p]._pAnimData = plr[p]._pNAnim[d];
-
-		plr[p]._pAnimLen = plr[p]._pNFrames;
-		plr[p]._pAnimFrame = 1;
-		plr[p]._pAnimCnt = 0;
-		plr[p]._pAnimDelay = 3;
-		plr[p]._pAnimWidth = plr[p]._pNWidth;
-		plr[p]._pAnimWidth2 = (plr[p]._pNWidth - 64) >> 1;
-	} else {
-		plr[p]._pgfxnum = g;
-	}
-
-	for (i = 0; i < nummissiles; i++) {
-		mi = missileactive[i];
-		if (missile[mi]._mitype == MIS_MANASHIELD && missile[mi]._misource == p) {
-			missile[mi]._miVar1 = plr[p]._pHitPoints;
-			missile[mi]._miVar2 = plr[p]._pHPBase;
-		}
-	}
-
-	drawmanaflag = TRUE;
-	drawhpflag = TRUE;
-}
-
-void CalcPlrScrolls(int p)
-{
-	int i, j;
-
-	plr[p]._pScrlSpells = 0;
-	for (i = 0; i < plr[p]._pNumInv; i++) {
-		if (plr[p].InvList[i]._itype != ITYPE_NONE && (plr[p].InvList[i]._iMiscId == IMISC_SCROLL || plr[p].InvList[i]._iMiscId == IMISC_SCROLLT)) {
-			if (plr[p].InvList[i]._iStatFlag)
-				plr[p]._pScrlSpells |= (__int64)1 << (plr[p].InvList[i]._iSpell - 1);
-		}
-	}
-
-	for (j = 0; j < MAXBELTITEMS; j++) {
-		if (plr[p].SpdList[j]._itype != ITYPE_NONE && (plr[p].SpdList[j]._iMiscId == IMISC_SCROLL || plr[p].SpdList[j]._iMiscId == IMISC_SCROLLT)) {
-			if (plr[p].SpdList[j]._iStatFlag)
-				plr[p]._pScrlSpells |= (__int64)1 << (plr[p].SpdList[j]._iSpell - 1);
-		}
-	}
-	if (plr[p]._pRSplType == RSPLTYPE_SCROLL) {
-		if (!(plr[p]._pScrlSpells & 1 << (plr[p]._pRSpell - 1))) {
-			plr[p]._pRSpell = SPL_INVALID;
-			plr[p]._pRSplType = RSPLTYPE_INVALID;
-			drawpanflag = 255;
-		}
-	}
-}
-// 52571C: using guessed type int drawpanflag;
-
-void CalcPlrStaff(int pnum)
-{
-	plr[pnum]._pISpells = 0;
-	if (plr[pnum].InvBody[INVLOC_HAND_LEFT]._itype != ITYPE_NONE
-	    && plr[pnum].InvBody[INVLOC_HAND_LEFT]._iStatFlag
-	    && plr[pnum].InvBody[INVLOC_HAND_LEFT]._iCharges > 0) {
-		plr[pnum]._pISpells |= (__int64)1 << (plr[pnum].InvBody[INVLOC_HAND_LEFT]._iSpell - 1);
-	}
-}
-
-void CalcSelfItems(int pnum)
-{
-	int i;
-	PlayerStruct *p;
-	BOOL sf, changeflag;
-	int sa, ma, da;
-
-	p = &plr[pnum];
-
-	sa = 0;
-	ma = 0;
-	da = 0;
-	for (i = 0; i < NUM_INVLOC; i++) {
-		if (p->InvBody[i]._itype != ITYPE_NONE) {
-			p->InvBody[i]._iStatFlag = TRUE;
-			if (p->InvBody[i]._iIdentified) {
-				sa += p->InvBody[i]._iPLStr;
-				ma += p->InvBody[i]._iPLMag;
-				da += p->InvBody[i]._iPLDex;
-			}
-		}
-	}
-	do {
-		changeflag = FALSE;
-		for (i = 0; i < NUM_INVLOC; i++) {
-			if (p->InvBody[i]._itype != ITYPE_NONE && p->InvBody[i]._iStatFlag) {
-				sf = TRUE;
-				if (sa + p->_pBaseStr < p->InvBody[i]._iMinStr)
-					sf = FALSE;
-				if (ma + p->_pBaseMag < p->InvBody[i]._iMinMag)
-					sf = FALSE;
-				if (da + p->_pBaseDex < p->InvBody[i]._iMinDex)
-					sf = FALSE;
-				if (!sf) {
-					changeflag = TRUE;
-					p->InvBody[i]._iStatFlag = FALSE;
-					if (p->InvBody[i]._iIdentified) {
-						sa -= p->InvBody[i]._iPLStr;
-						ma -= p->InvBody[i]._iPLMag;
-						da -= p->InvBody[i]._iPLDex;
-					}
-				}
-			}
-		}
-	} while (changeflag);
-}
-
-void CalcPlrItemMin(int pnum)
-{
-	PlayerStruct *p;
-	ItemStruct *pi;
-	int i;
-
-	p = &plr[pnum];
-	pi = p->InvList;
-
-	for (i = p->_pNumInv; i; i--) {
-		pi->_iStatFlag = ItemMinStats(p, pi);
-		pi++;
-	}
-
-	pi = p->SpdList;
-	for (i = MAXBELTITEMS; i != 0; i--) {
-		if (pi->_itype != -1) {
-			pi->_iStatFlag = ItemMinStats(p, pi);
-		}
-		pi++;
-	}
-}
-
-BOOL ItemMinStats(PlayerStruct *p, ItemStruct *x)
-{
-	if (p->_pMagic < x->_iMinMag)
-		return FALSE;
-
-	if (p->_pStrength < x->_iMinStr)
-		return FALSE;
-
-	if (p->_pDexterity < x->_iMinDex)
-		return FALSE;
-
-	return TRUE;
-}
-
-void CalcPlrBookVals(int p)
-{
-	int v1;            // esi
-	int v2;            // ebx
-	int *v3;           // edi
-	int v5;            // esi
-	int *v6;           // edi
-	int v7;            // eax
-	unsigned char v8;  // cl
-	unsigned char v9;  // cl
-	int v10;           // eax
-	int v12;           // [esp+Ch] [ebp-Ch]
-	int v13;           // [esp+10h] [ebp-8h]
-	unsigned char v14; // [esp+17h] [ebp-1h]
-
-	v1 = p;
-	if (!currlevel) {
-		v2 = 1;
-		if (witchitem[1]._itype != -1) {
-			v3 = &witchitem[1]._iStatFlag;
-			do {
-				WitchBookLevel(v2);
-				*v3 = StoreStatOk((ItemStruct *)(v3 - 89));
-				v3 += 92;
-				++v2;
-			} while (*(v3 - 87) != -1);
-		}
-	}
-	v5 = v1;
-	v12 = 0;
-	if (plr[v5]._pNumInv > 0) {
-		v6 = &plr[v5].InvList[0]._iSpell;
-		do {
-			if (!*(v6 - 54) && *(v6 - 1) == 24) {
-				v7 = *v6;
-				v8 = spelldata[*v6].sMinInt;
-				*((_BYTE *)v6 + 129) = v8;
-				v13 = plr[0]._pSplLvl[v7 + v5 * 21720];
-				if (plr[0]._pSplLvl[v7 + v5 * 21720]) {
-					do {
-						v9 = 20 * v8 / 100 + v8;
-						--v13;
-						v14 = v9;
-						v10 = v9 + 20 * v9 / 100;
-						v8 = -1;
-						if (v10 <= 255)
-							v8 = v14;
-						else
-							v13 = 0;
-					} while (v13);
-					*((_BYTE *)v6 + 129) = v8;
-				}
-				v6[33] = ItemMinStats(&plr[v5], (ItemStruct *)(v6 - 56));
-			}
-			++v12;
-			v6 += 92;
-		} while (v12 < plr[v5]._pNumInv);
-	}
-}
-
-void CalcPlrInv(int p, BOOL Loadgfx)
-{
-	CalcPlrItemMin(p);
-	CalcSelfItems(p);
-	CalcPlrItemVals(p, Loadgfx);
-	CalcPlrItemMin(p);
-	if (p == myplr) {
-		CalcPlrBookVals(p);
-		CalcPlrScrolls(p);
-		CalcPlrStaff(p);
-		if (p == myplr && !currlevel)
-			RecalcStoreStats();
-	}
-}
-
-void SetPlrHandItem(ItemStruct *h, int idata)
-{
-	ItemDataStruct *pAllItem;
-
-	pAllItem = &AllItemsList[idata];
-
-	// zero-initialize struct
-	memset(h, 0, sizeof(*h));
-
-	h->_itype = pAllItem->itype;
-	h->_iCurs = pAllItem->iCurs;
-	strcpy(h->_iName, pAllItem->iName);
-	strcpy(h->_iIName, pAllItem->iName);
-	h->_iLoc = pAllItem->iLoc;
-	h->_iClass = pAllItem->iClass;
-	h->_iMinDam = pAllItem->iMinDam;
-	h->_iMaxDam = pAllItem->iMaxDam;
-	h->_iAC = pAllItem->iMinAC;
-	h->_iMiscId = pAllItem->iMiscId;
-	h->_iSpell = pAllItem->iSpell;
-
-	if (pAllItem->iMiscId == IMISC_STAFF) {
-		h->_iCharges = 40;
-	}
-
-	h->_iMaxCharges = h->_iCharges;
-	h->_iDurability = pAllItem->iDurability;
-	h->_iMaxDur = pAllItem->iDurability;
-	h->_iMinStr = pAllItem->iMinStr;
-	h->_iMinMag = pAllItem->iMinMag;
-	h->_iMinDex = pAllItem->iMinDex;
-	h->_ivalue = pAllItem->iValue;
-	h->_iIvalue = pAllItem->iValue;
-	h->_iPrePower = -1;
-	h->_iSufPower = -1;
-	h->_iMagical = ITEM_QUALITY_NORMAL;
-	h->IDidx = idata;
-}
-
-void GetPlrHandSeed(ItemStruct *h)
-{
-	h->_iSeed = GetRndSeed();
-}
-
-void GetGoldSeed(int pnum, ItemStruct *h)
-{
-	int i, ii, s;
-	BOOL doneflag;
-
-	do {
-		doneflag = TRUE;
-		s = GetRndSeed();
-		for (i = 0; i < numitems; i++) {
-			ii = itemactive[i];
-			if (item[ii]._iSeed == s)
-				doneflag = FALSE;
-		}
-		if (pnum == myplr) {
-			for (i = 0; i < plr[pnum]._pNumInv; i++) {
-				if (plr[pnum].InvList[i]._iSeed == s)
-					doneflag = FALSE;
-			}
-		}
-	} while (!doneflag);
-
-	h->_iSeed = s;
-}
-
-void SetPlrHandSeed(ItemStruct *h, int iseed)
-{
-	h->_iSeed = iseed;
-}
-
-void SetPlrHandGoldCurs(ItemStruct *h)
-{
-	if (h->_ivalue >= 2500)
-		h->_iCurs = ICURS_GOLD_LARGE;
-	else if (h->_ivalue <= 1000)
-		h->_iCurs = ICURS_GOLD_SMALL;
-	else
-		h->_iCurs = ICURS_GOLD_MEDIUM;
-}
-
-void CreatePlrItems(int p)
-{
-	int i;
-	ItemStruct *pi = plr[p].InvBody;
-
-	for (i = 0; i < NUM_INVLOC; i++) {
-		pi[i]._itype = ITYPE_NONE;
-	}
-
-	// converting this to a for loop creates a `rep stosd` instruction,
-	// so this probably actually was a memset
-	memset(&plr[p].InvGrid, 0, sizeof(plr[p].InvGrid));
-
-	pi = plr[p].InvList;
-	for (i = 0; i < NUM_INV_GRID_ELEM; i++) {
-		pi[i]._itype = ITYPE_NONE;
-	}
-
-	plr[p]._pNumInv = 0;
-
-	pi = plr[p].SpdList;
-	for (i = 0; i < MAXBELTITEMS; i++) {
-		pi[i]._itype = ITYPE_NONE;
-	}
-
-	switch (plr[p]._pClass) {
-	case PC_WARRIOR:
-		SetPlrHandItem(&plr[p].InvBody[INVLOC_HAND_LEFT], IDI_WARRIOR);
-		GetPlrHandSeed(&plr[p].InvBody[INVLOC_HAND_LEFT]);
-
-		SetPlrHandItem(&plr[p].InvBody[INVLOC_HAND_RIGHT], IDI_WARRSHLD);
-		GetPlrHandSeed(&plr[p].InvBody[INVLOC_HAND_RIGHT]);
-
-#ifdef _DEBUG
-		if(!debug_mode_key_w) {
-#endif
-			SetPlrHandItem(&plr[p].HoldItem, IDI_WARRCLUB);
-			GetPlrHandSeed(&plr[p].HoldItem);
-			AutoPlace(p, 0, 1, 3, TRUE);
-#ifdef _DEBUG
-		}
-#endif
-
-		SetPlrHandItem(&plr[p].SpdList[0], IDI_HEAL);
-		GetPlrHandSeed(&plr[p].SpdList[0]);
-
-		SetPlrHandItem(&plr[p].SpdList[1], IDI_HEAL);
-		GetPlrHandSeed(&plr[p].SpdList[1]);
-		break;
-	case PC_ROGUE:
-		SetPlrHandItem(&plr[p].InvBody[INVLOC_HAND_LEFT], IDI_ROGUE);
-		GetPlrHandSeed(&plr[p].InvBody[INVLOC_HAND_LEFT]);
-
-		SetPlrHandItem(&plr[p].SpdList[0], IDI_HEAL);
-		GetPlrHandSeed(&plr[p].SpdList[0]);
-
-		SetPlrHandItem(&plr[p].SpdList[1], IDI_HEAL);
-		GetPlrHandSeed(&plr[p].SpdList[1]);
-		break;
-	case PC_SORCERER:
-		SetPlrHandItem(&plr[p].InvBody[INVLOC_HAND_LEFT], IDI_SORCEROR);
-		GetPlrHandSeed(&plr[p].InvBody[INVLOC_HAND_LEFT]);
-
-		SetPlrHandItem(&plr[p].SpdList[0], IDI_MANA);
-		GetPlrHandSeed(&plr[p].SpdList[0]);
-
-		SetPlrHandItem(&plr[p].SpdList[1], IDI_MANA);
-		GetPlrHandSeed(&plr[p].SpdList[1]);
-		break;
-	}
-
-	SetPlrHandItem(&plr[p].HoldItem, IDI_GOLD);
-	GetPlrHandSeed(&plr[p].HoldItem);
-
-#ifdef _DEBUG
-	if(!debug_mode_key_w) {
-#endif
-		plr[p].HoldItem._ivalue = 100;
-		plr[p].HoldItem._iCurs = ICURS_GOLD_SMALL;
-		plr[p]._pGold = plr[p].HoldItem._ivalue;
-		plr[p].InvList[plr[p]._pNumInv++] = plr[p].HoldItem;
-		plr[p].InvGrid[30] = plr[p]._pNumInv;
-#ifdef _DEBUG
-	} else {
-		plr[p].HoldItem._ivalue = 5000;
-		plr[p].HoldItem._iCurs = ICURS_GOLD_LARGE;
-		plr[p]._pGold = plr[p].HoldItem._ivalue * 40;
-		for(i = 0; i < 40; i++) {
-			GetPlrHandSeed(&plr[p].HoldItem);
-			plr[p].InvList[plr[p]._pNumInv++] = plr[p].HoldItem;
-			plr[p].InvGrid[i] = plr[p]._pNumInv;
-		}
-	}
-#endif
-
-	CalcPlrItemVals(p, FALSE);
-}
-
-BOOL ItemSpaceOk(int i, int j)
-{
-	int oi;
-
-	if (i < 0 || i >= MAXDUNX || j < 0 || j >= MAXDUNY)
-		return FALSE;
-
-	if (dMonster[i][j])
-		return FALSE;
-
-	if (dPlayer[i][j])
-		return FALSE;
-
-	if (dItem[i][j])
-		return FALSE;
-
-	if (dObject[i][j]) {
-		oi = dObject[i][j] > 0 ? dObject[i][j] - 1 : -(dObject[i][j] + 1);
-		if (object[oi]._oSolidFlag)
-			return FALSE;
-	}
-
-	if (dObject[i + 1][j + 1] > 0 && object[dObject[i + 1][j + 1] - 1]._oSelFlag)
-		return FALSE;
-
-	if (dObject[i + 1][j + 1] < 0 && object[-(dObject[i + 1][j + 1] + 1)]._oSelFlag)
-		return FALSE;
-
-	if (dObject[i + 1][j] > 0
-	    && dObject[i][j + 1] > 0
-	    && object[dObject[i + 1][j] - 1]._oSelFlag
-	    && object[dObject[i][j + 1] - 1]._oSelFlag) {
-		return FALSE;
-	}
-
-	return !nSolidTable[dPiece[i][j]];
-}
-
-BOOL GetItemSpace(int x, int y, char inum)
-{
-	int i, j, rs;
-	int xx, yy;
-	BOOL savail;
-
-	yy = 0;
-	for (j = y - 1; j <= y + 1; j++) {
-		xx = 0;
-		for (i = x - 1; i <= x + 1; i++) {
-			itemhold[xx][yy] = ItemSpaceOk(i, j);
-			xx++;
-		}
-		yy++;
-	}
-
-	savail = FALSE;
-	for (j = 0; j < 3; j++) {
-		for (i = 0; i < 3; i++) {
-			if (itemhold[i][j])
-				savail = TRUE;
-		}
-	}
-
-	rs = random(13, 15) + 1;
-
-	if (!savail)
-		return FALSE;
-
-	xx = 0;
-	yy = 0;
-	while (rs > 0) {
-		if (itemhold[xx][yy])
-			rs--;
-		if (rs > 0) {
-			xx++;
-			if (xx == 3) {
-				xx = 0;
-				yy++;
-				if (yy == 3)
-					yy = 0;
-			}
-		}
-	}
-
-	xx += x - 1;
-	yy += y - 1;
-	item[inum]._ix = xx;
-	item[inum]._iy = yy;
-	dItem[xx][yy] = inum + 1;
-
-	return TRUE;
-}
-
-void GetSuperItemSpace(int x, int y, char inum)
-{
-	int xx, yy;
-	int i, j, k;
-
-	if (!GetItemSpace(x, y, inum)) {
-		for (k = 2; k < 50; k++) {
-			for (j = -k; j <= k; j++) {
-				yy = y + j;
-				for (i = -k; i <= k; i++) {
-					xx = i + x;
-					if (ItemSpaceOk(xx, yy)) {
-						item[inum]._ix = xx;
-						item[inum]._iy = yy;
-						dItem[xx][yy] = inum + 1;
-						return;
-					}
-				}
-			}
-		}
-	}
-}
-
-void GetSuperItemLoc(int x, int y, int *xx, int *yy)
-{
-	int i, j, k;
-
-	for (k = 1; k < 50; k++) {
-		for (j = -k; j <= k; j++) {
-			*yy = y + j;
-			for (i = -k; i <= k; i++) {
-				*xx = i + x;
-				if (ItemSpaceOk(*xx, *yy)) {
-					return;
-				}
-			}
-		}
-	}
-}
-
-void CalcItemValue(int i)
-{
-	int v1;     // ecx
-	int v2;     // esi
-	BOOLEAN v3; // sf
-	int v4;     // esi
-
-	v1 = i;
-	v2 = item[v1]._iVMult1 + item[v1]._iVMult2;
-	v3 = v2 < 0;
-	if (v2 > 0) {
-		v2 *= item[v1]._ivalue;
-		v3 = v2 < 0;
-	}
-	if (v3)
-		v2 = item[v1]._ivalue / v2;
-	v4 = item[v1]._iVAdd1 + item[v1]._iVAdd2 + v2;
-	if (v4 <= 0)
-		v4 = 1;
-	item[v1]._iIvalue = v4;
-}
-
-void GetBookSpell(int i, int lvl)
-{
-	int v2;          // edi
-	int v3;          // esi
-	int v4;          // eax
-	int v5;          // edx
-	signed int v6;   // ecx
-	int v7;          // esi
-	const char **v8; // ebx
-	int v9;          // eax
-	char v10;        // al
-	int v11;         // [esp+8h] [ebp-4h]
-
-	v2 = lvl;
-	v3 = i;
-	if (!lvl)
-		v2 = lvl + 1;
-	v4 = random(14, MAX_SPELLS) + 1;
-LABEL_13:
-	v6 = 1;
-	while (v4 > 0) {
-		v5 = spelldata[v6].sBookLvl;
-		if (v5 != -1 && v2 >= v5) {
-			--v4;
-			v11 = v6;
-		}
-		++v6;
-		if (gbMaxPlayers == 1) {
-			if (v6 == SPL_RESURRECT)
-				v6 = SPL_TELEKINESIS;
-			if (v6 == SPL_HEALOTHER)
-				v6 = SPL_FLARE;
-		}
-		if (v6 == MAX_SPELLS)
-			goto LABEL_13;
-	}
-	v7 = v3;
-	v8 = (const char **)&spelldata[v11].sNameText;
-	strcat(item[v7]._iName, *v8);
-	strcat(item[v7]._iIName, *v8);
-	item[v7]._iSpell = v11;
-	item[v7]._iMinMag = spelldata[v11].sMinInt;
-	v9 = spelldata[v11].sBookCost;
-	item[v7]._ivalue += v9;
-	item[v7]._iIvalue += v9;
-	v10 = spelldata[v11].sType;
-	if (v10 == STYPE_FIRE)
-		item[v7]._iCurs = ICURS_BOOK_RED;
-	if (v10 == STYPE_LIGHTNING)
-		item[v7]._iCurs = ICURS_BOOK_BLUE;
-	if (v10 == STYPE_MAGIC)
-		item[v7]._iCurs = ICURS_BOOK_GREY;
-}
-// 679660: using guessed type char gbMaxPlayers;
-
-void GetStaffPower(int i, int lvl, int bs, unsigned char onlygood)
-{
-	int v4;         // esi
-	int v5;         // ebx
-	int v6;         // edx
-	int v7;         // ecx
-	int v9;         // edi
-	int v10;        // ecx
-	int v11;        // ST14_4
-	int v12;        // esi
-	char *v13;      // edi
-	int l[256];     // [esp+Ch] [ebp-484h]
-	char istr[128]; // [esp+40Ch] [ebp-84h]
-	int ia;         // [esp+48Ch] [ebp-4h]
-	char *v17;      // [esp+49Ch] [ebp+Ch]
-
-	v4 = lvl;
-	ia = i;
-	v5 = -1;
-	if (!random(15, 10) || onlygood) {
-		v6 = 0;
-		v7 = 0;
-		if (PL_Prefix[0].PLPower != -1) {
-			do {
-				if (PL_Prefix[v7].PLIType & 0x100 && PL_Prefix[v7].PLMinLvl <= v4 && (!onlygood || PL_Prefix[v7].PLOk)) {
-					l[v6++] = v7;
-					if (PL_Prefix[v7].PLDouble)
-						l[v6++] = v7;
-				}
-				++v7;
-			} while (PL_Prefix[v7].PLPower != -1);
-			if (v6) {
-				v5 = l[random(16, v6)];
-				v9 = ia;
-				v17 = item[ia]._iIName;
-				sprintf(istr, "%s %s", PL_Prefix[v5].PLName, item[ia]._iIName);
-				strcpy(v17, istr);
-				v10 = ia;
-				v11 = PL_Prefix[v5].PLMultVal;
-				item[v9]._iMagical = ITEM_QUALITY_MAGIC;
-				SaveItemPower(
-				    v10,
-				    PL_Prefix[v5].PLPower,
-				    PL_Prefix[v5].PLParam1,
-				    PL_Prefix[v5].PLParam2,
-				    PL_Prefix[v5].PLMinVal,
-				    PL_Prefix[v5].PLMaxVal,
-				    v11);
-				item[v9]._iPrePower = PL_Prefix[v5].PLPower;
-			}
-		}
-	}
-	v12 = ia;
-	v13 = item[ia]._iIName;
-	if (!control_WriteStringToBuffer(item[ia]._iIName)) {
-		strcpy(v13, AllItemsList[item[v12].IDidx].iSName);
-		if (v5 != -1) {
-			sprintf(istr, "%s %s", PL_Prefix[v5].PLName, v13);
-			strcpy(v13, istr);
-		}
-		sprintf(istr, "%s of %s", v13, spelldata[bs].sNameText);
-		strcpy(v13, istr);
-		if (item[v12]._iMagical == ITEM_QUALITY_NORMAL)
-			strcpy(item[v12]._iName, v13);
-	}
-	CalcItemValue(ia);
-}
-// 420514: using guessed type int var_484[256];
-
-void GetStaffSpell(int i, int lvl, unsigned char onlygood)
-{
-	int l;         // esi
-	int rv;        // eax
-	int s;         // ecx
-	int minc;      // ebx
-	int maxc;      // edx
-	int v;         // eax
-	char istr[64]; // [esp+4h] [ebp-4Ch]
-	int bs;        // [esp+4Ch] [ebp-4h]
-
-	if (random(17, 4)) {
-		l = lvl >> 1;
-		if (!l)
-			l = 1;
-		rv = random(18, MAX_SPELLS) + 1;
-	LABEL_15:
-		s = 1;
-		while (rv > 0) {
-			if (spelldata[s].sStaffLvl != -1 && l >= spelldata[s].sStaffLvl) {
-				--rv;
-				bs = s;
-			}
-			++s;
-			if (gbMaxPlayers == 1) {
-				if (s == SPL_RESURRECT)
-					s = SPL_TELEKINESIS;
-				if (s == SPL_HEALOTHER)
-					s = SPL_FLARE;
-			}
-			if (s == MAX_SPELLS)
-				goto LABEL_15;
-		}
-		sprintf(istr, "%s of %s", item[i]._iName, spelldata[bs].sNameText);
-		if (!control_WriteStringToBuffer(istr))
-			sprintf(istr, "Staff of %s", spelldata[bs].sNameText);
-		strcpy(item[i]._iName, istr);
-		strcpy(item[i]._iIName, istr);
-		minc = spelldata[bs].sStaffMin;
-		maxc = spelldata[bs].sStaffMax - minc + 1;
-		item[i]._iSpell = bs;
-		v = random(19, maxc) + minc;
-		item[i]._iMinMag = spelldata[bs].sMinInt;
-		item[i]._iCharges = v;
-		item[i]._iMaxCharges = v;
-		v = (v * spelldata[bs].sStaffCost) / 5;
-		item[i]._ivalue += v;
-		item[i]._iIvalue += v;
-		GetStaffPower(i, lvl, bs, onlygood);
-	} else {
-		GetItemPower(i, lvl >> 1, lvl, 256, onlygood);
-	}
-}
-// 679660: using guessed type char gbMaxPlayers;
-
-void GetItemAttrs(int i, int idata, int lvl)
-{
-	int rndv;
-
-	item[i]._itype = AllItemsList[idata].itype;
-	item[i]._iCurs = AllItemsList[idata].iCurs;
-	strcpy(item[i]._iName, AllItemsList[idata].iName);
-	strcpy(item[i]._iIName, AllItemsList[idata].iName);
-	item[i]._iLoc = AllItemsList[idata].iLoc;
-	item[i]._iClass = AllItemsList[idata].iClass;
-	item[i]._iMinDam = AllItemsList[idata].iMinDam;
-	item[i]._iMaxDam = AllItemsList[idata].iMaxDam;
-	item[i]._iAC = AllItemsList[idata].iMinAC + random(20, AllItemsList[idata].iMaxAC - AllItemsList[idata].iMinAC + 1);
-	item[i]._iFlags = AllItemsList[idata].iFlags;
-	item[i]._iMiscId = AllItemsList[idata].iMiscId;
-	item[i]._iSpell = AllItemsList[idata].iSpell;
-	item[i]._iMagical = ITEM_QUALITY_NORMAL;
-	item[i]._ivalue = AllItemsList[idata].iValue;
-	item[i]._iIvalue = AllItemsList[idata].iValue;
-	item[i]._iVAdd1 = 0;
-	item[i]._iVMult1 = 0;
-	item[i]._iVAdd2 = 0;
-	item[i]._iVMult2 = 0;
-	item[i]._iPLDam = 0;
-	item[i]._iPLToHit = 0;
-	item[i]._iPLAC = 0;
-	item[i]._iPLStr = 0;
-	item[i]._iPLMag = 0;
-	item[i]._iPLDex = 0;
-	item[i]._iPLVit = 0;
-	item[i]._iCharges = 0;
-	item[i]._iMaxCharges = 0;
-	item[i]._iDurability = AllItemsList[idata].iDurability;
-	item[i]._iMaxDur = AllItemsList[idata].iDurability;
-	item[i]._iMinStr = AllItemsList[idata].iMinStr;
-	item[i]._iMinMag = AllItemsList[idata].iMinMag;
-	item[i]._iMinDex = AllItemsList[idata].iMinDex;
-	item[i]._iPLFR = 0;
-	item[i]._iPLLR = 0;
-	item[i]._iPLMR = 0;
-	item[i].IDidx = idata;
-	item[i]._iPLDamMod = 0;
-	item[i]._iPLGetHit = 0;
-	item[i]._iPLLight = 0;
-	item[i]._iSplLvlAdd = 0;
-	item[i]._iRequest = FALSE;
-	item[i]._iFMinDam = 0;
-	item[i]._iFMaxDam = 0;
-	item[i]._iLMinDam = 0;
-	item[i]._iLMaxDam = 0;
-	item[i]._iPLEnAc = 0;
-	item[i]._iPLMana = 0;
-	item[i]._iPLHP = 0;
-	item[i]._iPrePower = -1;
-	item[i]._iSufPower = -1;
-
-	if (AllItemsList[idata].iMiscId == IMISC_BOOK)
-		GetBookSpell(i, lvl);
-
-	if (item[i]._itype == ITYPE_GOLD) {
-		if (gnDifficulty == DIFF_NORMAL)
-			rndv = 5 * currlevel + random(21, 10 * currlevel);
-		else
-			rndv = lvl;
-
-		if (gnDifficulty == DIFF_NIGHTMARE)
-			rndv = 5 * (currlevel + 16) + random(21, 10 * (currlevel + 16));
-		if (gnDifficulty == DIFF_HELL)
-			rndv = 5 * (currlevel + 32) + random(21, 10 * (currlevel + 32));
-
-		if (leveltype == DTYPE_HELL)
-			rndv += rndv >> 3;
-		if (rndv > 5000)
-			rndv = 5000;
-
-		item[i]._ivalue = rndv;
-
-		if (rndv >= 2500)
-			item[i]._iCurs = ICURS_GOLD_LARGE;
-		else
-			item[i]._iCurs = (rndv > 1000) + 4;
-	}
-}
-
-int RndPL(int param1, int param2)
-{
-	return param1 + random(22, param2 - param1 + 1);
-}
-
-int PLVal(int pv, int p1, int p2, int minv, int maxv)
-{
-	if (p1 == p2)
-		return minv;
-	if (minv == maxv)
-		return minv;
-	return minv + (maxv - minv) * (100 * (pv - p1) / (p2 - p1)) / 100;
-}
-
-void SaveItemPower(int i, int power, int param1, int param2, int minval, int maxval, int multval)
-{
-	int v7;         // edi
-	int v8;         // esi
-	int v9;         // eax
-	int v10;        // ebx
-	int *v11;       // eax
-	int *v12;       // eax
-	int v13;        // edi
-	int v14;        // eax
-	int v15;        // edi
-	int v16;        // eax
-	int v17;        // eax
-	int v18;        // ecx
-	int v19;        // edx
-	int v20;        // edi
-	int *v21;       // edx
-	int v22;        // eax
-	int v23;        // eax
-	int v24;        // eax
-	int v25;        // eax
-	int v26;        // eax
-	int v27;        // eax
-	int v28;        // ecx
-	int *v29;       // eax
-	int v30;        // ecx
-	int *v31;       // eax
-	int v32;        // ecx
-	int v33;        // eax
-	int v34;        // ST18_4
-	int v35;        // eax
-	int v36;        // ecx
-	int v37;        // edx
-	signed int v38; // ecx
-	int v39;        // eax
-	int v40;        // eax
-	int v41;        // ecx
-	int *v42;       // eax
-	int v43;        // esi
-
-	v7 = power;
-	v8 = i;
-	v9 = RndPL(param1, param2);
-	v10 = v9;
-	switch (v7) {
-	case IPL_TOHIT:
-		v11 = &item[v8]._iPLToHit;
-		goto LABEL_115;
-	case IPL_TOHIT_CURSE:
-		v12 = &item[v8]._iPLToHit;
-		goto LABEL_62;
-	case IPL_DAMP:
-		v11 = &item[v8]._iPLDam;
-		goto LABEL_115;
-	case IPL_DAMP_CURSE:
-		v12 = &item[v8]._iPLDam;
-		goto LABEL_62;
-	case IPL_TOHIT_DAMP:
-		v10 = RndPL(param1, param2);
-		v13 = v8;
-		item[v13]._iPLDam += v10;
-		if (param1 == 20)
-			v14 = RndPL(1, 5);
-		else
-			v14 = param1;
-		if (param1 == 36)
-			v14 = RndPL(6, 10);
-		if (param1 == 51)
-			v14 = RndPL(11, 15);
-		if (param1 == 66)
-			v14 = RndPL(16, 20);
-		if (param1 == 81)
-			v14 = RndPL(21, 30);
-		if (param1 == 96)
-			v14 = RndPL(31, 40);
-		if (param1 == 111)
-			v14 = RndPL(41, 50);
-		if (param1 == 126)
-			v14 = RndPL(51, 75);
-		if (param1 == 151)
-			v14 = RndPL(76, 100);
-		item[v13]._iPLToHit += v14;
-		break;
-	case IPL_TOHIT_DAMP_CURSE:
-		v15 = v8;
-		item[v15]._iPLDam -= v9;
-		if (param1 == 25)
-			v16 = RndPL(1, 5);
-		else
-			v16 = param1;
-		if (param1 == 50)
-			v16 = RndPL(6, 10);
-		item[v15]._iPLToHit -= v16;
-		break;
-	case IPL_ACP:
-		v11 = &item[v8]._iPLAC;
-		goto LABEL_115;
-	case IPL_ACP_CURSE:
-		v12 = &item[v8]._iPLAC;
-		goto LABEL_62;
-	case IPL_FIRERES:
-		v11 = &item[v8]._iPLFR;
-		goto LABEL_115;
-	case IPL_LIGHTRES:
-		v11 = &item[v8]._iPLLR;
-		goto LABEL_115;
-	case IPL_MAGICRES:
-		v11 = &item[v8]._iPLMR;
-		goto LABEL_115;
-	case IPL_ALLRES:
-		v17 = v8;
-		item[v17]._iPLFR += v10;
-		v18 = item[v8]._iPLFR;
-		item[v17]._iPLLR += v10;
-		item[v17]._iPLMR += v10;
-		v19 = item[v8]._iPLLR;
-		v20 = item[v8]._iPLMR;
-		if (v18 < 0)
-			item[v17]._iPLFR = 0;
-		if (v19 < 0)
-			item[v17]._iPLLR = 0;
-		if (v20 < 0)
-			item[v17]._iPLMR = 0;
-		break;
-	case IPL_SPLLVLADD:
-		item[v8]._iSplLvlAdd = v9;
-		break;
-	case IPL_CHARGES:
-		v21 = &item[v8]._iCharges;
-		v22 = param1 * *v21;
-		*v21 = v22;
-		item[v8]._iMaxCharges = v22;
-		break;
-	case IPL_FIREDAM:
-		v24 = v8;
-		item[v24]._iFlags |= 0x10u;
-		goto LABEL_77;
-	case IPL_LIGHTDAM:
-		v25 = v8;
-		item[v25]._iFlags |= 0x20u;
-		goto LABEL_79;
-	case IPL_STR:
-		v11 = &item[v8]._iPLStr;
-		goto LABEL_115;
-	case IPL_STR_CURSE:
-		v12 = &item[v8]._iPLStr;
-		goto LABEL_62;
-	case IPL_MAG:
-		v11 = &item[v8]._iPLMag;
-		goto LABEL_115;
-	case IPL_MAG_CURSE:
-		v12 = &item[v8]._iPLMag;
-		goto LABEL_62;
-	case IPL_DEX:
-		v11 = &item[v8]._iPLDex;
-		goto LABEL_115;
-	case IPL_DEX_CURSE:
-		v12 = &item[v8]._iPLDex;
-		goto LABEL_62;
-	case IPL_VIT:
-		v11 = &item[v8]._iPLVit;
-		goto LABEL_115;
-	case IPL_VIT_CURSE:
-		v12 = &item[v8]._iPLVit;
-		goto LABEL_62;
-	case IPL_ATTRIBS:
-		v26 = v8;
-		item[v26]._iPLStr += v10;
-		item[v26]._iPLMag += v10;
-		item[v26]._iPLDex += v10;
-		item[v26]._iPLVit += v10;
-		break;
-	case IPL_ATTRIBS_CURSE:
-		v27 = v8;
-		item[v27]._iPLStr -= v10;
-		item[v27]._iPLMag -= v10;
-		item[v27]._iPLDex -= v10;
-		item[v27]._iPLVit -= v10;
-		break;
-	case IPL_GETHIT_CURSE:
-		v11 = &item[v8]._iPLGetHit;
-		goto LABEL_115;
-	case IPL_GETHIT:
-		v12 = &item[v8]._iPLGetHit;
-		goto LABEL_62;
-	case IPL_LIFE:
-		v28 = v9 << 6;
-		v29 = &item[v8]._iPLHP;
-		goto LABEL_73;
-	case IPL_LIFE_CURSE:
-		v30 = v9 << 6;
-		v31 = &item[v8]._iPLHP;
-		goto LABEL_75;
-	case IPL_MANA:
-		item[v8]._iPLMana += v9 << 6;
-		goto LABEL_92;
-	case IPL_MANA_CURSE:
-		item[v8]._iPLMana -= v9 << 6;
-		goto LABEL_92;
-	case IPL_DUR:
-		v32 = v8;
-		v33 = item[v8]._iMaxDur;
-		v34 = v33;
-		v35 = v10 * v33 / 100;
-		item[v32]._iDurability += v35;
-		item[v32]._iMaxDur = v35 + v34;
-		break;
-	case IPL_DUR_CURSE:
-		v36 = v8;
-		v37 = item[v8]._iMaxDur - v9 * item[v8]._iMaxDur / 100;
-		item[v8]._iMaxDur = v37;
-		if (v37 < 1)
-			item[v36]._iMaxDur = 1;
-		item[v36]._iDurability = item[v36]._iMaxDur;
-		break;
-	case IPL_INDESTRUCTIBLE:
-		v38 = DUR_INDESTRUCTIBLE;
-		goto LABEL_119;
-	case IPL_LIGHT:
-		v28 = param1;
-		v29 = &item[v8]._iPLLight;
-	LABEL_73:
-		*v29 += v28;
-		break;
-	case IPL_LIGHT_CURSE:
-		v30 = param1;
-		v31 = &item[v8]._iPLLight;
-	LABEL_75:
-		*v31 -= v30;
-		break;
-	case IPL_FIRE_ARROWS:
-		v24 = v8;
-		item[v24]._iFlags |= 8u;
-	LABEL_77:
-		item[v24]._iFMinDam = param1;
-		item[v24]._iFMaxDam = param2;
-		break;
-	case IPL_LIGHT_ARROWS:
-		v25 = v8;
-		_HIBYTE(item[v8]._iFlags) |= 2u;
-	LABEL_79:
-		item[v25]._iLMinDam = param1;
-		item[v25]._iLMaxDam = param2;
-		break;
-	case IPL_INVCURS:
-		item[v8]._iCurs = param1;
-		break;
-	case IPL_THORNS:
-		_HIBYTE(item[v8]._iFlags) |= 4u;
-		break;
-	case IPL_NOMANA:
-		_HIBYTE(item[v8]._iFlags) |= 8u;
-		goto LABEL_92;
-	case IPL_NOHEALPLR:
-		BYTE1(item[v8]._iFlags) |= 1u;
-		break;
-	case IPL_ABSHALFTRAP:
-		_HIBYTE(item[v8]._iFlags) |= 0x10u;
-		break;
-	case IPL_KNOCKBACK:
-		BYTE1(item[v8]._iFlags) |= 8u;
-		break;
-	case IPL_NOHEALMON:
-		BYTE1(item[v8]._iFlags) |= 0x10u;
-		break;
-	case IPL_STEALMANA:
-		if (param1 == 3)
-			BYTE1(item[v8]._iFlags) |= 0x20u;
-		if (param1 == 5)
-			BYTE1(item[v8]._iFlags) |= 0x40u;
-	LABEL_92:
-		drawmanaflag = TRUE;
-		break;
-	case IPL_STEALLIFE:
-		if (param1 == 3)
-			BYTE1(item[v8]._iFlags) |= 0x80u;
-		if (param1 == 5)
-			BYTE2(item[v8]._iFlags) |= 1u;
-		drawhpflag = TRUE;
-		break;
-	case IPL_TARGAC:
-		v11 = &item[v8]._iPLEnAc;
-		goto LABEL_115;
-	case IPL_FASTATTACK:
-		if (param1 == 1)
-			BYTE2(item[v8]._iFlags) |= 2u;
-		if (param1 == 2)
-			BYTE2(item[v8]._iFlags) |= 4u;
-		if (param1 == 3)
-			BYTE2(item[v8]._iFlags) |= 8u;
-		if (param1 == 4)
-			BYTE2(item[v8]._iFlags) |= 0x10u;
-		break;
-	case IPL_FASTRECOVER:
-		if (param1 == 1)
-			BYTE2(item[v8]._iFlags) |= 0x20u;
-		if (param1 == 2)
-			BYTE2(item[v8]._iFlags) |= 0x40u;
-		if (param1 == 3)
-			BYTE2(item[v8]._iFlags) |= 0x80u;
-		break;
-	case IPL_FASTBLOCK:
-		_HIBYTE(item[v8]._iFlags) |= 1u;
-		break;
-	case IPL_DAMMOD:
-		v11 = &item[v8]._iPLDamMod;
-	LABEL_115:
-		*v11 += v10;
-		break;
-	case IPL_RNDARROWVEL:
-		item[v8]._iFlags |= 4u;
-		break;
-	case IPL_SETDAM:
-		v39 = v8;
-		item[v39]._iMinDam = param1;
-		item[v39]._iMaxDam = param2;
-		break;
-	case IPL_SETDUR:
-		v38 = param1;
-	LABEL_119:
-		v40 = v8;
-		item[v40]._iDurability = v38;
-		item[v40]._iMaxDur = v38;
-		break;
-	case IPL_NOMINSTR:
-		item[v8]._iMinStr = 0;
-		break;
-	case IPL_SPELL:
-		v23 = v8;
-		item[v23]._iSpell = param1;
-		item[v23]._iCharges = param1;
-		item[v23]._iMaxCharges = param2;
-		break;
-	case IPL_FASTSWING:
-		BYTE2(item[v8]._iFlags) |= 8u;
-		break;
-	case IPL_ONEHAND:
-		item[v8]._iLoc = ILOC_ONEHAND;
-		break;
-	case IPL_3XDAMVDEM:
-		_HIBYTE(item[v8]._iFlags) |= 0x40u;
-		break;
-	case IPL_ALLRESZERO:
-		_HIBYTE(item[v8]._iFlags) |= 0x80u;
-		break;
-	case IPL_DRAINLIFE:
-		item[v8]._iFlags |= 0x40u;
-		break;
-	case IPL_RNDSTEALLIFE:
-		item[v8]._iFlags |= 2u;
-		break;
-	case IPL_INFRAVISION:
-		item[v8]._iFlags |= 1u;
-		break;
-	case IPL_SETAC:
-		item[v8]._iAC = v9;
-		break;
-	case IPL_ADDACLIFE:
-		item[v8]._iPLHP = (plr[myplr]._pIBonusAC + plr[myplr]._pIAC + plr[myplr]._pDexterity / 5) << 6;
-		break;
-	case IPL_ADDMANAAC:
-		item[v8]._iAC += (plr[myplr]._pMaxManaBase >> 6) / 10;
-		break;
-	case IPL_FIRERESCLVL:
-		v41 = 30 - plr[myplr]._pLevel;
-		v42 = &item[v8]._iPLFR;
-		*v42 = v41;
-		if (v41 < 0)
-			*v42 = 0;
-		break;
-	case IPL_AC_CURSE:
-		v12 = &item[v8]._iAC;
-	LABEL_62:
-		*v12 -= v10;
-		break;
-	}
-	v43 = v8;
-	if (item[v43]._iVAdd1 || item[v43]._iVMult1) {
-		item[v43]._iVAdd2 = PLVal(v10, param1, param2, minval, maxval);
-		item[v43]._iVMult2 = multval;
-	} else {
-		item[v43]._iVAdd1 = PLVal(v10, param1, param2, minval, maxval);
-		item[v43]._iVMult1 = multval;
-	}
-}
-
-void GetItemPower(int i, int minlvl, int maxlvl, int flgs, int onlygood)
-{
-	//int v6; // ecx
-	int pre; // esi
-	//int v9; // ecx
-	unsigned char goe; // bl
-	int v11;           // edx
-	int v14;           // ecx
-	int l[256];        // [esp+4h] [ebp-494h]
-	char istr[128];    // [esp+404h] [ebp-94h]
-	int post;          // [esp+488h] [ebp-10h]
-	int sufidx;        // [esp+48Ch] [ebp-Ch]
-	int preidx;        // [esp+490h] [ebp-8h]
-
-	pre = random(23, 4);
-	post = random(23, 3);
-	if (pre && !post) {
-		if (random(23, 2))
-			post = 1;
-		else
-			pre = 0;
-	}
-	preidx = -1;
-	sufidx = -1;
-	goe = 0;
-	if (!onlygood) {
-		if (random(0, 3))
-			onlygood = 1;
-	}
-	if (!pre) {
-		v11 = 0;
-		if (PL_Prefix[0].PLPower != -1) {
-			v14 = 0;
-			do {
-				if (flgs & PL_Prefix[v14].PLIType) {
-					if (PL_Prefix[v14].PLMinLvl >= minlvl && PL_Prefix[v14].PLMinLvl <= maxlvl && (!onlygood || PL_Prefix[v14].PLOk) && (flgs != 256 || PL_Prefix[v14].PLPower != 15)) {
-						l[v11++] = v14;
-						if (PL_Prefix[v14].PLDouble)
-							l[v11++] = v14;
-					}
-				}
-				v14++;
-			} while (PL_Prefix[v14].PLPower != -1);
-			if (v11) {
-				preidx = l[random(23, v11)];
-				sprintf(istr, "%s %s", PL_Prefix[preidx].PLName, item[i]._iIName);
-				strcpy(item[i]._iIName, istr);
-				item[i]._iMagical = ITEM_QUALITY_MAGIC;
-				SaveItemPower(
-				    i,
-				    PL_Prefix[preidx].PLPower,
-				    PL_Prefix[preidx].PLParam1,
-				    PL_Prefix[preidx].PLParam2,
-				    PL_Prefix[preidx].PLMinVal,
-				    PL_Prefix[preidx].PLMaxVal,
-				    PL_Prefix[preidx].PLMultVal);
-				goe = PL_Prefix[preidx].PLGOE;
-				item[i]._iPrePower = PL_Prefix[preidx].PLPower;
-			}
-		}
-	}
-	if (post) {
-		v11 = 0;
-		if (PL_Suffix[0].PLPower != -1) {
-			v14 = 0;
-			do {
-				if (flgs & PL_Suffix[v14].PLIType) {
-					if (PL_Suffix[v14].PLMinLvl >= minlvl && PL_Suffix[v14].PLMinLvl <= maxlvl && (goe | PL_Suffix[v14].PLGOE) != 0x11 && (!onlygood || PL_Suffix[v14].PLOk))
-						l[v11++] = v14;
-				}
-				v14++;
-			} while (PL_Suffix[v14].PLPower != -1);
-			if (v11) {
-				sufidx = l[random(23, v11)];
-				sprintf(istr, "%s of %s", item[i]._iIName, PL_Suffix[sufidx].PLName);
-				strcpy(item[i]._iIName, istr);
-				item[i]._iMagical = ITEM_QUALITY_MAGIC;
-				SaveItemPower(
-				    i,
-				    PL_Suffix[sufidx].PLPower,
-				    PL_Suffix[sufidx].PLParam1,
-				    PL_Suffix[sufidx].PLParam2,
-				    PL_Suffix[sufidx].PLMinVal,
-				    PL_Suffix[sufidx].PLMaxVal,
-				    PL_Suffix[sufidx].PLMultVal);
-				item[i]._iSufPower = PL_Suffix[sufidx].PLPower;
-			}
-		}
-	}
-	if (!control_WriteStringToBuffer(item[i]._iIName)) {
-		strcpy(item[i]._iIName, AllItemsList[item[i].IDidx].iSName);
-		if (preidx != -1) {
-			sprintf(istr, "%s %s", PL_Prefix[preidx].PLName, item[i]._iIName);
-			strcpy(item[i]._iIName, istr);
-		}
-		if (sufidx != -1) {
-			sprintf(istr, "%s of %s", item[i]._iIName, PL_Suffix[sufidx].PLName);
-			strcpy(item[i]._iIName, istr);
-		}
-	}
-	if (preidx != -1 || sufidx != -1)
-		CalcItemValue(i);
-}
-// 4215EF: using guessed type int var_494[256];
-
-void GetItemBonus(int i, int idata, int minlvl, int maxlvl, int onlygood)
-{
-	if (item[i]._iClass != ICLASS_GOLD) {
-		if (minlvl > 25)
-			minlvl = 25;
-
-		switch (item[i]._itype) {
-		case ITYPE_SWORD:
-		case ITYPE_AXE:
-		case ITYPE_MACE:
-			GetItemPower(i, minlvl, maxlvl, 0x1000, onlygood);
-			break;
-		case ITYPE_BOW:
-			GetItemPower(i, minlvl, maxlvl, 0x10, onlygood);
-			break;
-		case ITYPE_SHIELD:
-			GetItemPower(i, minlvl, maxlvl, 0x10000, onlygood);
-			break;
-		case ITYPE_LARMOR:
-		case ITYPE_HELM:
-		case ITYPE_MARMOR:
-		case ITYPE_HARMOR:
-			GetItemPower(i, minlvl, maxlvl, 0x100000, onlygood);
-			break;
-		case ITYPE_STAFF:
-			GetStaffSpell(i, maxlvl, onlygood);
-			break;
-		case ITYPE_RING:
-		case ITYPE_AMULET:
-			GetItemPower(i, minlvl, maxlvl, 1, onlygood);
-			break;
-		}
-	}
-}
-
-void SetupItem(int i)
-{
-	int it, il;
-
-	it = ItemCAnimTbl[item[i]._iCurs];
-	item[i]._iAnimWidth = 96;
-	item[i]._iAnimWidth2 = 16;
-	item[i]._iAnimData = itemanims[it];
-	il = ItemAnimLs[it];
-	item[i]._iAnimLen = il;
-	item[i]._iIdentified = FALSE;
-	item[i]._iPostDraw = FALSE;
-
-	if (!plr[myplr].pLvlLoad) {
-		item[i]._iSelFlag = 0;
-		il = 1;
-		item[i]._iAnimFlag = TRUE;
-	} else {
-		item[i]._iAnimFlag = FALSE;
-		item[i]._iSelFlag = 1;
-	}
-
-	item[i]._iAnimFrame = il;
-}
-
-int RndItem(int m)
-{
-	int i, ri;
-	int ril[512];
-
-	if ((monster[m].MData->mTreasure & 0x8000) != 0)
-		return -1 - (monster[m].MData->mTreasure & 0xFFF);
-
-	if (monster[m].MData->mTreasure & 0x4000)
-		return 0;
-
-	if (random(24, 100) > 40)
-		return 0;
-
-	if (random(24, 100) > 25)
-		return 1;
-
-	ri = 0;
-	for (i = 0; AllItemsList[i].iLoc != -1; i++) {
-		if (AllItemsList[i].iRnd == 2 && monster[m].mLevel >= AllItemsList[i].iMinMLvl) {
-			ril[ri] = i;
-			ri++;
-		}
-		if (AllItemsList[i].iRnd && monster[m].mLevel >= AllItemsList[i].iMinMLvl) {
-			ril[ri] = i;
-			ri++;
-		}
-		if (AllItemsList[i].iSpell == SPL_RESURRECT && gbMaxPlayers == 1)
-			ri--;
-		if (AllItemsList[i].iSpell == SPL_HEALOTHER && gbMaxPlayers == 1)
-			ri--;
-	}
-
-	return ril[random(24, ri)] + 1;
-}
-// 679660: using guessed type char gbMaxPlayers;
-
-int RndUItem(int m)
-{
-	int i, ri;
-	int ril[512];
-	BOOL okflag;
-
-	if (m != -1 && (monster[m].MData->mTreasure & 0x8000) != 0 && gbMaxPlayers == 1)
-		return -1 - (monster[m].MData->mTreasure & 0xFFF);
-
-	ri = 0;
-	for (i = 0; AllItemsList[i].iLoc != -1; i++) {
-		okflag = TRUE;
-		if (!AllItemsList[i].iRnd)
-			okflag = FALSE;
-		if (m != -1) {
-			if (monster[m].mLevel < AllItemsList[i].iMinMLvl)
-				okflag = FALSE;
-		} else {
-			if (2 * currlevel < AllItemsList[i].iMinMLvl)
-				okflag = FALSE;
-		}
-		if (AllItemsList[i].itype == ITYPE_MISC)
-			okflag = FALSE;
-		if (AllItemsList[i].itype == ITYPE_GOLD)
-			okflag = FALSE;
-		if (AllItemsList[i].itype == ITYPE_0E)
-			okflag = FALSE;
-		if (AllItemsList[i].iMiscId == IMISC_BOOK)
-			okflag = TRUE;
-		if (AllItemsList[i].iSpell == SPL_RESURRECT && gbMaxPlayers == 1)
-			okflag = FALSE;
-		if (AllItemsList[i].iSpell == SPL_HEALOTHER && gbMaxPlayers == 1)
-			okflag = FALSE;
-		if (okflag) {
-			ril[ri] = i;
-			ri++;
-		}
-	}
-
-	return ril[random(25, ri)];
-}
-// 679660: using guessed type char gbMaxPlayers;
-
-int RndAllItems()
-{
-	int i, ri;
-	int ril[512];
-
-	if (random(26, 100) > 25)
-		return 0;
-
-	ri = 0;
-	for (i = 0; AllItemsList[i].iLoc != -1; i++) {
-		if (AllItemsList[i].iRnd && 2 * currlevel >= AllItemsList[i].iMinMLvl) {
-			ril[ri] = i;
-			ri++;
-		}
-		if (AllItemsList[i].iSpell == SPL_RESURRECT && gbMaxPlayers == 1)
-			ri--;
-		if (AllItemsList[i].iSpell == SPL_HEALOTHER && gbMaxPlayers == 1)
-			ri--;
-	}
-
-	return ril[random(26, ri)];
-}
-// 679660: using guessed type char gbMaxPlayers;
-
-int RndTypeItems(int itype, int imid)
-{
-	int i;          // edi
-	BOOLEAN okflag; // esi
-	int ril[512];   // [esp+4h] [ebp-80Ch]
-	int ri;         // [esp+80Ch] [ebp-4h]
-
-	ri = 0;
-	i = 0;
-
-	if (AllItemsList[0].iLoc != -1) {
-		do {
-			okflag = 1;
-			if (!AllItemsList[i].iRnd)
-				okflag = 0;
-			if (2 * currlevel < AllItemsList[i].iMinMLvl)
-				okflag = 0;
-			if (AllItemsList[i].itype != itype)
-				okflag = 0;
-			if (imid != -1 && AllItemsList[i].iMiscId != imid)
-				okflag = 0;
-			if (okflag)
-				ril[ri++] = i;
-			++i;
-		} while (AllItemsList[i].iLoc != -1);
-	}
-
-	return ril[random(27, ri)];
-}
-// 421CB7: using guessed type int var_80C[512];
-
-int CheckUnique(int i, int lvl, int uper, BOOLEAN recreate)
-{
-	int numu;      // ebx
-	int j;         // esi
-	int idata;     // eax
-	char uok[128]; // [esp+8h] [ebp-84h]
-
-	if (random(28, 100) > uper)
-		return -1;
-	numu = 0;
-	memset(uok, 0, sizeof(uok));
-
-	if (UniqueItemList[0].UIItemId == -1)
-		return -1;
-	j = 0;
-	do {
-		if (UniqueItemList[j].UIItemId == AllItemsList[item[i].IDidx].iItemId
-		    && lvl >= UniqueItemList[j].UIMinLvl
-		    && (recreate || !UniqueItemFlag[j] || gbMaxPlayers != 1)) {
-			uok[j] = 1;
-			++numu;
-		}
-		j++;
-	} while (UniqueItemList[j].UIItemId != -1);
-	if (!numu)
-		return -1;
-
-	random(29, 10);
-	idata = 0;
-	if (numu > 0) {
-		while (1) {
-			if (uok[idata])
-				--numu;
-			if (numu <= 0)
-				break;
-			if (++idata == 128)
-				idata = 0;
-		}
-	}
-	return idata;
-}
-// 679660: using guessed type char gbMaxPlayers;
-// 421D41: using guessed type char var_84[128];
-
-void GetUniqueItem(int i, int uid)
-{
-	UniqueItemFlag[uid] = 1;
-	SaveItemPower(i, UniqueItemList[uid].UIPower1, UniqueItemList[uid].UIParam1, UniqueItemList[uid].UIParam2, 0, 0, 1);
-
-	if (UniqueItemList[uid].UINumPL > 1)
-		SaveItemPower(i, UniqueItemList[uid].UIPower2, UniqueItemList[uid].UIParam3, UniqueItemList[uid].UIParam4, 0, 0, 1);
-	if (UniqueItemList[uid].UINumPL > 2)
-		SaveItemPower(i, UniqueItemList[uid].UIPower3, UniqueItemList[uid].UIParam5, UniqueItemList[uid].UIParam6, 0, 0, 1);
-	if (UniqueItemList[uid].UINumPL > 3)
-		SaveItemPower(i, UniqueItemList[uid].UIPower4, UniqueItemList[uid].UIParam7, UniqueItemList[uid].UIParam8, 0, 0, 1);
-	if (UniqueItemList[uid].UINumPL > 4)
-		SaveItemPower(i, UniqueItemList[uid].UIPower5, UniqueItemList[uid].UIParam9, UniqueItemList[uid].UIParam10, 0, 0, 1);
-	if (UniqueItemList[uid].UINumPL > 5)
-		SaveItemPower(i, UniqueItemList[uid].UIPower6, UniqueItemList[uid].UIParam11, UniqueItemList[uid].UIParam12, 0, 0, 1);
-
-	strcpy(item[i]._iIName, UniqueItemList[uid].UIName);
-	item[i]._iIvalue = UniqueItemList[uid].UIValue;
-
-	if (item[i]._iMiscId == IMISC_UNIQUE)
-		item[i]._iSeed = uid;
-
-	item[i]._iCreateInfo |= 0x0200;
-	item[i]._iUid = uid;
-	item[i]._iMagical = ITEM_QUALITY_UNIQUE;
-}
-
-void SpawnUnique(int uid, int x, int y)
-{
-	int ii;    // esi
-	int itype; // edx
-
-	if (numitems < MAXITEMS) {
-		ii = itemavail[0];
-		GetSuperItemSpace(x, y, itemavail[0]);
-		itype = 0;
-		itemactive[numitems] = ii;
-		itemavail[0] = itemavail[MAXITEMS - numitems - 1];
-
-		if (AllItemsList[0].iItemId != UniqueItemList[uid].UIItemId) {
-			while (AllItemsList[itype].iItemId != UniqueItemList[uid].UIItemId) {
-				itype++;
-			}
-		}
-
-		GetItemAttrs(ii, itype, currlevel);
-		GetUniqueItem(ii, uid);
-		SetupItem(ii);
-		++numitems;
-	}
-}
-// 421F5C: could not find valid save-restore pair for esi
-
-void ItemRndDur(int ii)
-{
-	if (item[ii]._iDurability && item[ii]._iDurability != DUR_INDESTRUCTIBLE)
-		item[ii]._iDurability = random(0, item[ii]._iMaxDur >> 1) + (item[ii]._iMaxDur >> 2) + 1;
-}
-
-void SetupAllItems(int ii, int idx, int iseed, int lvl, int uper, int onlygood, int recreate, int pregen)
-{
-	int iblvl;
-	int uid;
-
-	item[ii]._iSeed = iseed;
-	SetRndSeed(iseed);
-	GetItemAttrs(ii, idx, lvl >> 1);
-	item[ii]._iCreateInfo = lvl;
-
-	if (pregen)
-		item[ii]._iCreateInfo = lvl | 0x8000;
-	if (onlygood)
-		item[ii]._iCreateInfo |= 0x40;
-
-	if (uper == 15)
-		item[ii]._iCreateInfo |= 0x80;
-	else if (uper == 1)
-		item[ii]._iCreateInfo |= 0x0100;
-
-	if (item[ii]._iMiscId != IMISC_UNIQUE) {
-		iblvl = -1;
-		if (random(32, 100) > 10 && random(33, 100) > lvl || (iblvl = lvl, lvl == -1)) {
-
-			if (item[ii]._iMiscId != IMISC_STAFF || (iblvl = lvl, lvl == -1)) {
-				if (item[ii]._iMiscId != IMISC_RING || (iblvl = lvl, lvl == -1)) {
-					if (item[ii]._iMiscId == IMISC_AMULET)
-						iblvl = lvl;
-				}
-			}
-		}
-		if (onlygood)
-			iblvl = lvl;
-		if (uper == 15)
-			iblvl = lvl + 4;
-		if (iblvl != -1) {
-			uid = CheckUnique(ii, iblvl, uper, recreate);
-			if (uid == -1) {
-				GetItemBonus(ii, idx, iblvl >> 1, iblvl, onlygood);
-			} else {
-				GetUniqueItem(ii, uid);
-				item[ii]._iCreateInfo |= 0x0200;
-			}
-		}
-		if (item[ii]._iMagical != ITEM_QUALITY_UNIQUE)
-			ItemRndDur(ii);
-	} else {
-		if (item[ii]._iLoc != ILOC_UNEQUIPABLE)
-			GetUniqueItem(ii, iseed);
-	}
-	SetupItem(ii);
-}
-
-void SpawnItem(int m, int x, int y, BOOL sendmsg)
-{
-	int ii;       // edi
-	int onlygood; // [esp+Ch] [ebp-Ch]
-	int idx;      // [esp+14h] [ebp-4h]
-
-	if (!monster[m]._uniqtype && ((monster[m].MData->mTreasure & 0x8000) == 0 || gbMaxPlayers == 1)) {
-		if (quests[QTYPE_BLKM]._qactive == 2 && quests[QTYPE_BLKM]._qvar1 == QS_MUSHGIVEN) {
-			idx = IDI_BRAIN;
-			quests[QTYPE_BLKM]._qvar1 = QS_BRAINSPAWNED;
-			goto LABEL_13;
-		}
-		idx = RndItem(m);
-		if (!idx)
-			return;
-		if (idx > 0) {
-			onlygood = 0;
-			idx--;
-			goto LABEL_13;
-		}
-	LABEL_10:
-		SpawnUnique(-1 - idx, x, y);
-		return;
-	}
-	idx = RndUItem(m);
-	if (idx < 0)
-		goto LABEL_10;
-	onlygood = 1;
-LABEL_13:
-	if (numitems < MAXITEMS) {
-		ii = itemavail[0];
-		GetSuperItemSpace(x, y, itemavail[0]);
-		itemactive[numitems] = ii;
-		itemavail[0] = itemavail[MAXITEMS - numitems - 1];
-
-		if (!monster[m]._uniqtype)
-			SetupAllItems(ii, idx, GetRndSeed(), monster[m].MData->mLevel, 1, onlygood, 0, 0);
-		else
-			SetupAllItems(ii, idx, GetRndSeed(), monster[m].MData->mLevel, 15, onlygood, 0, 0);
-
-		++numitems;
-		if (sendmsg)
-			NetSendCmdDItem(FALSE, ii);
-	}
-}
-// 679660: using guessed type char gbMaxPlayers;
-
-void CreateItem(int uid, int x, int y)
-{
-	int ii;  // esi
-	int idx; // edx
-
-	if (numitems < MAXITEMS) {
-		ii = itemavail[0];
-		GetSuperItemSpace(x, y, itemavail[0]);
-		idx = 0;
-		itemactive[numitems] = ii;
-		itemavail[0] = itemavail[MAXITEMS - numitems - 1];
-
-		if (AllItemsList[0].iItemId != UniqueItemList[uid].UIItemId) {
-			while (AllItemsList[idx].iItemId != UniqueItemList[uid].UIItemId) {
-				idx++;
-			}
-		}
-
-		GetItemAttrs(ii, idx, currlevel);
-		GetUniqueItem(ii, uid);
-		SetupItem(ii);
-		++numitems;
-		item[ii]._iMagical = ITEM_QUALITY_UNIQUE;
-	}
-}
-// 422290: could not find valid save-restore pair for esi
-
-void CreateRndItem(int x, int y, unsigned char onlygood, unsigned char sendmsg, int delta)
-{
-	int idx; // edi
-	int ii;  // esi
-
-	if (onlygood)
-		idx = RndUItem(-1);
-	else
-		idx = RndAllItems();
-
-	if (numitems < MAXITEMS) {
-		ii = itemavail[0];
-		GetSuperItemSpace(x, y, itemavail[0]);
-		itemactive[numitems] = ii;
-		itemavail[0] = itemavail[MAXITEMS - numitems - 1];
-		SetupAllItems(ii, idx, GetRndSeed(), 2 * currlevel, 1, onlygood, 0, delta);
-
-		if (sendmsg)
-			NetSendCmdDItem(FALSE, ii);
-		if (delta)
-			DeltaAddItem(ii);
-
-		++numitems;
-	}
-}
-
-void SetupAllUseful(int ii, int iseed, int lvl)
-{
-	int idx; // esi
-
-	item[ii]._iSeed = iseed;
-	SetRndSeed(iseed);
-	idx = 25 - (random(34, 2) != 0);
-
-	if (lvl > 1) {
-		if (!random(34, 3))
-			idx = 27; // unique?
-	}
-
-	GetItemAttrs(ii, idx, lvl);
-	item[ii]._iCreateInfo = lvl + 0x180;
-	SetupItem(ii);
-}
-
-void CreateRndUseful(int pnum, int x, int y, unsigned char sendmsg)
-{
-	int ii; // esi
-
-	if (numitems < MAXITEMS) {
-		ii = itemavail[0];
-		GetSuperItemSpace(x, y, itemavail[0]);
-		itemactive[numitems] = ii;
-		itemavail[0] = itemavail[MAXITEMS - numitems - 1];
-		SetupAllUseful(ii, GetRndSeed(), currlevel);
-
-		if (sendmsg)
-			NetSendCmdDItem(FALSE, ii);
-
-		++numitems;
-	}
-}
-
-void CreateTypeItem(int x, int y, unsigned char onlygood, int itype, int imisc, int sendmsg, int delta)
-{
-	int idx; // edi
-	int ii;  // esi
-
-	if (itype == ITYPE_GOLD)
-		idx = 0;
-	else
-		idx = RndTypeItems(itype, imisc);
-
-	if (numitems < MAXITEMS) {
-		ii = itemavail[0];
-		GetSuperItemSpace(x, y, itemavail[0]);
-		itemactive[numitems] = ii;
-		itemavail[0] = itemavail[MAXITEMS - numitems - 1];
-		SetupAllItems(ii, idx, GetRndSeed(), 2 * currlevel, 1, onlygood, 0, delta);
-
-		if (sendmsg)
-			NetSendCmdDItem(FALSE, ii);
-		if (delta)
-			DeltaAddItem(ii);
-
-		++numitems;
-	}
-}
-
-void RecreateItem(int ii, int idx, unsigned short ic, int iseed, int ivalue)
-{
-	int uper, onlygood, recreate, pregen;
-
-	if (!idx) {
-		SetPlrHandItem(&item[ii], IDI_GOLD);
-		item[ii]._iSeed = iseed;
-		item[ii]._iCreateInfo = ic;
-		item[ii]._ivalue = ivalue;
-		if (ivalue >= 2500)
-			item[ii]._iCurs = ICURS_GOLD_LARGE;
-		else if (ivalue <= 1000)
-			item[ii]._iCurs = ICURS_GOLD_SMALL;
-		else
-			item[ii]._iCurs = ICURS_GOLD_MEDIUM;
-	} else {
-		if (!ic) {
-			SetPlrHandItem(&item[ii], idx);
-			SetPlrHandSeed(&item[ii], iseed);
-		} else {
-			if (ic & 0x7C00) {
-				RecreateTownItem(ii, idx, ic, iseed, ivalue);
-			} else if ((ic & 0x0180) == 0x0180) {
-				SetupAllUseful(ii, iseed, ic & 0x3F);
-			} else {
-				uper = 0;
-				onlygood = 0;
-				recreate = 0;
-				pregen = 0;
-				if (ic & 0x0100)
-					uper = 1;
-				if (ic & 0x80)
-					uper = 15;
-				if (ic & 0x40)
-					onlygood = 1;
-				if (ic & 0x0200)
-					recreate = 1;
-				if (ic & 0x8000)
-					pregen = 1;
-				SetupAllItems(ii, idx, iseed, ic & 0x3F, uper, onlygood, recreate, pregen);
-			}
-		}
-	}
-}
-
-void RecreateEar(int ii, unsigned short ic, int iseed, int Id, int dur, int mdur, int ch, int mch, int ivalue, int ibuff)
-{
-	SetPlrHandItem(&item[ii], IDI_EAR);
-	tempstr[0] = (ic >> 8) & 0x7F;
-	tempstr[1] = ic & 0x7F;
-	tempstr[2] = (iseed >> 24) & 0x7F;
-	tempstr[3] = (iseed >> 16) & 0x7F;
-	tempstr[4] = (iseed >> 8) & 0x7F;
-	tempstr[5] = iseed & 0x7F;
-	tempstr[6] = Id & 0x7F;
-	tempstr[7] = dur & 0x7F;
-	tempstr[8] = mdur & 0x7F;
-	tempstr[9] = ch & 0x7F;
-	tempstr[10] = mch & 0x7F;
-	tempstr[11] = (ivalue >> 8) & 0x7F;
-	tempstr[12] = (ibuff >> 24) & 0x7F;
-	tempstr[13] = (ibuff >> 16) & 0x7F;
-	tempstr[14] = (ibuff >> 8) & 0x7F;
-	tempstr[15] = ibuff & 0x7F;
-	tempstr[16] = '\0';
-	sprintf(item[ii]._iName, "Ear of %s", tempstr);
-	item[ii]._iCurs = ((ivalue >> 6) & 3) + 19;
-	item[ii]._iCreateInfo = ic;
-	item[ii]._ivalue = ivalue & 0x3F;
-	item[ii]._iSeed = iseed;
-}
-
-void SpawnQuestItem(int itemid, int x, int y, int randarea, int selflag)
-{
-	BOOL failed;
-	int i, j, tries;
-
-	if (randarea) {
-		tries = 0;
-		while (1) {
-			tries++;
-			if (tries > 1000 && randarea > 1)
-				randarea--;
-			x = random(0, MAXDUNX);
-			y = random(0, MAXDUNY);
-			failed = FALSE;
-			for (i = 0; i < randarea && !failed; i++) {
-				for (j = 0; j < randarea && !failed; j++) {
-					failed = !ItemSpaceOk(i + x, j + y);
-				}
-			}
-			if (!failed)
-				break;
-		}
-	}
-
-	if (numitems < MAXITEMS) {
-		i = itemavail[0];
-		itemavail[0] = itemavail[MAXITEMS - numitems - 1];
-		itemactive[numitems] = i;
-		item[i]._ix = x;
-		item[i]._iy = y;
-		dItem[x][y] = i + 1;
-		GetItemAttrs(i, itemid, currlevel);
-		SetupItem(i);
-		item[i]._iPostDraw = TRUE;
-		if (selflag) {
-			item[i]._iAnimFlag = FALSE;
-			item[i]._iSelFlag = selflag;
-			item[i]._iAnimFrame = item[i]._iAnimLen;
-		}
-		++numitems;
-	}
-}
-
-void SpawnRock()
-{
-	BOOL v0; // edx
-	int v1;  // eax
-	int v2;  // ecx
-	BOOL v3; // ebx
-	int v4;  // ebx
-	int v5;  // ecx
-	int v6;  // esi
-	int *v7; // edx
-	int v8;  // eax
-	int v9;  // edi
-	int v10; // ST04_4
-	//int v11; // [esp+8h] [ebp-4h]
-
-	v0 = 0;
-	v1 = 0;
-	if (nobjects > 0) {
-		v2 = 0; //v11; /* chceck */
-		while (!v0) {
-			v2 = objectactive[v1];
-			v3 = object[objectactive[v1++]]._otype == OBJ_STAND;
-			v0 = v3;
-			if (v1 >= nobjects) {
-				if (!v3)
-					return;
-				break;
-			}
-		}
-		v4 = itemavail[0];
-		v5 = v2;
-		v6 = itemavail[0];
-		v7 = &itemavail[MAXITEMS - numitems - 1];
-		itemactive[numitems] = itemavail[0];
-		v8 = object[v5]._ox;
-		item[v6]._ix = v8;
-		v9 = object[v5]._oy;
-		itemavail[0] = *v7;
-		dItem[v8][v9] = v4 + 1;
-		v10 = currlevel;
-		item[v6]._iy = v9;
-		GetItemAttrs(v4, IDI_ROCK, v10);
-		SetupItem(v4);
-		++numitems;
-		item[v6]._iSelFlag = 2;
-		item[v6]._iPostDraw = TRUE;
-		item[v6]._iAnimFrame = 11;
-	}
-}
-
-void RespawnItem(int i, BOOL FlipFlag)
-{
-	int it; // ecx
-	int il; // eax
-
-	item[i]._iAnimWidth = 96;
-	item[i]._iAnimWidth2 = 16;
-	it = ItemCAnimTbl[item[i]._iCurs];
-	il = ItemAnimLs[it];
-	item[i]._iAnimLen = il;
-	item[i]._iAnimData = itemanims[it];
-	item[i]._iPostDraw = FALSE;
-	item[i]._iRequest = FALSE;
-
-	if (FlipFlag) {
-		item[i]._iSelFlag = 0;
-		il = 1;
-		item[i]._iAnimFlag = TRUE;
-	} else {
-		item[i]._iAnimFlag = FALSE;
-		item[i]._iSelFlag = 1;
-	}
-
-	item[i]._iAnimFrame = il;
-
-	if (item[i]._iCurs == ICURS_MAGIC_ROCK) {
-		item[i]._iSelFlag = 1;
-		PlaySfxLoc(ItemDropSnds[it], item[i]._ix, item[i]._iy);
-	}
-	if (item[i]._iCurs == ICURS_TAVERN_SIGN)
-		item[i]._iSelFlag = 1;
-	if (item[i]._iCurs == ICURS_ANVIL_OF_FURY)
-		item[i]._iSelFlag = 1;
-}
-
-void DeleteItem(int ii, int i)
-{
-	itemavail[MAXITEMS - numitems] = ii;
-	numitems--;
-	if (numitems > 0 && i != numitems)
-		itemactive[i] = itemactive[numitems];
-}
-
-void ItemDoppel()
-{
-	int idoppelx;  // esi
-	ItemStruct *i; // edx
-
-	if (gbMaxPlayers != 1) {
-		for (idoppelx = 16; idoppelx < 96; idoppelx++) {
-			if (dItem[idoppelx][idoppely]) {
-				i = &item[dItem[idoppelx][idoppely] - 1];
-				if (i->_ix != idoppelx || i->_iy != idoppely)
-					dItem[idoppelx][idoppely] = 0;
-			}
-		}
-		idoppely++;
-		if (idoppely == 96)
-			idoppely = 16;
-	}
-}
-
-void ProcessItems()
-{
-	int i;  // edi
-	int ii; // esi
-
-	for (i = 0; i < numitems; i++) {
-		ii = itemactive[i];
-		if (item[ii]._iAnimFlag) {
-			item[ii]._iAnimFrame++;
-			if (item[ii]._iCurs == ICURS_MAGIC_ROCK) {
-				if (item[ii]._iSelFlag == 1 && item[ii]._iAnimFrame == 11)
-					item[ii]._iAnimFrame = 1;
-				if (item[ii]._iSelFlag == 2 && item[ii]._iAnimFrame == 21)
-					item[ii]._iAnimFrame = 11;
-			} else {
-				if (item[ii]._iAnimFrame == item[ii]._iAnimLen >> 1)
-					PlaySfxLoc(ItemDropSnds[ItemCAnimTbl[item[ii]._iCurs]], item[ii]._ix, item[ii]._iy);
-
-				if (item[ii]._iAnimFrame >= item[ii]._iAnimLen) {
-					item[ii]._iAnimFlag = FALSE;
-					item[ii]._iAnimFrame = item[ii]._iAnimLen;
-					item[ii]._iSelFlag = 1;
-				}
-			}
-		}
-	}
-	ItemDoppel();
-}
-
-void FreeItemGFX()
-{
-	int i;    // esi
-	void *v1; // ecx
-
-	for (i = 0; i < 35; i++) {
-		v1 = (void *)itemanims[i];
-		itemanims[i] = 0;
-		mem_free_dbg(v1);
-	}
-}
-
-void GetItemFrm(int i)
-{
-	item[i]._iAnimData = itemanims[ItemCAnimTbl[item[i]._iCurs]];
-}
-
-void GetItemStr(int i)
-{
-	int nGold; // esi
-
-	if (item[i]._itype == ITYPE_GOLD) {
-		nGold = item[i]._ivalue;
-		sprintf(infostr, "%i gold %s", nGold, get_pieces_str(nGold));
-	} else {
-		if (!item[i]._iIdentified)
-			strcpy(infostr, item[i]._iName);
-		else
-			strcpy(infostr, item[i]._iIName);
-
-		if (item[i]._iMagical == ITEM_QUALITY_MAGIC)
-			infoclr = COL_BLUE;
-		if (item[i]._iMagical == ITEM_QUALITY_UNIQUE)
-			infoclr = COL_GOLD;
-	}
-}
-// 4B883C: using guessed type int infoclr;
-
-void CheckIdentify(int pnum, int cii)
-{
-	ItemStruct *pi; // esi
-
-	pi = &plr[pnum].InvBody[cii];
-	pi->_iIdentified = TRUE;
-
-	CalcPlrInv(pnum, 1);
-
-	if (pnum == myplr)
-		SetCursor_(CURSOR_HAND);
-}
-
-void DoRepair(int pnum, int cii)
-{
-	PlayerStruct *p; // eax
-	ItemStruct *pi;  // esi
-
-	p = &plr[pnum];
-	pi = &p->InvBody[cii];
-
-	PlaySfxLoc(IS_REPAIR, p->WorldX, p->WorldY);
-	RepairItem(pi, p->_pLevel);
-	CalcPlrInv(pnum, 1);
-
-	if (pnum == myplr)
-		SetCursor_(CURSOR_HAND);
-}
-
-void RepairItem(ItemStruct *i, int lvl)
-{
-	int rep; // edi
-	int d;   // eax
-
-	if (i->_iDurability != i->_iMaxDur) {
-		if (i->_iMaxDur > 0) {
-			rep = 0;
-			while (1) {
-				rep += lvl + random(37, lvl);
-				d = i->_iMaxDur / (lvl + 9);
-
-				if (d < 1)
-					d = 1;
-				if (i->_iMaxDur == d)
-					break;
-
-				i->_iMaxDur -= d;
-
-				if (rep + i->_iDurability >= i->_iMaxDur) {
-					i->_iDurability += rep;
-					if (i->_iDurability > i->_iMaxDur)
-						i->_iDurability = i->_iMaxDur;
-					return;
-				}
-			}
-		}
-		i->_itype = -1;
-	}
-}
-
-void DoRecharge(int pnum, int cii)
-{
-	PlayerStruct *p; // eax
-	ItemStruct *pi;  // esi
-
-	p = &plr[pnum];
-	pi = &p->InvBody[cii];
-
-	if (pi->_itype == ITYPE_STAFF && pi->_iSpell) {
-		RechargeItem(pi, random(38, p->_pLevel / spelldata[pi->_iSpell].sBookLvl) + 1);
-		CalcPlrInv(pnum, 1);
-	}
-
-	if (pnum == myplr)
-		SetCursor_(CURSOR_HAND);
-}
-
-void RechargeItem(ItemStruct *i, int r)
-{
-	if (i->_iCharges != i->_iMaxCharges) {
-		while (1) {
-			if (i->_iMaxCharges-- == 1)
-				break;
-
-			i->_iCharges += r;
-
-			if (i->_iCharges >= i->_iMaxCharges) {
-				if (i->_iCharges > i->_iMaxCharges)
-					i->_iCharges = i->_iMaxCharges;
-				return;
-			}
-		}
-	}
-}
-
-void PrintItemOil(char IDidx)
-{
-	switch (IDidx) {
-	case IMISC_FULLHEAL:
-		strcpy(tempstr, "fully recover life");
-		break;
-	case IMISC_HEAL:
-		strcpy(tempstr, "recover partial life");
-		break;
-	case IMISC_OLDHEAL:
-		strcpy(tempstr, "recover life");
-		break;
-	case IMISC_DEADHEAL:
-		strcpy(tempstr, "deadly heal");
-		break;
-	case IMISC_MANA:
-		strcpy(tempstr, "recover mana");
-		break;
-	case IMISC_FULLMANA:
-		strcpy(tempstr, "fully recover mana");
-		break;
-	case IMISC_ELIXSTR:
-		strcpy(tempstr, "increase strength");
-		break;
-	case IMISC_ELIXMAG:
-		strcpy(tempstr, "increase magic");
-		break;
-	case IMISC_ELIXDEX:
-		strcpy(tempstr, "increase dexterity");
-		break;
-	case IMISC_ELIXVIT:
-		strcpy(tempstr, "increase vitality");
-		break;
-	case IMISC_ELIXWEAK:
-	case IMISC_ELIXDIS:
-		strcpy(tempstr, "decrease strength");
-		break;
-	case IMISC_ELIXCLUM:
-		strcpy(tempstr, "decrease dexterity");
-		break;
-	case IMISC_ELIXSICK:
-		strcpy(tempstr, "decrease vitality");
-		break;
-	case IMISC_REJUV:
-		strcpy(tempstr, "recover life and mana");
-		break;
-	case IMISC_FULLREJUV:
-		strcpy(tempstr, "fully recover life and mana");
-		break;
-	default:
-		return;
-	}
-
-	AddPanelString(tempstr, 1);
-}
-
-void PrintItemPower(char plidx, ItemStruct *x)
-{
-	ItemStruct *v2; // esi
-	int *v3;        // esi
-	int *v4;        // esi
-	int v5;         // esi
-	const char *v6; // [esp-4h] [ebp-Ch]
-	const char *v7; // [esp-4h] [ebp-Ch]
-	const char *v8; // [esp-4h] [ebp-Ch]
-	const char *v9; // [esp-4h] [ebp-Ch]
-
-	v2 = x;
-	switch (plidx) {
-	case IPL_TOHIT:
-	case IPL_TOHIT_CURSE:
-		sprintf(tempstr, "chance to hit : %+i%%", x->_iPLToHit);
-		return;
-	case IPL_DAMP:
-	case IPL_DAMP_CURSE:
-		sprintf(tempstr, "%+i%% damage", x->_iPLDam);
-		return;
-	case IPL_TOHIT_DAMP:
-	case IPL_TOHIT_DAMP_CURSE:
-		sprintf(tempstr, "to hit: %+i%%, %+i%% damage", x->_iPLToHit, x->_iPLDam);
-		return;
-	case IPL_ACP:
-	case IPL_ACP_CURSE:
-		sprintf(tempstr, "%+i%% armor", x->_iPLAC);
-		return;
-	case IPL_FIRERES:
-		if (x->_iPLFR < 75)
-			sprintf(tempstr, "Resist Fire : %+i%%", x->_iPLFR);
-		if (v2->_iPLFR >= 75) {
-			v6 = "Resist Fire : 75%% MAX";
-			goto LABEL_11;
-		}
-		return;
-	case IPL_LIGHTRES:
-		if (x->_iPLLR < 75)
-			sprintf(tempstr, "Resist Lightning : %+i%%", x->_iPLLR);
-		if (v2->_iPLLR >= 75) {
-			v6 = "Resist Lightning : 75%% MAX";
-			goto LABEL_11;
-		}
-		return;
-	case IPL_MAGICRES:
-		if (x->_iPLMR < 75)
-			sprintf(tempstr, "Resist Magic : %+i%%", x->_iPLMR);
-		if (v2->_iPLMR >= 75) {
-			v6 = "Resist Magic : 75%% MAX";
-			goto LABEL_11;
-		}
-		return;
-	case IPL_ALLRES:
-		if (x->_iPLFR < 75)
-			sprintf(tempstr, "Resist All : %+i%%", x->_iPLFR);
-		if (v2->_iPLFR >= 75) {
-			v6 = "Resist All : 75%% MAX";
-		LABEL_11:
-			sprintf(tempstr, v6);
-		}
-		return;
-	case IPL_SPLLVLADD:
-		if (x->_iSplLvlAdd == 1)
-			strcpy(tempstr, "spells are increased 1 level");
-		if (v2->_iSplLvlAdd == 2)
-			strcpy(tempstr, "spells are increased 2 levels");
-		if (v2->_iSplLvlAdd < 1) {
-			v7 = "spells are decreased 1 level";
-			goto LABEL_81;
-		}
-		return;
-	case IPL_CHARGES:
-		v8 = "Extra charges";
-		goto LABEL_104;
-	case IPL_FIREDAM:
-		sprintf(tempstr, "Fire hit damage: %i-%i", x->_iFMinDam, x->_iFMaxDam);
-		return;
-	case IPL_LIGHTDAM:
-		sprintf(tempstr, "Lightning hit damage: %i-%i", x->_iLMinDam, x->_iLMaxDam);
-		return;
-	case IPL_STR:
-	case IPL_STR_CURSE:
-		sprintf(tempstr, "%+i to strength", x->_iPLStr);
-		return;
-	case IPL_MAG:
-	case IPL_MAG_CURSE:
-		sprintf(tempstr, "%+i to magic", x->_iPLMag);
-		return;
-	case IPL_DEX:
-	case IPL_DEX_CURSE:
-		sprintf(tempstr, "%+i to dexterity", x->_iPLDex);
-		return;
-	case IPL_VIT:
-	case IPL_VIT_CURSE:
-		sprintf(tempstr, "%+i to vitality", x->_iPLVit);
-		return;
-	case IPL_ATTRIBS:
-	case IPL_ATTRIBS_CURSE:
-		sprintf(tempstr, "%+i to all attributes", x->_iPLStr);
-		return;
-	case IPL_GETHIT_CURSE:
-	case IPL_GETHIT:
-		sprintf(tempstr, "%+i damage from enemies", x->_iPLGetHit);
-		return;
-	case IPL_LIFE:
-	case IPL_LIFE_CURSE:
-		sprintf(tempstr, "Hit Points : %+i", x->_iPLHP >> 6);
-		return;
-	case IPL_MANA:
-	case IPL_MANA_CURSE:
-		sprintf(tempstr, "Mana : %+i", x->_iPLMana >> 6);
-		return;
-	case IPL_DUR:
-		v8 = "high durability";
-		goto LABEL_104;
-	case IPL_DUR_CURSE:
-		v8 = "decreased durability";
-		goto LABEL_104;
-	case IPL_INDESTRUCTIBLE:
-		v8 = "indestructible";
-		goto LABEL_104;
-	case IPL_LIGHT:
-		sprintf(tempstr, "+%i%% light radius", 10 * x->_iPLLight);
-		return;
-	case IPL_LIGHT_CURSE:
-		sprintf(tempstr, "-%i%% light radius", -10 * x->_iPLLight);
-		return;
-	case IPL_FIRE_ARROWS:
-		sprintf(tempstr, "fire arrows damage: %i-%i", x->_iFMinDam, x->_iFMaxDam);
-		return;
-	case IPL_LIGHT_ARROWS:
-		sprintf(tempstr, "lightning arrows damage %i-%i", x->_iLMinDam, x->_iLMaxDam);
-		return;
-	case IPL_INVCURS:
-		v8 = " ";
-		goto LABEL_104;
-	case IPL_THORNS:
-		v8 = "attacker takes 1-3 damage";
-		goto LABEL_104;
-	case IPL_NOMANA:
-		v8 = "user loses all mana";
-		goto LABEL_104;
-	case IPL_NOHEALPLR:
-		v8 = "you can't heal";
-		goto LABEL_104;
-	case IPL_ABSHALFTRAP:
-		v8 = "absorbs half of trap damage";
-		goto LABEL_104;
-	case IPL_KNOCKBACK:
-		v8 = "knocks target back";
-		goto LABEL_104;
-	case IPL_NOHEALMON:
-		v8 = "hit monster doesn't heal";
-		goto LABEL_104;
-	case IPL_STEALMANA:
-		v3 = &x->_iFlags;
-		if (x->_iFlags & 0x2000)
-			strcpy(tempstr, "hit steals 3% mana");
-		if (!(*((_BYTE *)v3 + 1) & 0x40))
-			return;
-		v7 = "hit steals 5% mana";
-		goto LABEL_81;
-	case IPL_STEALLIFE:
-		v4 = &x->_iFlags;
-		if ((x->_iFlags & 0x8000) != 0)
-			strcpy(tempstr, "hit steals 3% life");
-		if (!(*((_BYTE *)v4 + 2) & 1))
-			return;
-		v7 = "hit steals 5% life";
-		goto LABEL_81;
-	case IPL_TARGAC:
-		v8 = "damages target's armor";
-		goto LABEL_104;
-	case IPL_FASTATTACK:
-		if (x->_iFlags & 0x20000)
-			strcpy(tempstr, "quick attack");
-		if (v2->_iFlags & 0x40000)
-			strcpy(tempstr, "fast attack");
-		if (v2->_iFlags & 0x80000)
-			strcpy(tempstr, "faster attack");
-		if (!(v2->_iFlags & 0x100000))
-			return;
-		v7 = "fastest attack";
-		goto LABEL_81;
-	case IPL_FASTRECOVER:
-		if (x->_iFlags & 0x200000)
-			strcpy(tempstr, "fast hit recovery");
-		if (v2->_iFlags & 0x400000)
-			strcpy(tempstr, "faster hit recovery");
-		if ((v2->_iFlags & 0x800000) != 0) {
-			v7 = "fastest hit recovery";
-		LABEL_81:
-			strcpy(tempstr, v7);
-		}
-		return;
-	case IPL_FASTBLOCK:
-		v8 = "fast block";
-		goto LABEL_104;
-	case IPL_DAMMOD:
-		sprintf(tempstr, "adds %i points to damage", x->_iPLDamMod);
-		return;
-	case IPL_RNDARROWVEL:
-		v8 = "fires random speed arrows";
-		goto LABEL_104;
-	case IPL_SETDAM:
-		v9 = "unusual item damage";
-		goto LABEL_98;
-	case IPL_SETDUR:
-		v8 = "altered durability";
-		goto LABEL_104;
-	case IPL_NOMINSTR:
-		v8 = "no strength requirement";
-		goto LABEL_104;
-	case IPL_SPELL:
-		sprintf(tempstr, "%i %s charges", x->_iMaxCharges, spelldata[x->_iSpell].sNameText);
-		return;
-	case IPL_FASTSWING:
-		v8 = "Faster attack swing";
-		goto LABEL_104;
-	case IPL_ONEHAND:
-		v8 = "one handed sword";
-		goto LABEL_104;
-	case IPL_3XDAMVDEM:
-		v8 = "+200% damage vs. demons";
-		goto LABEL_104;
-	case IPL_ALLRESZERO:
-		v8 = "All Resistance equals 0";
-		goto LABEL_104;
-	case IPL_DRAINLIFE:
-		v8 = "constantly lose hit points";
-		goto LABEL_104;
-	case IPL_RNDSTEALLIFE:
-		v8 = "life stealing";
-		goto LABEL_104;
-	case IPL_INFRAVISION:
-		v8 = "see with infravision";
-		goto LABEL_104;
-	case IPL_SETAC:
-	case IPL_AC_CURSE:
-		sprintf(tempstr, "armor class: %i", x->_iAC);
-		return;
-	case IPL_ADDACLIFE:
-		v8 = "Armor class added to life";
-		goto LABEL_104;
-	case IPL_ADDMANAAC:
-		v8 = "10% of mana added to armor";
-		goto LABEL_104;
-	case IPL_FIRERESCLVL:
-		v5 = x->_iPLFR;
-		if (v5 > 0) {
-			if (v5 >= 1)
-				sprintf(tempstr, "Resist Fire : %+i%%", v5);
-		} else {
-			v9 = " ";
-		LABEL_98:
-			sprintf(tempstr, v9);
-		}
-		break;
-	default:
-		v8 = "Another ability (NW)";
-	LABEL_104:
-		strcpy(tempstr, v8);
-		break;
-	}
-}
-
-void DrawUTextBack()
-{
-	CelDecodeOnly(88, 487, (BYTE *)pSTextBoxCels, 1, 271);
-
-#define TRANS_RECT_X 27
-#define TRANS_RECT_Y 28
-#define TRANS_RECT_WIDTH 265
-#define TRANS_RECT_HEIGHT 297
-#include "asm_trans_rect.inc"
-}
-
-void PrintUString(int x, int y, int cjustflag, char *str, int col)
-{
-	char *v5;          // edi
-	int v6;            // ebx
-	size_t v7;         // eax
-	int v8;            // esi
-	int v9;            // ecx
-	signed int v10;    // eax
-	int v11;           // edx
-	int v12;           // eax
-	unsigned char v13; // al
-	int v14;           // edi
-	int v15;           // [esp+Ch] [ebp-4h]
-	int a3;            // [esp+18h] [ebp+8h]
-
-	v5 = str;
-	v6 = PitchTbl[SStringY[y] + 204] + x + 96;
-	v7 = strlen(str);
-	v8 = 0;
-	v9 = 0;
-	v15 = v7;
-	if (cjustflag) {
-		v10 = 0;
-		if (v15 <= 0)
-			goto LABEL_16;
-		do {
-			v11 = (unsigned char)str[v9++];
-			v10 += fontkern[fontframe[gbFontTransTbl[v11]]] + 1;
-		} while (v9 < v15);
-		if (v10 < 257)
-		LABEL_16:
-			v8 = (257 - v10) >> 1;
-		v6 += v8;
-	}
-	v12 = 0;
-	a3 = 0;
-	if (v15 > 0) {
-		while (1) {
-			v13 = fontframe[gbFontTransTbl[(unsigned char)v5[v12]]];
-			v14 = v13;
-			v8 += fontkern[v13] + 1;
-			if (v13) {
-				if (v8 <= 257)
-					CPrintString(v6, v13, col);
-			}
-			v6 += fontkern[v14] + 1;
-			v12 = a3++ + 1;
-			if (a3 >= v15)
-				break;
-			v5 = str;
-		}
-	}
-}
-
-void DrawULine(int y)
-{
-	/// ASSERT: assert(gpBuffer);
-
-#if (_MSC_VER >= 800) && (_MSC_VER <= 1200)
-	int yy;
-
-	yy = PitchTbl[SStringY[y] + 198] + 26 + 64;
-
-	__asm {
-		mov		esi, gpBuffer
-		mov		edi, esi
-		add		esi, SCREENXY(26, 25)
-		add		edi, yy
-		mov		ebx, 768 - 266
-		mov		edx, 3
-	copyline:
-		mov		ecx, 266 / 4
-		rep movsd
-		movsw
-		add		esi, ebx
-		add		edi, ebx
-		dec		edx
-		jnz		copyline
-	}
-#else
-	int i;
-	BYTE *src, *dst;
-
-	src = &gpBuffer[SCREENXY(26, 25)];
-	dst = &gpBuffer[PitchTbl[SStringY[y] + 198] + 26 + 64];
-
-	for (i = 0; i < 3; i++, src += 768, dst += 768)
-		memcpy(dst, src, 266);
-#endif
-}
-
-void DrawUniqueInfo()
-{
-	int v0; // esi
-	int v1; // esi
-	int v2; // edi
-
-	if (!chrflag && !questlog) {
-		v0 = curruitem._iUid;
-		DrawUTextBack();
-		v1 = v0;
-		PrintUString(0, 2, 1, UniqueItemList[v1].UIName, 3);
-		DrawULine(5);
-		PrintItemPower(UniqueItemList[v1].UIPower1, &curruitem);
-		v2 = 14 - (char)UniqueItemList[v1].UINumPL;
-		PrintUString(0, v2, 1, tempstr, 0);
-		if (UniqueItemList[v1].UINumPL > 1) {
-			PrintItemPower(UniqueItemList[v1].UIPower2, &curruitem);
-			PrintUString(0, v2 + 2, 1, tempstr, 0);
-		}
-		if (UniqueItemList[v1].UINumPL > 2) {
-			PrintItemPower(UniqueItemList[v1].UIPower3, &curruitem);
-			PrintUString(0, v2 + 4, 1, tempstr, 0);
-		}
-		if (UniqueItemList[v1].UINumPL > 3) {
-			PrintItemPower(UniqueItemList[v1].UIPower4, &curruitem);
-			PrintUString(0, v2 + 6, 1, tempstr, 0);
-		}
-		if (UniqueItemList[v1].UINumPL > 4) {
-			PrintItemPower(UniqueItemList[v1].UIPower5, &curruitem);
-			PrintUString(0, v2 + 8, 1, tempstr, 0);
-		}
-		if (UniqueItemList[v1].UINumPL > 5) {
-			PrintItemPower(UniqueItemList[v1].UIPower6, &curruitem);
-			PrintUString(0, v2 + 10, 1, tempstr, 0);
-		}
-	}
-}
-
-void PrintItemMisc(ItemStruct *x)
-{
-	if (x->_iMiscId == IMISC_SCROLL) {
-		strcpy(tempstr, "Right-click to read");
-		AddPanelString(tempstr, 1);
-	}
-	if (x->_iMiscId == IMISC_SCROLLT) {
-		strcpy(tempstr, "Right-click to read, then");
-		AddPanelString(tempstr, 1);
-		strcpy(tempstr, "left-click to target");
-		AddPanelString(tempstr, 1);
-	}
-	if (x->_iMiscId >= IMISC_USEFIRST && x->_iMiscId <= IMISC_USELAST) {
-		PrintItemOil(x->_iMiscId);
-		strcpy(tempstr, "Right click to use");
-		AddPanelString(tempstr, 1);
-	}
-	if (x->_iMiscId == IMISC_BOOK) {
-		strcpy(tempstr, "Right click to read");
-		AddPanelString(tempstr, 1);
-	}
-	if (x->_iMiscId == IMISC_MAPOFDOOM) {
-		strcpy(tempstr, "Right click to view");
-		AddPanelString(tempstr, 1);
-	}
-	if (x->_iMiscId == IMISC_EAR) {
-		sprintf(tempstr, "Level : %i", x->_ivalue);
-		AddPanelString(tempstr, 1);
-	}
-}
-
-void PrintItemDetails(ItemStruct *x)
-{
-	if (x->_iClass == ICLASS_WEAPON) {
-		if (x->_iMaxDur == 255)
-			sprintf(tempstr, "damage: %i-%i  Indestructible", x->_iMinDam, x->_iMaxDam);
-		else
-			sprintf(tempstr, "damage: %i-%i  Dur: %i/%i", x->_iMinDam, x->_iMaxDam, x->_iDurability, x->_iMaxDur);
-		AddPanelString(tempstr, 1);
-	}
-	if (x->_iClass == ICLASS_ARMOR) {
-		if (x->_iMaxDur == 255)
-			sprintf(tempstr, "armor: %i  Indestructible", x->_iAC);
-		else
-			sprintf(tempstr, "armor: %i  Dur: %i/%i", x->_iAC, x->_iDurability, x->_iMaxDur);
-		AddPanelString(tempstr, 1);
-	}
-	if (x->_iMiscId == IMISC_STAFF && x->_iMaxCharges) {
-		sprintf(tempstr, "dam: %i-%i  Dur: %i/%i", x->_iMinDam, x->_iMaxDam, x->_iDurability, x->_iMaxDur);
-		sprintf(tempstr, "Charges: %i/%i", x->_iCharges, x->_iMaxCharges);
-		AddPanelString(tempstr, 1);
-	}
-	if (x->_iPrePower != -1) {
-		PrintItemPower(x->_iPrePower, x);
-		AddPanelString(tempstr, 1);
-	}
-	if (x->_iSufPower != -1) {
-		PrintItemPower(x->_iSufPower, x);
-		AddPanelString(tempstr, 1);
-	}
-	if (x->_iMagical == ITEM_QUALITY_UNIQUE) {
-		AddPanelString("unique item", 1);
-		uitemflag = 1;
-		curruitem = *x;
-	}
-	PrintItemMisc(x);
-	if (x->_iMinMag + x->_iMinDex + x->_iMinStr) {
-		strcpy(tempstr, "Required:");
-		if (x->_iMinStr)
-			sprintf(tempstr, "%s %i Str", tempstr, x->_iMinStr);
-		if (x->_iMinMag)
-			sprintf(tempstr, "%s %i Mag", tempstr, x->_iMinMag);
-		if (x->_iMinDex)
-			sprintf(tempstr, "%s %i Dex", tempstr, x->_iMinDex);
-		AddPanelString(tempstr, 1);
-	}
-	pinfoflag = TRUE;
-}
-
-void PrintItemDur(ItemStruct *x)
-{
-	ItemStruct *v1;   // esi
-	int v2;           // eax
-	char v3;          // al
-	unsigned char v4; // al
-	char v5;          // al
-
-	v1 = x;
-	if (x->_iClass == ICLASS_WEAPON) {
-		if (x->_iMaxDur == 255)
-			sprintf(tempstr, "damage: %i-%i  Indestructible", x->_iMinDam, x->_iMaxDam);
-		else
-			sprintf(tempstr, "damage: %i-%i  Dur: %i/%i", x->_iMinDam, x->_iMaxDam, x->_iDurability, x->_iMaxDur);
-		AddPanelString(tempstr, 1);
-		if (v1->_iMiscId == IMISC_STAFF && v1->_iMaxCharges) {
-			sprintf(tempstr, "Charges: %i/%i", v1->_iCharges, v1->_iMaxCharges);
-			AddPanelString(tempstr, 1);
-		}
-		if (v1->_iMagical != ITEM_QUALITY_NORMAL)
-			AddPanelString("Not Identified", 1);
-	}
-	if (v1->_iClass == ICLASS_ARMOR) {
-		if (v1->_iMaxDur == 255)
-			sprintf(tempstr, "armor: %i  Indestructible", v1->_iAC);
-		else
-			sprintf(tempstr, "armor: %i  Dur: %i/%i", v1->_iAC, v1->_iDurability, v1->_iMaxDur);
-		AddPanelString(tempstr, 1);
-		if (v1->_iMagical != ITEM_QUALITY_NORMAL)
-			AddPanelString("Not Identified", 1);
-		if (v1->_iMiscId == IMISC_STAFF && v1->_iMaxCharges) {
-			sprintf(tempstr, "Charges: %i/%i", v1->_iCharges, v1->_iMaxCharges);
-			AddPanelString(tempstr, 1);
-		}
-	}
-	v2 = v1->_itype;
-	if (v2 == ITYPE_RING || v2 == ITYPE_AMULET)
-		AddPanelString("Not Identified", 1);
-	PrintItemMisc(v1);
-	if ((unsigned char)v1->_iMinMag + v1->_iMinDex + v1->_iMinStr) {
-		strcpy(tempstr, "Required:");
-		v3 = v1->_iMinStr;
-		if (v3)
-			sprintf(tempstr, "%s %i Str", tempstr, v3);
-		v4 = v1->_iMinMag;
-		if (v4)
-			sprintf(tempstr, "%s %i Mag", tempstr, v4);
-		v5 = v1->_iMinDex;
-		if (v5)
-			sprintf(tempstr, "%s %i Dex", tempstr, v5);
-		AddPanelString(tempstr, TRUE);
-	}
-	pinfoflag = TRUE;
-}
-
-void UseItem(int p, int Mid, int spl)
-{
-	int l, j;
-
-	switch (Mid) {
-	case IMISC_HEAL:
-	case IMISC_HEAL_1C:
-		j = plr[p]._pMaxHP >> 8;
-		l = ((j >> 1) + random(39, j)) << 6;
-		if (plr[p]._pClass == PC_WARRIOR)
-			l *= 2;
-		if (plr[p]._pClass == PC_ROGUE)
-			l += l >> 1;
-		plr[p]._pHitPoints += l;
-		if (plr[p]._pHitPoints > plr[p]._pMaxHP)
-			plr[p]._pHitPoints = plr[p]._pMaxHP;
-		plr[p]._pHPBase += l;
-		if (plr[p]._pHPBase > plr[p]._pMaxHPBase)
-			plr[p]._pHPBase = plr[p]._pMaxHPBase;
-		drawhpflag = TRUE;
-		break;
-	case IMISC_FULLHEAL:
-		plr[p]._pHitPoints = plr[p]._pMaxHP;
-		plr[p]._pHPBase = plr[p]._pMaxHPBase;
-		drawhpflag = TRUE;
-		break;
-	case IMISC_MANA:
-		j = plr[p]._pMaxMana >> 8;
-		l = ((j >> 1) + random(40, j)) << 6;
-		if (plr[p]._pClass == PC_SORCERER)
-			l *= 2;
-		if (plr[p]._pClass == PC_ROGUE)
-			l += l >> 1;
-		if (!(plr[p]._pIFlags & ISPL_NOMANA)) {
-			plr[p]._pMana += l;
-			if (plr[p]._pMana > plr[p]._pMaxMana)
-				plr[p]._pMana = plr[p]._pMaxMana;
-			plr[p]._pManaBase += l;
-			if (plr[p]._pManaBase > plr[p]._pMaxManaBase)
-				plr[p]._pManaBase = plr[p]._pMaxManaBase;
-			drawmanaflag = TRUE;
-		}
-		break;
-	case IMISC_FULLMANA:
-		if (!(plr[p]._pIFlags & ISPL_NOMANA)) {
-			plr[p]._pMana = plr[p]._pMaxMana;
-			plr[p]._pManaBase = plr[p]._pMaxManaBase;
-			drawmanaflag = TRUE;
-		}
-		break;
-	case IMISC_ELIXSTR:
-		ModifyPlrStr(p, 1);
-		break;
-	case IMISC_ELIXMAG:
-		ModifyPlrMag(p, 1);
-		break;
-	case IMISC_ELIXDEX:
-		ModifyPlrDex(p, 1);
-		break;
-	case IMISC_ELIXVIT:
-		ModifyPlrVit(p, 1);
-		break;
-	case IMISC_REJUV:
-		j = plr[p]._pMaxHP >> 8;
-		l = ((j >> 1) + random(39, j)) << 6;
-		if (plr[p]._pClass == PC_WARRIOR)
-			l *= 2;
-		if (plr[p]._pClass == PC_ROGUE)
-			l += l >> 1;
-		plr[p]._pHitPoints += l;
-		if (plr[p]._pHitPoints > plr[p]._pMaxHP)
-			plr[p]._pHitPoints = plr[p]._pMaxHP;
-		plr[p]._pHPBase += l;
-		if (plr[p]._pHPBase > plr[p]._pMaxHPBase)
-			plr[p]._pHPBase = plr[p]._pMaxHPBase;
-		drawhpflag = TRUE;
-		j = plr[p]._pMaxMana >> 8;
-		l = ((j >> 1) + random(40, j)) << 6;
-		if (plr[p]._pClass == PC_SORCERER)
-			l *= 2;
-		if (plr[p]._pClass == PC_ROGUE)
-			l += l >> 1;
-		if (!(plr[p]._pIFlags & ISPL_NOMANA)) {
-			plr[p]._pMana += l;
-			if (plr[p]._pMana > plr[p]._pMaxMana)
-				plr[p]._pMana = plr[p]._pMaxMana;
-			plr[p]._pManaBase += l;
-			if (plr[p]._pManaBase > plr[p]._pMaxManaBase)
-				plr[p]._pManaBase = plr[p]._pMaxManaBase;
-			drawmanaflag = TRUE;
-		}
-		break;
-	case IMISC_FULLREJUV:
-		plr[p]._pHitPoints = plr[p]._pMaxHP;
-		plr[p]._pHPBase = plr[p]._pMaxHPBase;
-		drawhpflag = TRUE;
-		if (!(plr[p]._pIFlags & ISPL_NOMANA)) {
-			plr[p]._pMana = plr[p]._pMaxMana;
-			plr[p]._pManaBase = plr[p]._pMaxManaBase;
-			drawmanaflag = TRUE;
-		}
-		break;
-	case IMISC_SCROLL:
-		if (spelldata[spl].sTargeted) {
-			plr[p]._pTSpell = spl;
-			plr[p]._pTSplType = RSPLTYPE_INVALID;
-			if (p == myplr)
-				NewCursor(CURSOR_TELEPORT);
-		} else {
-			ClrPlrPath(p);
-			plr[p]._pSpell = spl;
-			plr[p]._pSplType = RSPLTYPE_INVALID;
-			plr[p]._pSplFrom = 3;
-			plr[p].destAction = ACTION_SPELL;
-			plr[p].destParam1 = cursmx;
-			plr[p].destParam2 = cursmy;
-			if (p == myplr && spl == SPL_NOVA)
-				NetSendCmdLoc(TRUE, CMD_NOVA, cursmx, cursmy);
-		}
-		break;
-	case IMISC_SCROLLT:
-		if (spelldata[spl].sTargeted) {
-			plr[p]._pTSpell = spl;
-			plr[p]._pTSplType = RSPLTYPE_INVALID;
-			if (p == myplr)
-				NewCursor(CURSOR_TELEPORT);
-		} else {
-			ClrPlrPath(p);
-			plr[p]._pSpell = spl;
-			plr[p]._pSplType = RSPLTYPE_INVALID;
-			plr[p]._pSplFrom = 3;
-			plr[p].destAction = ACTION_SPELL;
-			plr[p].destParam1 = cursmx;
-			plr[p].destParam2 = cursmy;
-		}
-		break;
-	case IMISC_BOOK:
-		plr[p]._pMemSpells |= (__int64)1 << (spl - 1);
-		if (plr[p]._pSplLvl[spl] < 15)
-			plr[p]._pSplLvl[spl]++;
-		plr[p]._pMana += spelldata[spl].sManaCost << 6;
-		if (plr[p]._pMana > plr[p]._pMaxMana)
-			plr[p]._pMana = plr[p]._pMaxMana;
-		plr[p]._pManaBase += spelldata[spl].sManaCost << 6;
-		if (plr[p]._pManaBase > plr[p]._pMaxManaBase)
-			plr[p]._pManaBase = plr[p]._pMaxManaBase;
-		if (p == myplr)
-			CalcPlrBookVals(p);
-		drawmanaflag = TRUE;
-		break;
-	case IMISC_MAPOFDOOM:
-		doom_init();
-		break;
-	case IMISC_SPECELIX:
-		ModifyPlrStr(p, 3);
-		ModifyPlrMag(p, 3);
-		ModifyPlrDex(p, 3);
-		ModifyPlrVit(p, 3);
-		break;
-	}
-}
-
-BOOL StoreStatOk(ItemStruct *h)
-{
-	BOOL sf;
-
-	sf = TRUE;
-	if (plr[myplr]._pStrength < h->_iMinStr)
-		sf = FALSE;
-	if (plr[myplr]._pMagic < h->_iMinMag)
-		sf = FALSE;
-	if (plr[myplr]._pDexterity < h->_iMinDex)
-		sf = FALSE;
-
-	return sf;
-}
-
-BOOL SmithItemOk(int i)
-{
-	BOOL rv;
-
-	rv = TRUE;
-	if (AllItemsList[i].itype == ITYPE_MISC)
-		rv = FALSE;
-	if (AllItemsList[i].itype == ITYPE_GOLD)
-		rv = FALSE;
-	if (AllItemsList[i].itype == ITYPE_0E)
-		rv = FALSE;
-	if (AllItemsList[i].itype == ITYPE_STAFF)
-		rv = FALSE;
-	if (AllItemsList[i].itype == ITYPE_RING)
-		rv = FALSE;
-	if (AllItemsList[i].itype == ITYPE_AMULET)
-		rv = FALSE;
-
-	return rv;
-}
-
-int RndSmithItem(int lvl)
-{
-	int i, ri;
-	int ril[512];
-
-	ri = 0;
-	for (i = 1; AllItemsList[i].iLoc != -1; i++) {
-		if (AllItemsList[i].iRnd && SmithItemOk(i) && lvl >= AllItemsList[i].iMinMLvl) {
-			ril[ri] = i;
-			ri++;
-			if (AllItemsList[i].iRnd == 2) {
-				ril[ri] = i;
-				ri++;
-			}
-		}
-	}
-
-	return ril[random(50, ri)] + 1;
-}
-
-void BubbleSwapItem(ItemStruct *a, ItemStruct *b)
-{
-	ItemStruct h;
-
-	h = *a;
-	*a = *b;
-	*b = h;
-}
-
-void SortSmith()
-{
-	int j, k;
-	BOOL sorted;
-
-	j = 0;
-	while (smithitem[j + 1]._itype != -1) {
-		j++;
-	}
-
-	sorted = FALSE;
-	while (j > 0 && !sorted) {
-		sorted = TRUE;
-		if (j > 0) {
-			for (k = 0; k < j; k++) {
-				if (smithitem[k].IDidx > smithitem[k + 1].IDidx) {
-					BubbleSwapItem(&smithitem[k], &smithitem[k + 1]);
-					sorted = FALSE;
-				}
-			}
-		}
-		j--;
-	}
-}
-
-void SpawnSmith(int lvl)
-{
-	int i, iCnt, idata;
-
-	iCnt = random(50, 10) + 10;
-	for (i = 0; i < iCnt; i++) {
-		do {
-			item[0]._iSeed = GetRndSeed();
-			SetRndSeed(item[0]._iSeed);
-			idata = RndSmithItem(lvl) - 1;
-			GetItemAttrs(0, idata, lvl);
-		} while (item[0]._iIvalue > 140000);
-		smithitem[i] = item[0];
-		smithitem[i]._iCreateInfo = lvl | 0x400;
-		smithitem[i]._iIdentified = TRUE;
-		smithitem[i]._iStatFlag = StoreStatOk(&smithitem[i]);
-	}
-	for (i = iCnt; i < 20; i++)
-		smithitem[i]._itype = -1;
-
-	SortSmith();
-}
-
-BOOL PremiumItemOk(int i)
-{
-	BOOL rv;
-
-	rv = TRUE;
-	if (AllItemsList[i].itype == ITYPE_MISC)
-		rv = FALSE;
-	if (AllItemsList[i].itype == ITYPE_GOLD)
-		rv = FALSE;
-	if (AllItemsList[i].itype == ITYPE_0E)
-		rv = FALSE;
-	if (AllItemsList[i].itype == ITYPE_STAFF)
-		rv = FALSE;
-
-	if (gbMaxPlayers != 1) {
-		if (AllItemsList[i].itype == ITYPE_RING)
-			rv = FALSE;
-		if (AllItemsList[i].itype == ITYPE_AMULET)
-			rv = FALSE;
-	}
-
-	return rv;
-}
-// 679660: using guessed type char gbMaxPlayers;
-
-int RndPremiumItem(int minlvl, int maxlvl)
-{
-	int i, ri;
-	int ril[512];
-
-	ri = 0;
-	for (i = 1; AllItemsList[i].iLoc != -1; i++) {
-		if (AllItemsList[i].iRnd) {
-			if (PremiumItemOk(i)) {
-				if (AllItemsList[i].iMinMLvl >= minlvl && AllItemsList[i].iMinMLvl <= maxlvl)
-					ril[ri++] = i;
-			}
-		}
-	}
-
-	return ril[random(50, ri)] + 1;
-}
-// 42445F: using guessed type int ril[512];
-
-void SpawnOnePremium(int i, int plvl)
-{
-	int itype;
-	ItemStruct holditem;
-
-	holditem = item[0];
-	if (plvl > 30)
-		plvl = 30;
-	if (plvl < 1)
-		plvl = 1;
-	do {
-		item[0]._iSeed = GetRndSeed();
-		SetRndSeed(item[0]._iSeed);
-		itype = RndPremiumItem(plvl >> 2, plvl) - 1;
-		GetItemAttrs(0, itype, plvl);
-		GetItemBonus(0, itype, plvl >> 1, plvl, 1);
-	} while (item[0]._iIvalue > 140000);
-	premiumitem[i] = item[0];
-	premiumitem[i]._iCreateInfo = plvl | 0x800;
-	premiumitem[i]._iIdentified = TRUE;
-	premiumitem[i]._iStatFlag = StoreStatOk(&premiumitem[i]);
-	item[0] = holditem;
-}
-
-void SpawnPremium(int lvl)
-{
-	int i;
-
-	if (numpremium < 6) {
-		for (i = 0; i < 6; i++) {
-			if (premiumitem[i]._itype == -1)
-				SpawnOnePremium(i, premiumlevel + premiumlvladd[i]);
-		}
-		numpremium = 6;
-	}
-	while (premiumlevel < lvl) {
-		premiumlevel++;
-		premiumitem[0] = premiumitem[2];
-		premiumitem[1] = premiumitem[3];
-		premiumitem[2] = premiumitem[4];
-		SpawnOnePremium(3, premiumlevel + premiumlvladd[3]);
-		premiumitem[4] = premiumitem[5];
-		SpawnOnePremium(5, premiumlevel + premiumlvladd[5]);
-	}
-}
-// 69FB38: using guessed type int talker;
-
-BOOL WitchItemOk(int i)
-{
-	BOOL rv;
-
-	rv = FALSE;
-	if (AllItemsList[i].itype == ITYPE_MISC)
-		rv = TRUE;
-	if (AllItemsList[i].itype == ITYPE_STAFF)
-		rv = TRUE;
-	if (AllItemsList[i].iMiscId == IMISC_MANA)
-		rv = FALSE;
-	if (AllItemsList[i].iMiscId == IMISC_FULLMANA)
-		rv = FALSE;
-	if (AllItemsList[i].iSpell == SPL_TOWN)
-		rv = FALSE;
-	if (AllItemsList[i].iMiscId == IMISC_FULLHEAL)
-		rv = FALSE;
-	if (AllItemsList[i].iMiscId == IMISC_HEAL)
-		rv = FALSE;
-	if (AllItemsList[i].iSpell == SPL_RESURRECT && gbMaxPlayers == 1)
-		rv = FALSE;
-	if (AllItemsList[i].iSpell == SPL_HEALOTHER && gbMaxPlayers == 1)
-		rv = FALSE;
-
-	return rv;
-}
-// 679660: using guessed type char gbMaxPlayers;
-
-int RndWitchItem(int lvl)
-{
-	int i, ri;
-	int ril[512];
-
-	ri = 0;
-	for (i = 1; AllItemsList[i].iLoc != -1; i++) {
-		if (AllItemsList[i].iRnd && WitchItemOk(i) && lvl >= AllItemsList[i].iMinMLvl) {
-			ril[ri] = i;
-			ri++;
-		}
-	}
-
-	return ril[random(51, ri)] + 1;
-}
-
-void SortWitch()
-{
-	int j, k;
-	BOOL sorted;
-
-	j = 3;
-	while (witchitem[j + 1]._itype != -1) {
-		j++;
-	}
-
-	sorted = FALSE;
-	while (j > 3 && !sorted) {
-		sorted = TRUE;
-		if (j > 3) {
-			for (k = 3; k < j; k++) {
-				if (witchitem[k].IDidx > witchitem[k + 1].IDidx) {
-					BubbleSwapItem(&witchitem[k], &witchitem[k + 1]);
-					sorted = FALSE;
-				}
-			}
-		}
-		j--;
-	}
-}
-
-void WitchBookLevel(int ii)
-{
-	int slvl; // edi
-
-	if (witchitem[ii]._iMiscId == IMISC_BOOK) {
-		witchitem[ii]._iMinMag = spelldata[witchitem[ii]._iSpell].sMinInt;
-		slvl = plr[myplr]._pSplLvl[witchitem[ii]._iSpell];
-		if (slvl) {
-			do {
-				witchitem[ii]._iMinMag += 20 * witchitem[ii]._iMinMag / 100;
-				--slvl;
-				if (witchitem[ii]._iMinMag > 255) {
-					witchitem[ii]._iMinMag = -1;
-					slvl = 0;
-				}
-			} while (slvl);
-		}
-	}
-}
-
-void SpawnWitch(int lvl)
-{
-	int i, iCnt;
-	int idata, maxlvl;
-
-	GetItemAttrs(0, IDI_MANA, 1);
-	witchitem[0] = item[0];
-	witchitem[0]._iCreateInfo = lvl;
-	witchitem[0]._iStatFlag = 1;
-	GetItemAttrs(0, IDI_FULLMANA, 1);
-	witchitem[1] = item[0];
-	witchitem[1]._iCreateInfo = lvl;
-	witchitem[1]._iStatFlag = 1;
-	GetItemAttrs(0, IDI_PORTAL, 1);
-	witchitem[2] = item[0];
-	witchitem[2]._iCreateInfo = lvl;
-	witchitem[2]._iStatFlag = 1;
-	iCnt = random(51, 8) + 10;
-
-	for (i = 3; i < iCnt; i++) {
-		do {
-			item[0]._iSeed = GetRndSeed();
-			SetRndSeed(item[0]._iSeed);
-			idata = RndWitchItem(lvl) - 1;
-			GetItemAttrs(0, idata, lvl);
-			maxlvl = -1;
-			if (random(51, 100) <= 5)
-				maxlvl = 2 * lvl;
-			if (maxlvl == -1 && item[0]._iMiscId == IMISC_STAFF)
-				maxlvl = 2 * lvl;
-			if (maxlvl != -1)
-				GetItemBonus(0, idata, maxlvl >> 1, maxlvl, 1);
-		} while (item[0]._iIvalue > 140000);
-		witchitem[i] = item[0];
-		witchitem[i]._iCreateInfo = lvl | 0x2000;
-		witchitem[i]._iIdentified = TRUE;
-		WitchBookLevel(i);
-		witchitem[i]._iStatFlag = StoreStatOk(&witchitem[i]);
-	}
-
-	for (i = iCnt; i < 20; i++)
-		witchitem[i]._itype = -1;
-
-	SortWitch();
-}
-
-int RndBoyItem(int lvl)
-{
-	int i, ri;
-	int ril[512];
-
-	ri = 0;
-	for (i = 1; AllItemsList[i].iLoc != -1; i++) {
-		if (AllItemsList[i].iRnd && PremiumItemOk(i) && lvl >= AllItemsList[i].iMinMLvl) {
-			ril[ri] = i;
-			ri++;
-		}
-	}
-
-	return ril[random(49, ri)] + 1;
-}
-// 4249A4: using guessed type int var_800[512];
-
-void SpawnBoy(int lvl)
-{
-	int itype;
-
-	if (boylevel<lvl>> 1 || boyitem._itype == -1) {
-		do {
-			item[0]._iSeed = GetRndSeed();
-			SetRndSeed(item[0]._iSeed);
-			itype = RndBoyItem(lvl) - 1;
-			GetItemAttrs(0, itype, lvl);
-			GetItemBonus(0, itype, lvl, 2 * lvl, 1);
-		} while (item[0]._iIvalue > 90000);
-		boyitem = item[0];
-		boyitem._iCreateInfo = lvl | 0x1000;
-		boyitem._iIdentified = TRUE;
-		boyitem._iStatFlag = StoreStatOk(&boyitem);
-		boylevel = lvl >> 1;
-	}
-}
-// 6A8A3C: using guessed type int boylevel;
-
-BOOL HealerItemOk(int i)
-{
-	BOOL result;
-
-	result = FALSE;
-	if (AllItemsList[i].itype != ITYPE_MISC)
-		return FALSE;
-
-	if (AllItemsList[i].iMiscId == IMISC_SCROLL && AllItemsList[i].iSpell == SPL_HEAL)
-		result = TRUE;
-	if (AllItemsList[i].iMiscId == IMISC_SCROLLT && AllItemsList[i].iSpell == SPL_RESURRECT && gbMaxPlayers != 1)
-		result = FALSE;
-	if (AllItemsList[i].iMiscId == IMISC_SCROLLT && AllItemsList[i].iSpell == SPL_HEALOTHER && gbMaxPlayers != 1)
-		result = TRUE;
-
-	if (gbMaxPlayers == 1) {
-		if (AllItemsList[i].iMiscId == IMISC_ELIXSTR)
-			result = TRUE;
-		if (AllItemsList[i].iMiscId == IMISC_ELIXMAG)
-			result = TRUE;
-		if (AllItemsList[i].iMiscId == IMISC_ELIXDEX)
-			result = TRUE;
-		if (AllItemsList[i].iMiscId == IMISC_ELIXVIT)
-			result = TRUE;
-	}
-
-	if (AllItemsList[i].iMiscId == IMISC_FULLHEAL) // BUGFIX this is a duplicate with the wrong case
-		result = TRUE;
-
-	if (AllItemsList[i].iMiscId == IMISC_REJUV)
-		result = TRUE;
-	if (AllItemsList[i].iMiscId == IMISC_FULLREJUV)
-		result = TRUE;
-	if (AllItemsList[i].iMiscId == IMISC_HEAL)
-		result = FALSE;
-	if (AllItemsList[i].iMiscId == IMISC_FULLHEAL)
-		result = FALSE;
-	if (AllItemsList[i].iMiscId == IMISC_MANA)
-		result = FALSE;
-	if (AllItemsList[i].iMiscId == IMISC_FULLMANA)
-		result = FALSE;
-
-	return result;
-}
-// 679660: using guessed type char gbMaxPlayers;
-
-int RndHealerItem(int lvl)
-{
-	int i, ri;
-	int ril[512];
-
-	ri = 0;
-	for (i = 1; AllItemsList[i].iLoc != -1; i++) {
-		if (AllItemsList[i].iRnd && HealerItemOk(i) && lvl >= AllItemsList[i].iMinMLvl) {
-			ril[ri] = i;
-			ri++;
-		}
-	}
-
-	return ril[random(50, ri)] + 1;
-}
-
-void SortHealer()
-{
-	int j, k;
-	BOOL sorted;
-
-	j = 2;
-	while (healitem[j + 1]._itype != -1) {
-		j++;
-	}
-
-	sorted = FALSE;
-	while (j > 2 && !sorted) {
-		sorted = TRUE;
-		if (j > 2) {
-			for (k = 2; k < j; k++) {
-				if (healitem[k].IDidx > healitem[k + 1].IDidx) {
-					BubbleSwapItem(&healitem[k], &healitem[k + 1]);
-					sorted = FALSE;
-				}
-			}
-		}
-		j--;
-	}
-}
-
-void SpawnHealer(int lvl)
-{
-	int i, nsi, srnd;
-
-	GetItemAttrs(0, IDI_HEAL, 1);
-	healitem[0] = item[0];
-	healitem[0]._iCreateInfo = lvl;
-	healitem[0]._iStatFlag = TRUE;
-
-	GetItemAttrs(0, IDI_FULLHEAL, 1);
-	healitem[1] = item[0];
-	healitem[1]._iCreateInfo = lvl;
-	healitem[1]._iStatFlag = TRUE;
-
-	if (gbMaxPlayers != 1) {
-		GetItemAttrs(0, IDI_RESURRECT, 1);
-		healitem[2] = item[0];
-		healitem[2]._iCreateInfo = lvl;
-		healitem[2]._iStatFlag = TRUE;
-
-		i = 3;
-	} else {
-		i = 2;
-	}
-	nsi = random(50, 8) + 10;
-	for (; i < nsi; i++) {
-		item[0]._iSeed = GetRndSeed();
-		SetRndSeed(item[0]._iSeed);
-		srnd = RndHealerItem(lvl) - 1;
-		GetItemAttrs(0, srnd, lvl);
-		healitem[i] = item[0];
-		healitem[i]._iCreateInfo = lvl | 0x4000;
-		healitem[i]._iIdentified = TRUE;
-		healitem[i]._iStatFlag = StoreStatOk(&healitem[i]);
-	}
-	for (i = nsi; i < 20; i++) {
-		healitem[i]._itype = -1;
-	}
-	SortHealer();
-}
-// 679660: using guessed type char gbMaxPlayers;
-
-void SpawnStoreGold()
-{
-	GetItemAttrs(0, IDI_GOLD, 1);
-	golditem = item[0];
-	golditem._iStatFlag = 1;
-}
-
-void RecreateSmithItem(int ii, int idx, int plvl, int iseed)
-{
-	SetRndSeed(iseed);
-	GetItemAttrs(ii, RndSmithItem(plvl) - 1, plvl);
-	item[ii]._iSeed = iseed;
-	item[ii]._iCreateInfo = plvl | 0x400;
-	item[ii]._iIdentified = TRUE;
-}
-
-void RecreatePremiumItem(int ii, int idx, int lvl, int iseed)
-{
-	int itype; // edi
-
-	SetRndSeed(iseed);
-	itype = RndPremiumItem(lvl >> 2, lvl) - 1;
-	GetItemAttrs(ii, itype, lvl);
-	GetItemBonus(ii, itype, lvl >> 1, lvl, 1);
-	item[ii]._iCreateInfo = lvl | 0x800;
-	item[ii]._iSeed = iseed;
-	item[ii]._iIdentified = TRUE;
-}
-
-void RecreateBoyItem(int ii, int idx, int lvl, int iseed)
-{
-	int itype; // edi
-
-	SetRndSeed(iseed);
-	itype = RndBoyItem(lvl) - 1;
-	GetItemAttrs(ii, itype, lvl);
-	GetItemBonus(ii, itype, lvl, 2 * lvl, 1);
-	item[ii]._iCreateInfo = lvl | 0x1000;
-	item[ii]._iSeed = iseed;
-	item[ii]._iIdentified = TRUE;
-}
-
-void RecreateWitchItem(int ii, int idx, int lvl, int iseed)
-{
-	int itype; // edi
-	int iblvl; // eax
-
-	if (idx == IDI_MANA || idx == IDI_FULLMANA || idx == IDI_PORTAL) {
-		GetItemAttrs(ii, idx, lvl);
-	} else {
-		SetRndSeed(iseed);
-		itype = RndWitchItem(lvl) - 1;
-		GetItemAttrs(ii, itype, lvl);
-		iblvl = 2 * lvl;
-		if (iblvl != -1 && (random(51, 100) <= 5 || item[ii]._iMiscId == IMISC_STAFF)) {
-			GetItemBonus(ii, itype, iblvl >> 1, iblvl, 1);
-		}
-	}
-	item[ii]._iCreateInfo = lvl | 0x2000;
-	item[ii]._iSeed = iseed;
-	item[ii]._iIdentified = TRUE;
-}
-
-void RecreateHealerItem(int ii, int idx, int lvl, int iseed)
-{
-	if (idx != IDI_HEAL && idx != IDI_FULLHEAL && idx != IDI_RESURRECT) {
-		SetRndSeed(iseed);
-		idx = RndHealerItem(lvl) - 1;
-	}
-	GetItemAttrs(ii, idx, lvl);
-	item[ii]._iCreateInfo = lvl | 0x4000;
-	item[ii]._iSeed = iseed;
-	item[ii]._iIdentified = TRUE;
-}
-
-void RecreateTownItem(int ii, int idx, unsigned short icreateinfo, int iseed, int ivalue)
-{
-	if (icreateinfo & 0x400)
-		RecreateSmithItem(ii, idx, icreateinfo & 0x3F, iseed);
-	else if (icreateinfo & 0x800)
-		RecreatePremiumItem(ii, idx, icreateinfo & 0x3F, iseed);
-	else if (icreateinfo & 0x1000)
-		RecreateBoyItem(ii, idx, icreateinfo & 0x3F, iseed);
-	else if (icreateinfo & 0x2000)
-		RecreateWitchItem(ii, idx, icreateinfo & 0x3F, iseed);
-	else if (icreateinfo & 0x4000)
-		RecreateHealerItem(ii, idx, icreateinfo & 0x3F, iseed);
-}
-
-void RecalcStoreStats()
-{
-	int i;
-
-	for (i = 0; i < 20; i++) {
-		if (smithitem[i]._itype != -1)
-			smithitem[i]._iStatFlag = StoreStatOk(&smithitem[i]);
-		if (witchitem[i]._itype != -1)
-			witchitem[i]._iStatFlag = StoreStatOk(&witchitem[i]);
-		if (healitem[i]._itype != -1)
-			healitem[i]._iStatFlag = StoreStatOk(&healitem[i]);
-	}
-
-	for (i = 0; i < 6; i++) {
-		if (premiumitem[i]._itype != -1)
-			premiumitem[i]._iStatFlag = StoreStatOk(&premiumitem[i]);
-	}
-
-	boyitem._iStatFlag = StoreStatOk(&boyitem);
-}
-// 6A6BB8: using guessed type int stextscrl;
-// 6AA700: using guessed type int stextdown;
-
-int ItemNoFlippy()
-{
-	int r; // ecx
-
-	r = itemactive[numitems - 1];
-	item[r]._iAnimFlag = FALSE;
-	item[r]._iAnimFrame = item[r]._iAnimLen;
-	item[r]._iSelFlag = 1;
-
-	return r;
-}
-
-void CreateSpellBook(int x, int y, int ispell, BOOLEAN sendmsg, int delta)
-{
-	int ii;       // edi
-	int idx;      // [esp+8h] [ebp-8h]
-	BOOLEAN done; // [esp+Ch] [ebp-4h]
-
-	done = 0;
-	idx = RndTypeItems(0, 24);
-	if (numitems < MAXITEMS) {
-		ii = itemavail[0];
-		GetSuperItemSpace(x, y, itemavail[0]);
-		itemactive[numitems] = ii;
-		itemavail[0] = itemavail[MAXITEMS - numitems - 1];
-		do {
-			SetupAllItems(ii, idx, GetRndSeed(), 2 * currlevel, 1, 1, 0, delta);
-			if (item[ii]._iMiscId == IMISC_BOOK && item[ii]._iSpell == ispell)
-				done = 1;
-		} while (!done);
-		if (sendmsg)
-			NetSendCmdDItem(FALSE, ii);
-		if (delta)
-			DeltaAddItem(ii);
-		++numitems;
-	}
-}
-
-void CreateMagicArmor(int x, int y, int imisc, int icurs, int sendmsg, int delta)
-{
-	int ii;    // esi
-	int idx;   // ebx
-	BOOL done; // [esp+Ch] [ebp-4h]
-
-	done = 0;
-	if (numitems < MAXITEMS) {
-		ii = itemavail[0];
-		GetSuperItemSpace(x, y, ii);
-		itemavail[0] = itemavail[MAXITEMS - numitems - 1];
-		itemactive[numitems] = ii;
-		idx = RndTypeItems(imisc, 0);
-		do {
-			SetupAllItems(ii, idx, GetRndSeed(), 2 * currlevel, 1, 1, 0, delta);
-			if (item[ii]._iCurs == icurs)
-				done = 1;
-			else
-				idx = RndTypeItems(imisc, 0);
-		} while (!done);
-		if (sendmsg)
-			NetSendCmdDItem(FALSE, ii);
-		if (delta)
-			DeltaAddItem(ii);
-		numitems++;
-	}
-}
-
-void CreateMagicWeapon(int x, int y, int imisc, int icurs, int sendmsg, int delta)
-{
-	int ii;    // esi
-	int idx;   // ebx
-	BOOL done; // [esp+Ch] [ebp-4h]
-
-	done = 0;
-	if (numitems < MAXITEMS) {
-		ii = itemavail[0];
-		GetSuperItemSpace(x, y, ii);
-		itemavail[0] = itemavail[MAXITEMS - numitems - 1];
-		itemactive[numitems] = ii;
-		idx = RndTypeItems(imisc, 0);
-		do {
-			SetupAllItems(ii, idx, GetRndSeed(), 2 * currlevel, 1, 1, 0, delta);
-			if (item[ii]._iCurs == icurs)
-				done = 1;
-			else
-				idx = RndTypeItems(imisc, 0);
-		} while (!done);
-		if (sendmsg)
-			NetSendCmdDItem(FALSE, ii);
-		if (delta)
-			DeltaAddItem(ii);
-		numitems++;
-	}
-}
-
-BOOL GetItemRecord(int nSeed, WORD wCI, int nIndex)
-{
-	int i;
-	DWORD dwTicks;
-
-	dwTicks = GetTickCount();
-
-	for(i = 0; i < gnNumGetRecords; i++) {
-		if(dwTicks - itemrecord[i].dwTimestamp > 6000) {
-			NextItemRecord(i);
-			i--;
-		} else if(nSeed == itemrecord[i].nSeed && wCI == itemrecord[i].wCI && nIndex == itemrecord[i].nIndex) {
-			return FALSE;
-		}
-	}
-
-	return TRUE;
-}
-
-void NextItemRecord(int i)
-{
-	gnNumGetRecords--;
-
-	if(gnNumGetRecords == 0) {
-		return;
-	}
-
-	itemrecord[i].dwTimestamp = itemrecord[gnNumGetRecords].dwTimestamp;
-	itemrecord[i].nSeed = itemrecord[gnNumGetRecords].nSeed;
-	itemrecord[i].wCI = itemrecord[gnNumGetRecords].wCI;
-	itemrecord[i].nIndex = itemrecord[gnNumGetRecords].nIndex;
-}
-
-void SetItemRecord(int nSeed, WORD wCI, int nIndex)
-{
-	DWORD dwTicks;
-
-	dwTicks = GetTickCount();
-
-	if(gnNumGetRecords == MAXITEMS) {
-		return;
-	}
-
-	itemrecord[gnNumGetRecords].dwTimestamp = dwTicks;
-	itemrecord[gnNumGetRecords].nSeed = nSeed;
-	itemrecord[gnNumGetRecords].wCI = wCI;
-	itemrecord[gnNumGetRecords].nIndex = nIndex;
-	gnNumGetRecords++;
-}
-
-void PutItemRecord(int nSeed, WORD wCI, int nIndex)
-{
-	int i;
-	DWORD dwTicks;
-
-	dwTicks = GetTickCount();
-
-	for(i = 0; i < gnNumGetRecords; i++) {
-		if(dwTicks - itemrecord[i].dwTimestamp > 6000) {
-			NextItemRecord(i);
-			i--;
-		} else if(nSeed == itemrecord[i].nSeed && wCI == itemrecord[i].wCI && nIndex == itemrecord[i].nIndex) {
-			NextItemRecord(i);
-			break;
-		}
-	}
-}
-
-DEVILUTION_END_NAMESPACE
+//HEADER_GOES_HERE
+
+#include "../types.h"
+
+DEVILUTION_BEGIN_NAMESPACE
+
+int itemactive[MAXITEMS];
+int uitemflag;
+int itemavail[MAXITEMS];
+ItemStruct curruitem;
+ItemGetRecordStruct itemrecord[MAXITEMS];
+ItemStruct item[MAXITEMS + 1];
+BOOL itemhold[3][3];
+unsigned char *itemanims[35];
+int UniqueItemFlag[128];
+int numitems;
+int gnNumGetRecords;
+
+const PLStruct PL_Prefix[84] = {
+	// clang-format off
+	// PLName,        PLPower,        PLParam1, PLParam2, PLMinLvl, PLIType,                                                      PLGOE, PLDouble, PLOk,  PLMinVal, PLMaxVal, PLMultVal
+	{ "Tin",          IPL_TOHIT_CURSE,       6,       10,        3,                       PLT_WEAP |             PLT_BOW | PLT_MISC,  0, TRUE,     FALSE,        0,        0,        -3 },
+	{ "Brass",        IPL_TOHIT_CURSE,       1,        5,        1,                       PLT_WEAP |             PLT_BOW | PLT_MISC,  0, TRUE,     FALSE,        0,        0,        -2 },
+	{ "Bronze",       IPL_TOHIT,             1,        5,        1,                       PLT_WEAP |             PLT_BOW | PLT_MISC,  0, TRUE,     TRUE,       100,      500,         2 },
+	{ "Iron",         IPL_TOHIT,             6,       10,        4,                       PLT_WEAP |             PLT_BOW | PLT_MISC,  0, TRUE,     TRUE,       600,     1000,         3 },
+	{ "Steel",        IPL_TOHIT,            11,       15,        6,                       PLT_WEAP |             PLT_BOW | PLT_MISC,  0, TRUE,     TRUE,      1100,     1500,         5 },
+	{ "Silver",       IPL_TOHIT,            16,       20,        9,                       PLT_WEAP |             PLT_BOW | PLT_MISC, 16, TRUE,     TRUE,      1600,     2000,         7 },
+	{ "Gold",         IPL_TOHIT,            21,       30,       12,                       PLT_WEAP |             PLT_BOW | PLT_MISC, 16, TRUE,     TRUE,      2100,     3000,         9 },
+	{ "Platinum",     IPL_TOHIT,            31,       40,       16,                       PLT_WEAP |             PLT_BOW           , 16, TRUE,     TRUE,      3100,     4000,        11 },
+	{ "Mithril",      IPL_TOHIT,            41,       60,       20,                       PLT_WEAP |             PLT_BOW           , 16, TRUE,     TRUE,      4100,     6000,        13 },
+	{ "Meteoric",     IPL_TOHIT,            61,       80,       23,                       PLT_WEAP |             PLT_BOW           ,  0, TRUE,     TRUE,      6100,    10000,        15 },
+	{ "Weird",        IPL_TOHIT,            81,      100,       35,                       PLT_WEAP |             PLT_BOW           ,  0, TRUE,     TRUE,     10100,    14000,        17 },
+	{ "Strange",      IPL_TOHIT,           101,      150,       60,                       PLT_WEAP |             PLT_BOW           ,  0, TRUE,     TRUE,     14100,    20000,        20 },
+	{ "Useless",      IPL_DAMP_CURSE,      100,      100,        5,                       PLT_WEAP |             PLT_BOW           ,  0, TRUE,     FALSE,        0,        0,        -8 },
+	{ "Bent",         IPL_DAMP_CURSE,       50,       75,        3,                       PLT_WEAP |             PLT_BOW           ,  0, TRUE,     FALSE,        0,        0,        -4 },
+	{ "Weak",         IPL_DAMP_CURSE,       25,       45,        1,                       PLT_WEAP |             PLT_BOW           ,  0, TRUE,     FALSE,        0,        0,        -3 },
+	{ "Jagged",       IPL_DAMP,             20,       35,        4,                       PLT_WEAP |             PLT_BOW           ,  0, TRUE,     TRUE,       250,      450,         3 },
+	{ "Deadly",       IPL_DAMP,             36,       50,        6,                       PLT_WEAP |             PLT_BOW           ,  0, TRUE,     TRUE,       500,      700,         4 },
+	{ "Heavy",        IPL_DAMP,             51,       65,        9,                       PLT_WEAP |             PLT_BOW           ,  0, TRUE,     TRUE,       750,      950,         5 },
+	{ "Vicious",      IPL_DAMP,             66,       80,       12,                       PLT_WEAP |             PLT_BOW           ,  1, TRUE,     TRUE,      1000,     1450,         8 },
+	{ "Brutal",       IPL_DAMP,             81,       95,       16,                       PLT_WEAP |             PLT_BOW           ,  0, TRUE,     TRUE,      1500,     1950,        10 },
+	{ "Massive",      IPL_DAMP,             96,      110,       20,                       PLT_WEAP |             PLT_BOW           ,  0, TRUE,     TRUE,      2000,     2450,        13 },
+	{ "Savage",       IPL_DAMP,            111,      125,       23,                       PLT_WEAP |             PLT_BOW           ,  0, TRUE,     TRUE,      2500,     3000,        15 },
+	{ "Ruthless",     IPL_DAMP,            126,      150,       35,                       PLT_WEAP |             PLT_BOW           ,  0, TRUE,     TRUE,     10100,    15000,        17 },
+	{ "Merciless",    IPL_DAMP,            151,      175,       60,                       PLT_WEAP |             PLT_BOW           ,  0, TRUE,     TRUE,     15000,    20000,        20 },
+	{ "Clumsy",       IPL_TOHIT_DAMP_CURSE, 50,       75,        5,                       PLT_WEAP | PLT_STAFF | PLT_BOW           ,  0, TRUE,     FALSE,        0,        0,        -7 },
+	{ "Dull",         IPL_TOHIT_DAMP_CURSE, 25,       45,        1,                       PLT_WEAP | PLT_STAFF | PLT_BOW           ,  0, TRUE,     FALSE,        0,        0,        -5 },
+	{ "Sharp",        IPL_TOHIT_DAMP,       20,       35,        1,                       PLT_WEAP | PLT_STAFF | PLT_BOW           ,  0, TRUE,     FALSE,      350,      950,         5 },
+	{ "Fine",         IPL_TOHIT_DAMP,       36,       50,        6,                       PLT_WEAP | PLT_STAFF | PLT_BOW           ,  0, TRUE,     TRUE,      1100,     1700,         7 },
+	{ "Warrior's",    IPL_TOHIT_DAMP,       51,       65,       10,                       PLT_WEAP | PLT_STAFF | PLT_BOW           ,  0, TRUE,     TRUE,      1850,     2450,        13 },
+	{ "Soldier's",    IPL_TOHIT_DAMP,       66,       80,       15,                       PLT_WEAP | PLT_STAFF                     ,  0, TRUE,     TRUE,      2600,     3950,        17 },
+	{ "Lord's",       IPL_TOHIT_DAMP,       81,       95,       19,                       PLT_WEAP | PLT_STAFF                     ,  0, TRUE,     TRUE,      4100,     5950,        21 },
+	{ "Knight's",     IPL_TOHIT_DAMP,       96,      110,       23,                       PLT_WEAP | PLT_STAFF                     ,  0, TRUE,     TRUE,      6100,     8450,        26 },
+	{ "Master's",     IPL_TOHIT_DAMP,      111,      125,       28,                       PLT_WEAP | PLT_STAFF                     ,  0, TRUE,     TRUE,      8600,    13000,        30 },
+	{ "Champion's",   IPL_TOHIT_DAMP,      126,      150,       40,                       PLT_WEAP | PLT_STAFF                     ,  0, TRUE,     TRUE,     15200,    24000,        33 },
+	{ "King's",       IPL_TOHIT_DAMP,      151,      175,       28,                       PLT_WEAP | PLT_STAFF                     ,  0, TRUE,     TRUE,     24100,    35000,        38 },
+	{ "Vulnerable",   IPL_ACP_CURSE,        51,      100,        3, PLT_ARMO | PLT_SHLD                                            ,  0, TRUE,     FALSE,        0,        0,        -3 },
+	{ "Rusted",       IPL_ACP_CURSE,        25,       50,        1, PLT_ARMO | PLT_SHLD                                            ,  0, TRUE,     FALSE,        0,        0,        -2 },
+	{ "Fine",         IPL_ACP,              20,       30,        1, PLT_ARMO | PLT_SHLD                                            ,  0, TRUE,     TRUE,        20,      100,         2 },
+	{ "Strong",       IPL_ACP,              31,       40,        3, PLT_ARMO | PLT_SHLD                                            ,  0, TRUE,     TRUE,       120,      200,         3 },
+	{ "Grand",        IPL_ACP,              41,       55,        6, PLT_ARMO | PLT_SHLD                                            ,  0, TRUE,     TRUE,       220,      300,         5 },
+	{ "Valiant",      IPL_ACP,              56,       70,       10, PLT_ARMO | PLT_SHLD                                            ,  0, TRUE,     TRUE,       320,      400,         7 },
+	{ "Glorious",     IPL_ACP,              71,       90,       14, PLT_ARMO | PLT_SHLD                                            , 16, TRUE,     TRUE,       420,      600,         9 },
+	{ "Blessed",      IPL_ACP,              91,      110,       19, PLT_ARMO | PLT_SHLD                                            , 16, TRUE,     TRUE,       620,      800,        11 },
+	{ "Saintly",      IPL_ACP,             111,      130,       24, PLT_ARMO | PLT_SHLD                                            , 16, TRUE,     TRUE,       820,     1200,        13 },
+	{ "Awesome",      IPL_ACP,             131,      150,       28, PLT_ARMO | PLT_SHLD                                            , 16, TRUE,     TRUE,      1220,     2000,        15 },
+	{ "Holy",         IPL_ACP,             151,      170,       35, PLT_ARMO | PLT_SHLD                                            , 16, TRUE,     TRUE,      5200,     6000,        17 },
+	{ "Godly",        IPL_ACP,             171,      200,       60, PLT_ARMO | PLT_SHLD                                            , 16, TRUE,     TRUE,      6200,     7000,        20 },
+	{ "Red",          IPL_FIRERES,          10,       20,        4, PLT_ARMO | PLT_SHLD | PLT_WEAP | PLT_STAFF | PLT_BOW | PLT_MISC,  0, FALSE,    TRUE,       500,     1500,         2 },
+	{ "Crimson",      IPL_FIRERES,          21,       30,       10, PLT_ARMO | PLT_SHLD | PLT_WEAP | PLT_STAFF | PLT_BOW | PLT_MISC,  0, FALSE,    TRUE,      2100,     3000,         2 },
+	{ "Crimson",      IPL_FIRERES,          31,       40,       16, PLT_ARMO | PLT_SHLD | PLT_WEAP | PLT_STAFF | PLT_BOW | PLT_MISC,  0, FALSE,    TRUE,      3100,     4000,         2 },
+	{ "Garnet",       IPL_FIRERES,          41,       50,       20, PLT_ARMO | PLT_SHLD | PLT_WEAP | PLT_STAFF | PLT_BOW | PLT_MISC,  0, FALSE,    TRUE,      8200,    12000,         3 },
+	{ "Ruby",         IPL_FIRERES,          51,       60,       26, PLT_ARMO | PLT_SHLD | PLT_WEAP | PLT_STAFF | PLT_BOW | PLT_MISC,  0, FALSE,    TRUE,     17100,    20000,         5 },
+	{ "Blue",         IPL_LIGHTRES,         10,       20,        4, PLT_ARMO | PLT_SHLD | PLT_WEAP | PLT_STAFF | PLT_BOW | PLT_MISC,  0, FALSE,    TRUE,       500,     1500,         2 },
+	{ "Azure",        IPL_LIGHTRES,         21,       30,       10, PLT_ARMO | PLT_SHLD | PLT_WEAP | PLT_STAFF | PLT_BOW | PLT_MISC,  0, FALSE,    TRUE,      2100,     3000,         2 },
+	{ "Lapis",        IPL_LIGHTRES,         31,       40,       16, PLT_ARMO | PLT_SHLD | PLT_WEAP | PLT_STAFF | PLT_BOW | PLT_MISC,  0, FALSE,    TRUE,      3100,     4000,         2 },
+	{ "Cobalt",       IPL_LIGHTRES,         41,       50,       20, PLT_ARMO | PLT_SHLD | PLT_WEAP | PLT_STAFF | PLT_BOW | PLT_MISC,  0, FALSE,    TRUE,      8200,    12000,         3 },
+	{ "Sapphire",     IPL_LIGHTRES,         51,       60,       26, PLT_ARMO | PLT_SHLD | PLT_WEAP | PLT_STAFF | PLT_BOW | PLT_MISC,  0, FALSE,    TRUE,     17100,    20000,         5 },
+	{ "White",        IPL_MAGICRES,         10,       20,        4, PLT_ARMO | PLT_SHLD | PLT_WEAP | PLT_STAFF | PLT_BOW | PLT_MISC,  0, FALSE,    TRUE,       500,     1500,         2 },
+	{ "Pearl",        IPL_MAGICRES,         21,       30,       10, PLT_ARMO | PLT_SHLD | PLT_WEAP | PLT_STAFF | PLT_BOW | PLT_MISC,  0, FALSE,    TRUE,      2100,     3000,         2 },
+	{ "Ivory",        IPL_MAGICRES,         31,       40,       16, PLT_ARMO | PLT_SHLD | PLT_WEAP | PLT_STAFF | PLT_BOW | PLT_MISC,  0, FALSE,    TRUE,      3100,     4000,         2 },
+	{ "Crystal",      IPL_MAGICRES,         41,       50,       20, PLT_ARMO | PLT_SHLD | PLT_WEAP | PLT_STAFF | PLT_BOW | PLT_MISC,  0, FALSE,    TRUE,      8200,    12000,         3 },
+	{ "Diamond",      IPL_MAGICRES,         51,       60,       26, PLT_ARMO | PLT_SHLD | PLT_WEAP | PLT_STAFF | PLT_BOW | PLT_MISC,  0, FALSE,    TRUE,     17100,    20000,         5 },
+	{ "Topaz",        IPL_ALLRES,           10,       15,        8, PLT_ARMO | PLT_SHLD | PLT_WEAP | PLT_STAFF | PLT_BOW | PLT_MISC,  0, FALSE,    TRUE,      2000,     5000,         3 },
+	{ "Amber",        IPL_ALLRES,           16,       20,       12, PLT_ARMO | PLT_SHLD | PLT_WEAP | PLT_STAFF | PLT_BOW | PLT_MISC,  0, FALSE,    TRUE,      7400,    10000,         3 },
+	{ "Jade",         IPL_ALLRES,           21,       30,       18, PLT_ARMO | PLT_SHLD | PLT_WEAP | PLT_STAFF | PLT_BOW | PLT_MISC,  0, FALSE,    TRUE,     11000,    15000,         3 },
+	{ "Obsidian",     IPL_ALLRES,           31,       40,       24, PLT_ARMO | PLT_SHLD | PLT_WEAP | PLT_STAFF | PLT_BOW | PLT_MISC,  0, FALSE,    TRUE,     24000,    40000,         4 },
+	{ "Emerald",      IPL_ALLRES,           41,       50,       31,            PLT_SHLD | PLT_WEAP | PLT_STAFF | PLT_BOW           ,  0, FALSE,    TRUE,     61000,    75000,         7 },
+	{ "Hyena's",      IPL_MANA_CURSE,       11,       25,        4,                                  PLT_STAFF |           PLT_MISC,  0, FALSE,    FALSE,      100,     1000,        -2 },
+	{ "Frog's",       IPL_MANA_CURSE,        1,       10,        1,                                  PLT_STAFF |           PLT_MISC,  1, FALSE,    FALSE,        0,        0,        -2 },
+	{ "Spider's",     IPL_MANA,             10,       15,        1,                                  PLT_STAFF |           PLT_MISC,  1, FALSE,    TRUE,       500,     1000,         2 },
+	{ "Raven's",      IPL_MANA,             15,       20,        5,                                  PLT_STAFF |           PLT_MISC,  0, FALSE,    TRUE,      1100,     2000,         3 },
+	{ "Snake's",      IPL_MANA,             21,       30,        9,                                  PLT_STAFF |           PLT_MISC,  0, FALSE,    TRUE,      2100,     4000,         5 },
+	{ "Serpent's",    IPL_MANA,             30,       40,       15,                                  PLT_STAFF |           PLT_MISC,  0, FALSE,    TRUE,      4100,     6000,         7 },
+	{ "Drake's",      IPL_MANA,             41,       50,       21,                                  PLT_STAFF |           PLT_MISC,  0, FALSE,    TRUE,      6100,    10000,         9 },
+	{ "Dragon's",     IPL_MANA,             51,       60,       27,                                  PLT_STAFF |           PLT_MISC,  0, FALSE,    TRUE,     10100,    15000,        11 },
+	{ "Wyrm's",       IPL_MANA,             61,       80,       35,                                  PLT_STAFF                     ,  0, FALSE,    TRUE,     15100,    19000,        12 },
+	{ "Hydra's",      IPL_MANA,             81,      100,       60,                                  PLT_STAFF                     ,  0, FALSE,    TRUE,     19100,    30000,        13 },
+	{ "Angel's",      IPL_SPLLVLADD,         1,        1,       15,                                  PLT_STAFF                     , 16, FALSE,    TRUE,     25000,    25000,         2 },
+	{ "Arch-Angel's", IPL_SPLLVLADD,         2,        2,       25,                                  PLT_STAFF                     , 16, FALSE,    TRUE,     50000,    50000,         3 },
+	{ "Plentiful",    IPL_CHARGES,           2,        2,        4,                                  PLT_STAFF                     ,  0, FALSE,    TRUE,      2000,     2000,         2 },
+	{ "Bountiful",    IPL_CHARGES,           3,        3,        9,                                  PLT_STAFF                     ,  0, FALSE,    TRUE,      3000,     3000,         3 },
+	{ "Flaming",      IPL_FIREDAM,           1,       10,        7,                       PLT_WEAP | PLT_STAFF                     ,  0, FALSE,    TRUE,      5000,     5000,         2 },
+	{ "Lightning",    IPL_LIGHTDAM,          2,       20,       18,                       PLT_WEAP | PLT_STAFF                     ,  0, FALSE,    TRUE,     10000,    10000,         2 },
+	{ "",  IPL_INVALID,           0,        0,        0, 0                                                              ,  0, FALSE,    FALSE,        0,        0,         0 }
+	// clang-format on
+};
+const PLStruct PL_Suffix[96] = {
+	// clang-format off
+	// PLName,         PLPower,       PLParam1, PLParam2, PLMinLvl, PLIType,                                                      PLGOE, PLDouble, PLOk,  PLMinVal, PLMaxVal, PLMultVal
+	{ "quality",       IPL_DAMMOD,           1,        2,        2,                       PLT_WEAP |             PLT_BOW           ,  0, FALSE,    TRUE,       100,      200,         2 },
+	{ "maiming",       IPL_DAMMOD,           3,        5,        7,                       PLT_WEAP |             PLT_BOW           ,  0, FALSE,    TRUE,      1300,     1500,         3 },
+	{ "slaying",       IPL_DAMMOD,           6,        8,       15,                       PLT_WEAP                                 ,  0, FALSE,    TRUE,      2600,     3000,         5 },
+	{ "gore",          IPL_DAMMOD,           9,       12,       25,                       PLT_WEAP                                 ,  0, FALSE,    TRUE,      4100,     5000,         8 },
+	{ "carnage",       IPL_DAMMOD,          13,       16,       35,                       PLT_WEAP                                 ,  0, FALSE,    TRUE,      5100,    10000,        10 },
+	{ "slaughter",     IPL_DAMMOD,          17,       20,       60,                       PLT_WEAP                                 ,  0, FALSE,    TRUE,     10100,    15000,        13 },
+	{ "pain",          IPL_GETHIT_CURSE,     2,        4,        4, PLT_ARMO | PLT_SHLD |                                  PLT_MISC,  1, FALSE,    FALSE,        0,        0,        -4 },
+	{ "tears",         IPL_GETHIT_CURSE,     1,        1,        2, PLT_ARMO | PLT_SHLD |                                  PLT_MISC,  1, FALSE,    FALSE,        0,        0,        -2 },
+	{ "health",        IPL_GETHIT,           1,        1,        2, PLT_ARMO | PLT_SHLD |                                  PLT_MISC, 16, FALSE,    TRUE,       200,      200,         2 },
+	{ "protection",    IPL_GETHIT,           2,        2,        6, PLT_ARMO | PLT_SHLD                                            , 16, FALSE,    TRUE,       400,      800,         4 },
+	{ "absorption",    IPL_GETHIT,           3,        3,       12, PLT_ARMO | PLT_SHLD                                            , 16, FALSE,    TRUE,      1001,     2500,        10 },
+	{ "deflection",    IPL_GETHIT,           4,        4,       20, PLT_ARMO                                                       , 16, FALSE,    TRUE,      2500,     6500,        15 },
+	{ "osmosis",       IPL_GETHIT,           5,        6,       50, PLT_ARMO                                                       , 16, FALSE,    TRUE,      7500,    10000,        20 },
+	{ "frailty",       IPL_STR_CURSE,        6,       10,        3, PLT_ARMO | PLT_SHLD | PLT_WEAP |             PLT_BOW | PLT_MISC,  1, FALSE,    FALSE,        0,        0,        -3 },
+	{ "weakness",      IPL_STR_CURSE,        1,        5,        1, PLT_ARMO | PLT_SHLD | PLT_WEAP |             PLT_BOW | PLT_MISC,  1, FALSE,    FALSE,        0,        0,        -2 },
+	{ "strength",      IPL_STR,              1,        5,        1, PLT_ARMO | PLT_SHLD | PLT_WEAP |             PLT_BOW | PLT_MISC,  0, FALSE,    TRUE,       200,     1000,         2 },
+	{ "might",         IPL_STR,              6,       10,        5, PLT_ARMO | PLT_SHLD | PLT_WEAP |             PLT_BOW | PLT_MISC,  0, FALSE,    TRUE,      1200,     2000,         3 },
+	{ "power",         IPL_STR,             11,       15,       11, PLT_ARMO | PLT_SHLD | PLT_WEAP |             PLT_BOW | PLT_MISC,  0, FALSE,    TRUE,      2200,     3000,         4 },
+	{ "giants",        IPL_STR,             16,       20,       17, PLT_ARMO |            PLT_WEAP |             PLT_BOW | PLT_MISC,  0, FALSE,    TRUE,      3200,     5000,         7 },
+	{ "titans",        IPL_STR,             21,       30,       23,                       PLT_WEAP |                       PLT_MISC,  0, FALSE,    TRUE,      5200,    10000,        10 },
+	{ "paralysis",     IPL_DEX_CURSE,        6,       10,        3, PLT_ARMO | PLT_SHLD | PLT_WEAP |             PLT_BOW | PLT_MISC,  1, FALSE,    FALSE,        0,        0,        -3 },
+	{ "atrophy",       IPL_DEX_CURSE,        1,        5,        1, PLT_ARMO | PLT_SHLD | PLT_WEAP |             PLT_BOW | PLT_MISC,  1, FALSE,    FALSE,        0,        0,        -2 },
+	{ "dexterity",     IPL_DEX,              1,        5,        1, PLT_ARMO | PLT_SHLD | PLT_WEAP |             PLT_BOW | PLT_MISC,  0, FALSE,    TRUE,       200,     1000,         2 },
+	{ "skill",         IPL_DEX,              6,       10,        5, PLT_ARMO | PLT_SHLD | PLT_WEAP |             PLT_BOW | PLT_MISC,  0, FALSE,    TRUE,      1200,     2000,         3 },
+	{ "accuracy",      IPL_DEX,             11,       15,       11, PLT_ARMO | PLT_SHLD | PLT_WEAP |             PLT_BOW | PLT_MISC,  0, FALSE,    TRUE,      2200,     3000,         4 },
+	{ "precision",     IPL_DEX,             16,       20,       17, PLT_ARMO |            PLT_WEAP |             PLT_BOW | PLT_MISC,  0, FALSE,    TRUE,      3200,     5000,         7 },
+	{ "perfection",    IPL_DEX,             21,       30,       23,                                              PLT_BOW | PLT_MISC,  0, FALSE,    TRUE,      5200,    10000,        10 },
+	{ "the fool",      IPL_MAG_CURSE,        6,       10,        3, PLT_ARMO | PLT_SHLD | PLT_WEAP | PLT_STAFF | PLT_BOW | PLT_MISC,  1, FALSE,    FALSE,        0,        0,        -3 },
+	{ "dyslexia",      IPL_MAG_CURSE,        1,        5,        1, PLT_ARMO | PLT_SHLD | PLT_WEAP | PLT_STAFF | PLT_BOW | PLT_MISC,  1, FALSE,    FALSE,        0,        0,        -2 },
+	{ "magic",         IPL_MAG,              1,        5,        1, PLT_ARMO | PLT_SHLD | PLT_WEAP | PLT_STAFF | PLT_BOW | PLT_MISC,  0, FALSE,    TRUE,       200,     1000,         2 },
+	{ "the mind",      IPL_MAG,              6,       10,        5, PLT_ARMO | PLT_SHLD | PLT_WEAP | PLT_STAFF | PLT_BOW | PLT_MISC,  0, FALSE,    TRUE,      1200,     2000,         3 },
+	{ "brilliance",    IPL_MAG,             11,       15,       11, PLT_ARMO | PLT_SHLD | PLT_WEAP | PLT_STAFF | PLT_BOW | PLT_MISC,  0, FALSE,    TRUE,      2200,     3000,         4 },
+	{ "sorcery",       IPL_MAG,             16,       20,       17, PLT_ARMO |            PLT_WEAP | PLT_STAFF | PLT_BOW | PLT_MISC,  0, FALSE,    TRUE,      3200,     5000,         7 },
+	{ "wizardry",      IPL_MAG,             21,       30,       23,                                  PLT_STAFF |           PLT_MISC,  0, FALSE,    TRUE,      5200,    10000,        10 },
+	{ "illness",       IPL_VIT_CURSE,        6,       10,        3, PLT_ARMO | PLT_SHLD | PLT_WEAP |             PLT_BOW | PLT_MISC,  1, FALSE,    FALSE,        0,        0,        -3 },
+	{ "disease",       IPL_VIT_CURSE,        1,        5,        1, PLT_ARMO | PLT_SHLD | PLT_WEAP |             PLT_BOW | PLT_MISC,  1, FALSE,    FALSE,        0,        0,        -2 },
+	{ "vitality",      IPL_VIT,              1,        5,        1, PLT_ARMO | PLT_SHLD | PLT_WEAP |             PLT_BOW | PLT_MISC, 16, FALSE,    TRUE,       200,     1000,         2 },
+	{ "zest",          IPL_VIT,              6,       10,        5, PLT_ARMO | PLT_SHLD | PLT_WEAP |             PLT_BOW | PLT_MISC, 16, FALSE,    TRUE,      1200,     2000,         3 },
+	{ "vim",           IPL_VIT,             11,       15,       11, PLT_ARMO | PLT_SHLD | PLT_WEAP |             PLT_BOW | PLT_MISC, 16, FALSE,    TRUE,      2200,     3000,         4 },
+	{ "vigor",         IPL_VIT,             16,       20,       17, PLT_ARMO |            PLT_WEAP |             PLT_BOW | PLT_MISC, 16, FALSE,    TRUE,      3200,     5000,         7 },
+	{ "life",          IPL_VIT,             21,       30,       23,                                                        PLT_MISC, 16, FALSE,    TRUE,      5200,    10000,        10 },
+	{ "trouble",       IPL_ATTRIBS_CURSE,    6,       10,       12, PLT_ARMO | PLT_SHLD | PLT_WEAP |             PLT_BOW | PLT_MISC,  1, FALSE,    FALSE,        0,        0,       -10 },
+	{ "the pit",       IPL_ATTRIBS_CURSE,    1,        5,        5, PLT_ARMO | PLT_SHLD | PLT_WEAP |             PLT_BOW | PLT_MISC,  1, FALSE,    FALSE,        0,        0,        -5 },
+	{ "the sky",       IPL_ATTRIBS,          1,        3,        5, PLT_ARMO | PLT_SHLD | PLT_WEAP |             PLT_BOW | PLT_MISC,  0, FALSE,    TRUE,       800,     4000,         5 },
+	{ "the moon",      IPL_ATTRIBS,          4,        7,       11, PLT_ARMO | PLT_SHLD | PLT_WEAP |             PLT_BOW | PLT_MISC,  0, FALSE,    TRUE,      4800,     8000,        10 },
+	{ "the stars",     IPL_ATTRIBS,          8,       11,       17, PLT_ARMO |            PLT_WEAP |             PLT_BOW | PLT_MISC,  0, FALSE,    TRUE,      8800,    12000,        15 },
+	{ "the heavens",   IPL_ATTRIBS,         12,       15,       25,                       PLT_WEAP |             PLT_BOW | PLT_MISC,  0, FALSE,    TRUE,     12800,    20000,        20 },
+	{ "the zodiac",    IPL_ATTRIBS,         16,       20,       30,                                                        PLT_MISC,  0, FALSE,    TRUE,     20800,    40000,        30 },
+	{ "the vulture",   IPL_LIFE_CURSE,      11,       25,        4, PLT_ARMO | PLT_SHLD |                                  PLT_MISC,  1, FALSE,    FALSE,        0,        0,        -4 },
+	{ "the jackal",    IPL_LIFE_CURSE,       1,       10,        1, PLT_ARMO | PLT_SHLD |                                  PLT_MISC,  1, FALSE,    FALSE,        0,        0,        -2 },
+	{ "the fox",       IPL_LIFE,            10,       15,        1, PLT_ARMO | PLT_SHLD |                                  PLT_MISC,  0, FALSE,    TRUE,       100,     1000,         2 },
+	{ "the jaguar",    IPL_LIFE,            16,       20,        5, PLT_ARMO | PLT_SHLD |                                  PLT_MISC,  0, FALSE,    TRUE,      1100,     2000,         3 },
+	{ "the eagle",     IPL_LIFE,            21,       30,        9, PLT_ARMO | PLT_SHLD |                                  PLT_MISC,  0, FALSE,    TRUE,      2100,     4000,         5 },
+	{ "the wolf",      IPL_LIFE,            30,       40,       15, PLT_ARMO | PLT_SHLD |                                  PLT_MISC,  0, FALSE,    TRUE,      4100,     6000,         7 },
+	{ "the tiger",     IPL_LIFE,            41,       50,       21, PLT_ARMO | PLT_SHLD |                                  PLT_MISC,  0, FALSE,    TRUE,      6100,    10000,         9 },
+	{ "the lion",      IPL_LIFE,            51,       60,       27, PLT_ARMO |                                             PLT_MISC,  0, FALSE,    TRUE,     10100,    15000,        11 },
+	{ "the mammoth",   IPL_LIFE,            61,       80,       35, PLT_ARMO                                                       ,  0, FALSE,    TRUE,     15100,    19000,        12 },
+	{ "the whale",     IPL_LIFE,            81,      100,       60, PLT_ARMO                                                       ,  0, FALSE,    TRUE,     19100,    30000,        13 },
+	{ "fragility",     IPL_DUR_CURSE,      100,      100,        3, PLT_ARMO | PLT_SHLD | PLT_WEAP                                 ,  1, FALSE,    FALSE,        0,        0,        -4 },
+	{ "brittleness",   IPL_DUR_CURSE,       26,       75,        1, PLT_ARMO | PLT_SHLD | PLT_WEAP                                 ,  1, FALSE,    FALSE,        0,        0,        -2 },
+	{ "sturdiness",    IPL_DUR,             26,       75,        1, PLT_ARMO | PLT_SHLD | PLT_WEAP                                 ,  0, FALSE,    TRUE,       100,      100,         2 },
+	{ "craftsmanship", IPL_DUR,             51,      100,        6, PLT_ARMO | PLT_SHLD | PLT_WEAP                                 ,  0, FALSE,    TRUE,       200,      200,         2 },
+	{ "structure",     IPL_DUR,            101,      200,       12, PLT_ARMO | PLT_SHLD | PLT_WEAP                                 ,  0, FALSE,    TRUE,       300,      300,         2 },
+	{ "the ages",      IPL_INDESTRUCTIBLE,   0,        0,       25, PLT_ARMO | PLT_SHLD | PLT_WEAP                                 ,  0, FALSE,    TRUE,       600,      600,         5 },
+	{ "the dark",      IPL_LIGHT_CURSE,      4,        4,        6, PLT_ARMO | PLT_WEAP |                                  PLT_MISC,  1, FALSE,    FALSE,        0,        0,        -3 },
+	{ "the night",     IPL_LIGHT_CURSE,      2,        2,        3, PLT_ARMO | PLT_WEAP |                                  PLT_MISC,  1, FALSE,    FALSE,        0,        0,        -2 },
+	{ "light",         IPL_LIGHT,            2,        2,        4, PLT_ARMO | PLT_WEAP |                                  PLT_MISC, 16, FALSE,    TRUE,       750,      750,         2 },
+	{ "radiance",      IPL_LIGHT,            4,        4,        8, PLT_ARMO | PLT_WEAP |                                  PLT_MISC, 16, FALSE,    TRUE,      1500,     1500,         3 },
+	{ "flame",         IPL_FIRE_ARROWS,      1,        3,        1,                                              PLT_BOW           ,  0, FALSE,    TRUE,      2000,     2000,         2 },
+	{ "fire",          IPL_FIRE_ARROWS,      1,        6,       11,                                              PLT_BOW           ,  0, FALSE,    TRUE,      4000,     4000,         4 },
+	{ "burning",       IPL_FIRE_ARROWS,      1,       16,       35,                                              PLT_BOW           ,  0, FALSE,    TRUE,      6000,     6000,         6 },
+	{ "shock",         IPL_LIGHT_ARROWS,     1,        6,       13,                                              PLT_BOW           ,  0, FALSE,    TRUE,      6000,     6000,         2 },
+	{ "lightning",     IPL_LIGHT_ARROWS,     1,       10,       21,                                              PLT_BOW           ,  0, FALSE,    TRUE,      8000,     8000,         4 },
+	{ "thunder",       IPL_LIGHT_ARROWS,     1,       20,       60,                                              PLT_BOW           ,  0, FALSE,    TRUE,     12000,    12000,         6 },
+	{ "many",          IPL_DUR,            100,      100,        3,                                              PLT_BOW           ,  0, FALSE,    TRUE,       750,      750,         2 },
+	{ "plenty",        IPL_DUR,            200,      200,        7,                                              PLT_BOW           ,  0, FALSE,    TRUE,      1500,     1500,         3 },
+	{ "thorns",        IPL_THORNS,           1,        3,        1, PLT_ARMO | PLT_SHLD                                            ,  0, FALSE,    TRUE,       500,      500,         2 },
+	{ "corruption",    IPL_NOMANA,           0,        0,        5, PLT_ARMO | PLT_SHLD | PLT_WEAP                                 ,  1, FALSE,    FALSE,    -1000,    -1000,         2 },
+	{ "thieves",       IPL_ABSHALFTRAP,      0,        0,       11, PLT_ARMO | PLT_SHLD |                                  PLT_MISC,  0, FALSE,    TRUE,      1500,     1500,         2 },
+	{ "the bear",      IPL_KNOCKBACK,        0,        0,        5,                       PLT_WEAP | PLT_STAFF | PLT_BOW           ,  1, FALSE,    TRUE,       750,      750,         2 },
+	{ "the bat",       IPL_STEALMANA,        3,        3,        8,                       PLT_WEAP                                 ,  0, FALSE,    TRUE,      7500,     7500,         3 },
+	{ "vampires",      IPL_STEALMANA,        5,        5,       19,                       PLT_WEAP                                 ,  0, FALSE,    TRUE,     15000,    15000,         3 },
+	{ "the leech",     IPL_STEALLIFE,        3,        3,        8,                       PLT_WEAP                                 ,  0, FALSE,    TRUE,      7500,     7500,         3 },
+	{ "blood",         IPL_STEALLIFE,        5,        5,       19,                       PLT_WEAP                                 ,  0, FALSE,    TRUE,     15000,    15000,         3 },
+	{ "piercing",      IPL_TARGAC,           2,        6,        1,                       PLT_WEAP |             PLT_BOW           ,  0, FALSE,    TRUE,      1000,     1000,         3 },
+	{ "puncturing",    IPL_TARGAC,           4,       12,        9,                       PLT_WEAP |             PLT_BOW           ,  0, FALSE,    TRUE,      2000,     2000,         6 },
+	{ "bashing",       IPL_TARGAC,           8,       24,       17,                       PLT_WEAP                                 ,  0, FALSE,    TRUE,      4000,     4000,        12 },
+	{ "readiness",     IPL_FASTATTACK,       1,        1,        1,                       PLT_WEAP | PLT_STAFF | PLT_BOW           ,  0, FALSE,    TRUE,      2000,     2000,         2 },
+	{ "swiftness",     IPL_FASTATTACK,       2,        2,       10,                       PLT_WEAP | PLT_STAFF | PLT_BOW           ,  0, FALSE,    TRUE,      4000,     4000,         4 },
+	{ "speed",         IPL_FASTATTACK,       3,        3,       19,                       PLT_WEAP | PLT_STAFF                     ,  0, FALSE,    TRUE,      8000,     8000,         8 },
+	{ "haste",         IPL_FASTATTACK,       4,        4,       27,                       PLT_WEAP | PLT_STAFF                     ,  0, FALSE,    TRUE,     16000,    16000,        16 },
+	{ "balance",       IPL_FASTRECOVER,      1,        1,        1, PLT_ARMO |                                             PLT_MISC,  0, FALSE,    TRUE,      2000,     2000,         2 },
+	{ "stability",     IPL_FASTRECOVER,      2,        2,       10, PLT_ARMO |                                             PLT_MISC,  0, FALSE,    TRUE,      4000,     4000,         4 },
+	{ "harmony",       IPL_FASTRECOVER,      3,        3,       20, PLT_ARMO |                                             PLT_MISC,  0, FALSE,    TRUE,      8000,     8000,         8 },
+	{ "blocking",      IPL_FASTBLOCK,        1,        1,        5,            PLT_SHLD                                            ,  0, FALSE,    TRUE,      4000,     4000,         4 },
+	{ "",   IPL_INVALID,          0,        0,        0, 0                                                              ,  0, FALSE,    FALSE,        0,        0,         0 }
+	// clang-format on
+};
+const UItemStruct UniqueItemList[91] = {
+	// clang-format off
+	// UIName,                    UIItemId,     UIMinLvl, UINumPL, UIValue, UIPower1,     UIParam1, UIParam2, UIPower2,      UIParam3, UIParam4, UIPower3,      UIParam5, UIParam6, UIPower4,      UIParam7, UIParam8, UIPower5,      UIParam9, UIParam10, UIPower6, UIParam11, UIParam12
+	{  "The Butcher's Cleaver",   UITYPE_CLEAVER,      1,       3,    3650, IPL_STR,            10,       10, IPL_SETDAM,           4,       24, IPL_SETDUR,          10,       10, IPL_TOHIT,            0,        0, IPL_TOHIT,            0,         0, IPL_TOHIT,        0,         0 },
+	{  "The Undead Crown",        UITYPE_SKCROWN,      1,       3,   16650, IPL_RNDSTEALLIFE,    0,        0, IPL_SETAC,            8,        8, IPL_INVCURS,         77,        0, IPL_TOHIT,            0,        0, IPL_TOHIT,            0,         0, IPL_TOHIT,        0,         0 },
+	{  "Empyrean Band",           UITYPE_INFRARING,    1,       4,    8000, IPL_ATTRIBS,         2,        2, IPL_LIGHT,            2,        2, IPL_FASTRECOVER,      1,        1, IPL_ABSHALFTRAP,      0,        0, IPL_TOHIT,            0,         0, IPL_TOHIT,        0,         0 },
+	{  "Optic Amulet",            UITYPE_OPTAMULET,    1,       5,    9750, IPL_LIGHT,           2,        2, IPL_LIGHTRES,        20,       20, IPL_GETHIT,           1,        1, IPL_MAG,              5,        5, IPL_INVCURS,         44,         0, IPL_TOHIT,        0,         0 },
+	{  "Ring of Truth",           UITYPE_TRING,        1,       4,    9100, IPL_LIFE,           10,       10, IPL_GETHIT,           1,        1, IPL_ALLRES,          10,       10, IPL_INVCURS,         10,        0, IPL_TOHIT,            0,         0, IPL_TOHIT,        0,         0 },
+	{  "Harlequin Crest",         UITYPE_HARCREST,     1,       6,    4000, IPL_AC_CURSE,        3,        3, IPL_GETHIT,           1,        1, IPL_ATTRIBS,          2,        2, IPL_LIFE,             7,        7, IPL_MANA,             7,         7, IPL_INVCURS,     81,         0 },
+	{  "Veil of Steel",           UITYPE_STEELVEIL,    1,       6,   63800, IPL_ALLRES,         50,       50, IPL_LIGHT_CURSE,      2,        2, IPL_ACP,             60,       60, IPL_MANA_CURSE,      30,       30, IPL_STR,             15,        15, IPL_VIT,         15,        15 },
+	{  "Arkaine's Valor",         UITYPE_ARMOFVAL,     1,       4,   42000, IPL_SETAC,          25,       25, IPL_VIT,             10,       10, IPL_GETHIT,           3,        3, IPL_FASTRECOVER,      3,        3, IPL_TOHIT,            0,         0, IPL_TOHIT,        0,         0 },
+	{  "Griswold's Edge",         UITYPE_GRISWOLD,     1,       6,   42000, IPL_FIREDAM,         1,       10, IPL_TOHIT,           25,       25, IPL_FASTATTACK,       2,        2, IPL_KNOCKBACK,        0,        0, IPL_MANA,            20,        20, IPL_LIFE_CURSE,  20,        20 },
+	{  "Lightforge",              UITYPE_MACE,         1,       6,   26675, IPL_LIGHT,           4,        4, IPL_DAMP,           150,      150, IPL_TOHIT,           25,       25, IPL_FIREDAM,         10,       20, IPL_INDESTRUCTIBLE,   0,         0, IPL_ATTRIBS,      8,         8 },
+	{  "The Rift Bow",            UITYPE_SHORTBOW,     1,       3,    1800, IPL_RNDARROWVEL,     0,        0, IPL_DAMMOD,           2,        2, IPL_DEX_CURSE,        3,        3, IPL_TOHIT,            0,        0, IPL_TOHIT,            0,         0, IPL_TOHIT,        0,         0 },
+	{  "The Needler",             UITYPE_SHORTBOW,     2,       4,    8900, IPL_TOHIT,          50,       50, IPL_SETDAM,           1,        3, IPL_FASTATTACK,       2,        2, IPL_INVCURS,        158,        0, IPL_TOHIT,            0,         0, IPL_TOHIT,        0,         0 },
+	{  "The Celestial Bow",       UITYPE_LONGBOW,      2,       4,    1200, IPL_NOMINSTR,        0,        0, IPL_DAMMOD,           2,        2, IPL_SETAC,            5,        5, IPL_INVCURS,        133,        0, IPL_TOHIT,            0,         0, IPL_TOHIT,        0,         0 },
+	{  "Deadly Hunter",           UITYPE_COMPBOW,      3,       4,    8750, IPL_3XDAMVDEM,      10,       10, IPL_TOHIT,           20,       20, IPL_MAG_CURSE,        5,        5, IPL_INVCURS,        108,        0, IPL_TOHIT,            0,         0, IPL_TOHIT,        0,         0 },
+	{  "Bow of the Dead",         UITYPE_COMPBOW,      5,       6,    2500, IPL_TOHIT,          10,       10, IPL_DEX,              4,        4, IPL_VIT_CURSE,        3,        3, IPL_LIGHT_CURSE,      2,        2, IPL_SETDUR,          30,        30, IPL_INVCURS,    108,         0 },
+	{  "The Blackoak Bow",        UITYPE_LONGBOW,      5,       4,    2500, IPL_DEX,            10,       10, IPL_VIT_CURSE,       10,       10, IPL_DAMP,            50,       50, IPL_LIGHT_CURSE,      1,        1, IPL_TOHIT,            0,         0, IPL_TOHIT,        0,         0 },
+	{  "Flamedart",               UITYPE_HUNTBOW,     10,       4,   14250, IPL_FIRE_ARROWS,     0,        0, IPL_FIREDAM,          1,        6, IPL_TOHIT,           20,       20, IPL_FIRERES,         40,       40, IPL_TOHIT,            0,         0, IPL_TOHIT,        0,         0 },
+	{  "Fleshstinger",            UITYPE_LONGBOW,     13,       4,   16500, IPL_DEX,            15,       15, IPL_TOHIT,           40,       40, IPL_DAMP,            80,       80, IPL_DUR,              6,        6, IPL_TOHIT,            0,         0, IPL_TOHIT,        0,         0 },
+	{  "Windforce",               UITYPE_WARBOW,      17,       4,   37750, IPL_STR,             5,        5, IPL_DAMP,           200,      200, IPL_KNOCKBACK,        0,        0, IPL_INVCURS,        164,        0, IPL_TOHIT,            0,         0, IPL_TOHIT,        0,         0 },
+	{  "Eaglehorn",               UITYPE_BATTLEBOW,   26,       5,   42500, IPL_DEX,            20,       20, IPL_TOHIT,           50,       50, IPL_DAMP,           100,      100, IPL_INDESTRUCTIBLE,   0,        0, IPL_INVCURS,        108,         0, IPL_TOHIT,        0,         0 },
+	{  "Gonnagal's Dirk",         UITYPE_DAGGER,       1,       5,    7040, IPL_DEX_CURSE,       5,        5, IPL_DAMMOD,           4,        4, IPL_FASTATTACK,       2,        2, IPL_FIRERES,         25,       25, IPL_INVCURS,         54,         0, IPL_TOHIT,        0,         0 },
+	{  "The Defender",            UITYPE_SABRE,        1,       3,    2000, IPL_SETAC,           5,        5, IPL_VIT,              5,        5, IPL_TOHIT_CURSE,      5,        5, IPL_TOHIT,            0,        0, IPL_TOHIT,            0,         0, IPL_TOHIT,        0,         0 },
+	{  "Gryphons Claw",           UITYPE_FALCHION,     1,       4,    1000, IPL_DAMP,          100,      100, IPL_MAG_CURSE,        2,        2, IPL_DEX_CURSE,        5,        5, IPL_INVCURS,         68,        0, IPL_TOHIT,            0,         0, IPL_TOHIT,        0,         0 },
+	{  "Black Razor",             UITYPE_DAGGER,       1,       4,    2000, IPL_DAMP,          150,      150, IPL_VIT,              2,        2, IPL_SETDUR,           5,        5, IPL_INVCURS,         53,        0, IPL_TOHIT,            0,         0, IPL_TOHIT,        0,         0 },
+	{  "Gibbous Moon",            UITYPE_BROADSWR,     2,       4,    6660, IPL_ATTRIBS,         2,        2, IPL_DAMP,            25,       25, IPL_MANA,            15,       15, IPL_LIGHT_CURSE,      3,        3, IPL_TOHIT,            0,         0, IPL_TOHIT,        0,         0 },
+	{  "Ice Shank",               UITYPE_LONGSWR,      3,       3,    5250, IPL_FIRERES,        40,       40, IPL_SETDUR,          15,       15, IPL_STR,              5,       10, IPL_TOHIT,            0,        0, IPL_TOHIT,            0,         0, IPL_TOHIT,        0,         0 },
+	{  "The Executioner's Blade", UITYPE_FALCHION,     3,       5,    7080, IPL_DAMP,          150,      150, IPL_LIFE_CURSE,      10,       10, IPL_LIGHT_CURSE,      1,        1, IPL_DUR,            200,      200, IPL_INVCURS,         58,         0, IPL_TOHIT,        0,         0 },
+	{  "The Bonesaw",             UITYPE_CLAYMORE,     6,       6,    4400, IPL_DAMMOD,         10,       10, IPL_STR,             10,       10, IPL_MAG_CURSE,        5,        5, IPL_DEX_CURSE,        5,        5, IPL_LIFE,            10,        10, IPL_MANA_CURSE,  10,        10 },
+	{  "Shadowhawk",              UITYPE_BROADSWR,     8,       4,   13750, IPL_LIGHT_CURSE,     2,        2, IPL_STEALLIFE,        5,        5, IPL_TOHIT,           15,       15, IPL_ALLRES,           5,        5, IPL_TOHIT,            0,         0, IPL_TOHIT,        0,         0 },
+	{  "Wizardspike",             UITYPE_DAGGER,      11,       5,   12920, IPL_MAG,            15,       15, IPL_MANA,            35,       35, IPL_TOHIT,           25,       25, IPL_ALLRES,          15,       15, IPL_INVCURS,         50,         0, IPL_TOHIT,        0,         0 },
+	{  "Lightsabre",              UITYPE_SABRE,       13,       4,   19150, IPL_LIGHT,           2,        2, IPL_LIGHTDAM,         1,       10, IPL_TOHIT,           20,       20, IPL_LIGHTRES,        50,       50, IPL_TOHIT,            0,         0, IPL_TOHIT,        0,         0 },
+	{  "The Falcon's Talon",      UITYPE_SCIMITAR,    15,       5,    7867, IPL_FASTATTACK,      4,        4, IPL_TOHIT,           20,       20, IPL_DAMP_CURSE,      33,       33, IPL_DEX,             10,       10, IPL_INVCURS,         68,         0, IPL_TOHIT,        0,         0 },
+	{  "Inferno",                 UITYPE_LONGSWR,     17,       4,   34600, IPL_FIREDAM,         2,       12, IPL_LIGHT,            3,        3, IPL_MANA,            20,       20, IPL_FIRERES,         80,       80, IPL_TOHIT,            0,         0, IPL_TOHIT,        0,         0 },
+	{  "Doombringer",             UITYPE_BASTARDSWR,  19,       5,   18250, IPL_TOHIT,          25,       25, IPL_DAMP,           250,      250, IPL_ATTRIBS_CURSE,    5,        5, IPL_LIFE_CURSE,      25,       25, IPL_LIGHT_CURSE,      2,         2, IPL_TOHIT,        0,         0 },
+	{  "The Grizzly",             UITYPE_TWOHANDSWR,  23,       6,   50000, IPL_STR,            20,       20, IPL_VIT_CURSE,        5,        5, IPL_DAMP,           200,      200, IPL_KNOCKBACK,        0,        0, IPL_DUR,            100,       100, IPL_INVCURS,    160,         0 },
+	{  "The Grandfather",         UITYPE_GREATSWR,    27,       6,  119800, IPL_ONEHAND,         0,        0, IPL_ATTRIBS,          5,        5, IPL_TOHIT,           20,       20, IPL_DAMP,            70,       70, IPL_LIFE,            20,        20, IPL_INVCURS,    161,         0 },
+	{  "The Mangler",             UITYPE_LARGEAXE,     2,       5,    2850, IPL_DAMP,          200,      200, IPL_DEX_CURSE,        5,        5, IPL_MAG_CURSE,        5,        5, IPL_MANA_CURSE,      10,       10, IPL_INVCURS,        144,         0, IPL_TOHIT,        0,         0 },
+	{  "Sharp Beak",              UITYPE_LARGEAXE,     2,       4,    2850, IPL_LIFE,           20,       20, IPL_MAG_CURSE,       10,       10, IPL_MANA_CURSE,      10,       10, IPL_INVCURS,        143,        0, IPL_TOHIT,            0,         0, IPL_TOHIT,        0,         0 },
+	{  "BloodSlayer",             UITYPE_BROADAXE,     3,       5,    2500, IPL_DAMP,          100,      100, IPL_3XDAMVDEM,       50,       50, IPL_ATTRIBS_CURSE,    5,        5, IPL_SPLLVLADD,       -1,       -1, IPL_INVCURS,        144,         0, IPL_TOHIT,        0,         0 },
+	{  "The Celestial Axe",       UITYPE_BATTLEAXE,    4,       4,   14100, IPL_NOMINSTR,        0,        0, IPL_TOHIT,           15,       15, IPL_LIFE,            15,       15, IPL_STR_CURSE,       15,       15, IPL_TOHIT,            0,         0, IPL_TOHIT,        0,         0 },
+	{  "Wicked Axe",              UITYPE_LARGEAXE,     5,       6,   31150, IPL_TOHIT,          30,       30, IPL_DEX,             10,       10, IPL_VIT_CURSE,       10,       10, IPL_GETHIT,           1,        6, IPL_INDESTRUCTIBLE,   0,         0, IPL_INVCURS,    143,         0 },
+	{  "Stonecleaver",            UITYPE_BROADAXE,     7,       5,   23900, IPL_LIFE,           30,       30, IPL_TOHIT,           20,       20, IPL_DAMP,            50,       50, IPL_LIGHTRES,        40,       40, IPL_INVCURS,        104,         0, IPL_TOHIT,        0,         0 },
+	{  "Aguinara's Hatchet",      UITYPE_SMALLAXE,    12,       3,   24800, IPL_SPLLVLADD,       1,        1, IPL_MAG,             10,       10, IPL_MAGICRES,        80,       80, IPL_TOHIT,            0,        0, IPL_TOHIT,            0,         0, IPL_TOHIT,        0,         0 },
+	{  "Hellslayer",              UITYPE_BATTLEAXE,   15,       5,   26200, IPL_STR,             8,        8, IPL_VIT,              8,        8, IPL_DAMP,           100,      100, IPL_LIFE,            25,       25, IPL_MANA_CURSE,      25,        25, IPL_TOHIT,        0,         0 },
+	{  "Messerschmidt's Reaver",  UITYPE_GREATAXE,    25,       6,   58000, IPL_DAMP,          200,      200, IPL_DAMMOD,          15,       15, IPL_ATTRIBS,          5,        5, IPL_LIFE_CURSE,      50,       50, IPL_FIREDAM,          2,        12, IPL_INVCURS,    163,         0 },
+	{  "Crackrust",               UITYPE_MACE,         1,       5,   11375, IPL_ATTRIBS,         2,        2, IPL_INDESTRUCTIBLE,   0,        0, IPL_ALLRES,          15,       15, IPL_DAMP,            50,       50, IPL_SPLLVLADD,       -1,        -1, IPL_TOHIT,        0,         0 },
+	{  "Hammer of Jholm",         UITYPE_MAUL,         1,       4,    8700, IPL_DAMP,            4,       10, IPL_INDESTRUCTIBLE,   0,        0, IPL_STR,              3,        3, IPL_TOHIT,           15,       15, IPL_TOHIT,            0,         0, IPL_TOHIT,        0,         0 },
+	{  "Civerb's Cudgel",         UITYPE_MACE,         1,       3,    2000, IPL_3XDAMVDEM,      35,       35, IPL_DEX_CURSE,        5,        5, IPL_MAG_CURSE,        2,        2, IPL_TOHIT,            0,        0, IPL_TOHIT,            0,         0, IPL_TOHIT,        0,         0 },
+	{  "The Celestial Star",      UITYPE_FLAIL,        2,       5,    7810, IPL_NOMINSTR,        0,        0, IPL_LIGHT,            2,        2, IPL_DAMMOD,          10,       10, IPL_AC_CURSE,         8,        8, IPL_INVCURS,        131,         0, IPL_TOHIT,        0,         0 },
+	{  "Baranar's Star",          UITYPE_MORNSTAR,     5,       6,    6850, IPL_TOHIT,          12,       12, IPL_DAMP,            80,       80, IPL_FASTATTACK,       1,        1, IPL_VIT,              4,        4, IPL_DEX_CURSE,        4,         4, IPL_SETDUR,      60,        60 },
+	{  "Gnarled Root",            UITYPE_SPIKCLUB,     9,       6,    9820, IPL_TOHIT,          20,       20, IPL_DAMP,           300,      300, IPL_DEX,             10,       10, IPL_MAG,              5,        5, IPL_ALLRES,          10,        10, IPL_AC_CURSE,    10,        10 },
+	{  "The Cranium Basher",      UITYPE_MAUL,        12,       6,   36500, IPL_DAMMOD,         20,       20, IPL_STR,             15,       15, IPL_INDESTRUCTIBLE,   0,        0, IPL_MANA_CURSE,     150,      150, IPL_ALLRES,           5,         5, IPL_INVCURS,    122,         0 },
+	{  "Schaefer's Hammer",       UITYPE_WARHAMMER,   16,       6,   56125, IPL_DAMP_CURSE,    100,      100, IPL_LIGHTDAM,         1,       50, IPL_LIFE,            50,       50, IPL_TOHIT,           30,       30, IPL_LIGHTRES,        80,        80, IPL_LIGHT,        1,         1 },
+	{  "Dreamflange",             UITYPE_MACE,        26,       5,   26450, IPL_MAG,            30,       30, IPL_MANA,            50,       50, IPL_MAGICRES,        50,       50, IPL_LIGHT,            2,        2, IPL_SPLLVLADD,        1,         1, IPL_TOHIT,        0,         0 },
+	{  "Staff of Shadows",        UITYPE_LONGSTAFF,    2,       5,    1250, IPL_MAG_CURSE,      10,       10, IPL_TOHIT,           10,       10, IPL_DAMP,            60,       60, IPL_LIGHT_CURSE,      2,        2, IPL_FASTATTACK,       1,         1, IPL_TOHIT,        0,         0 },
+	{  "Immolator",               UITYPE_LONGSTAFF,    4,       4,    3900, IPL_FIRERES,        20,       20, IPL_FIREDAM,          4,        4, IPL_MANA,            10,       10, IPL_VIT_CURSE,        5,        5, IPL_TOHIT,            0,         0, IPL_TOHIT,        0,         0 },
+	{  "Storm Spire",             UITYPE_WARSTAFF,     8,       4,   22500, IPL_LIGHTRES,       50,       50, IPL_LIGHTDAM,         2,        8, IPL_STR,             10,       10, IPL_MAG_CURSE,       10,       10, IPL_TOHIT,            0,         0, IPL_TOHIT,        0,         0 },
+	{  "Gleamsong",               UITYPE_SHORTSTAFF,   8,       4,    6520, IPL_MANA,           25,       25, IPL_STR_CURSE,        3,        3, IPL_VIT_CURSE,        3,        3, IPL_SPELL,           10,       76, IPL_TOHIT,            0,         0, IPL_TOHIT,        0,         0 },
+	{  "Thundercall",             UITYPE_COMPSTAFF,   14,       5,   22250, IPL_TOHIT,          35,       35, IPL_LIGHTDAM,         1,       10, IPL_SPELL,            3,       76, IPL_LIGHTRES,        30,       30, IPL_LIGHT,            2,         2, IPL_TOHIT,        0,         0 },
+	{  "The Protector",           UITYPE_SHORTSTAFF,  16,       6,   17240, IPL_VIT,             5,        5, IPL_GETHIT,           5,        5, IPL_SETAC,           40,       40, IPL_SPELL,            2,       86, IPL_THORNS,           1,         3, IPL_INVCURS,    162,         0 },
+	{  "Naj's Puzzler",           UITYPE_LONGSTAFF,   18,       5,   34000, IPL_MAG,            20,       20, IPL_DEX,             10,       10, IPL_ALLRES,          20,       20, IPL_SPELL,           23,       57, IPL_LIFE_CURSE,      25,        25, IPL_TOHIT,        0,         0 },
+	{  "Mindcry",                 UITYPE_QUARSTAFF,   20,       4,   41500, IPL_MAG,            15,       15, IPL_SPELL,           13,       69, IPL_ALLRES,          15,       15, IPL_SPLLVLADD,        1,        1, IPL_TOHIT,            0,         0, IPL_TOHIT,        0,         0 },
+	{  "Rod of Onan",             UITYPE_WARSTAFF,    22,       3,   44167, IPL_SPELL,          21,       50, IPL_DAMP,           100,      100, IPL_ATTRIBS,          5,        5, IPL_TOHIT,            0,        0, IPL_TOHIT,            0,         0, IPL_TOHIT,        0,         0 },
+	{  "Helm of Sprits",          UITYPE_HELM,         1,       2,    7525, IPL_STEALLIFE,       5,        5, IPL_INVCURS,         77,        0, IPL_TOHIT,            0,        0, IPL_TOHIT,            0,        0, IPL_TOHIT,            0,         0, IPL_TOHIT,        0,         0 },
+	{  "Thinking Cap",            UITYPE_SKULLCAP,     6,       5,    2020, IPL_MANA,           30,       30, IPL_SPLLVLADD,        2,        2, IPL_ALLRES,          20,       20, IPL_SETDUR,           1,        1, IPL_INVCURS,         93,         0, IPL_TOHIT,        0,         0 },
+	{  "OverLord's Helm",         UITYPE_HELM,         7,       6,   12500, IPL_STR,            20,       20, IPL_DEX,             15,       15, IPL_VIT,              5,        5, IPL_MAG_CURSE,       20,       20, IPL_SETDUR,          15,        15, IPL_INVCURS,     99,         0 },
+	{  "Fool's Crest",            UITYPE_HELM,        12,       5,   10150, IPL_ATTRIBS_CURSE,   4,        4, IPL_LIFE,           100,      100, IPL_GETHIT_CURSE,     1,        6, IPL_THORNS,           1,        3, IPL_INVCURS,         80,         0, IPL_TOHIT,        0,         0 },
+	{  "Gotterdamerung",          UITYPE_GREATHELM,   21,       6,   54900, IPL_ATTRIBS,        20,       20, IPL_SETAC,           60,       60, IPL_GETHIT,           4,        4, IPL_ALLRESZERO,       0,        0, IPL_LIGHT_CURSE,      4,         4, IPL_INVCURS,     85,         0 },
+	{  "Royal Circlet",           UITYPE_CROWN,       27,       5,   24875, IPL_ATTRIBS,        10,       10, IPL_MANA,            40,       40, IPL_SETAC,           40,       40, IPL_LIGHT,            1,        1, IPL_INVCURS,         79,         0, IPL_TOHIT,        0,         0 },
+	{  "Torn Flesh of Souls",     UITYPE_RAGS,         2,       5,    4825, IPL_SETAC,           8,        8, IPL_VIT,             10,       10, IPL_GETHIT,           1,        1, IPL_INDESTRUCTIBLE,   0,        0, IPL_INVCURS,         92,         0, IPL_TOHIT,        0,         0 },
+	{  "The Gladiator's Bane",    UITYPE_STUDARMOR,    6,       4,    3450, IPL_SETAC,          25,       25, IPL_GETHIT,           2,        2, IPL_DUR,            200,      200, IPL_ATTRIBS_CURSE,    3,        3, IPL_TOHIT,            0,         0, IPL_TOHIT,        0,         0 },
+	{  "The Rainbow Cloak",       UITYPE_CLOAK,        2,       6,    4900, IPL_SETAC,          10,       10, IPL_ATTRIBS,          1,        1, IPL_ALLRES,          10,       10, IPL_LIFE,             5,        5, IPL_DUR,             50,        50, IPL_INVCURS,    138,         0 },
+	{  "Leather of Aut",          UITYPE_LEATHARMOR,   4,       5,   10550, IPL_SETAC,          15,       15, IPL_STR,              5,        5, IPL_MAG_CURSE,        5,        5, IPL_DEX,              5,        5, IPL_INDESTRUCTIBLE,   0,         0, IPL_TOHIT,        0,         0 },
+	{  "Wisdom's Wrap",           UITYPE_ROBE,         5,       6,    6200, IPL_MAG,             5,        5, IPL_MANA,            10,       10, IPL_LIGHTRES,        25,       25, IPL_SETAC,           15,       15, IPL_GETHIT,           1,         1, IPL_INVCURS,    138,         0 },
+	{  "Sparking Mail",           UITYPE_CHAINMAIL,    9,       2,   15750, IPL_SETAC,          30,       30, IPL_LIGHTDAM,         1,       10, IPL_TOHIT,            0,        0, IPL_TOHIT,            0,        0, IPL_TOHIT,            0,         0, IPL_TOHIT,        0,         0 },
+	{  "Scavenger Carapace",      UITYPE_BREASTPLATE, 13,       4,   14000, IPL_GETHIT,         15,       15, IPL_AC_CURSE,        30,       30, IPL_DEX,              5,        5, IPL_LIGHTRES,        40,       40, IPL_TOHIT,            0,         0, IPL_TOHIT,        0,         0 },
+	{  "Nightscape",              UITYPE_CAPE,        16,       6,   11600, IPL_FASTRECOVER,     2,        2, IPL_LIGHT_CURSE,      4,        4, IPL_SETAC,           15,       15, IPL_DEX,              3,        3, IPL_ALLRES,          20,        20, IPL_INVCURS,    138,         0 },
+	{  "Naj's Light Plate",       UITYPE_PLATEMAIL,   19,       6,   78700, IPL_NOMINSTR,        0,        0, IPL_MAG,              5,        5, IPL_MANA,            20,       20, IPL_ALLRES,          20,       20, IPL_SPLLVLADD,        1,         1, IPL_INVCURS,    159,         0 },
+	{  "Demonspike Coat",         UITYPE_FULLPLATE,   25,       5,  251175, IPL_SETAC,         100,      100, IPL_GETHIT,           6,        6, IPL_STR,             10,       10, IPL_INDESTRUCTIBLE,   0,        0, IPL_FIRERES,         50,        50, IPL_TOHIT,        0,         0 },
+	{  "The Deflector",           UITYPE_BUCKLER,      1,       5,    1500, IPL_SETAC,           7,        7, IPL_ALLRES,          10,       10, IPL_DAMP_CURSE,      20,       20, IPL_TOHIT_CURSE,      5,        5, IPL_INVCURS,         83,         0, IPL_TOHIT,        0,         0 },
+	{  "Split Skull Shield",      UITYPE_BUCKLER,      1,       6,    2025, IPL_SETAC,          10,       10, IPL_LIFE,            10,       10, IPL_STR,              2,        2, IPL_LIGHT_CURSE,      1,        1, IPL_SETDUR,          15,        15, IPL_INVCURS,    116,         0 },
+	{  "Dragon's Breach",         UITYPE_KITESHIELD,   2,       6,   19200, IPL_FIRERES,        25,       25, IPL_STR,              5,        5, IPL_SETAC,           20,       20, IPL_MAG_CURSE,        5,        5, IPL_INDESTRUCTIBLE,   0,         0, IPL_INVCURS,    117,         0 },
+	{  "Blackoak Shield",         UITYPE_SMALLSHIELD,  4,       6,    5725, IPL_DEX,            10,       10, IPL_VIT_CURSE,       10,       10, IPL_SETAC,           18,       18, IPL_LIGHT_CURSE,      1,        1, IPL_DUR,            150,       150, IPL_INVCURS,    146,         0 },
+	{  "Holy Defender",           UITYPE_LARGESHIELD, 10,       6,   13800, IPL_SETAC,          15,       15, IPL_GETHIT,           2,        2, IPL_FIRERES,         20,       20, IPL_DUR,            200,      200, IPL_FASTBLOCK,        1,         1, IPL_INVCURS,    146,         0 },
+	{  "Stormshield",             UITYPE_GOTHSHIELD,  24,       6,   49000, IPL_SETAC,          40,       40, IPL_GETHIT_CURSE,     4,        4, IPL_STR,             10,       10, IPL_INDESTRUCTIBLE,   0,        0, IPL_FASTBLOCK,        1,         1, IPL_INVCURS,    148,         0 },
+	{  "Bramble",                 UITYPE_RING,         1,       4,    1000, IPL_ATTRIBS_CURSE,   2,        2, IPL_DAMMOD,           3,        3, IPL_MANA,            10,       10, IPL_INVCURS,          9,        0, IPL_TOHIT,            0,         0, IPL_TOHIT,        0,         0 },
+	{  "Ring of Regha",           UITYPE_RING,         1,       6,    4175, IPL_MAG,            10,       10, IPL_MAGICRES,        10,       10, IPL_LIGHT,            1,        1, IPL_STR_CURSE,        3,        3, IPL_DEX_CURSE,        3,         3, IPL_INVCURS,     11,         0 },
+	{  "The Bleeder",             UITYPE_RING,         2,       4,    8500, IPL_MAGICRES,       20,       20, IPL_MANA,            30,       30, IPL_LIFE_CURSE,      10,       10, IPL_INVCURS,          8,        0, IPL_TOHIT,            0,         0, IPL_TOHIT,        0,         0 },
+	{  "Constricting Ring",       UITYPE_RING,         5,       3,   62000, IPL_ALLRES,         75,       75, IPL_DRAINLIFE,        0,        0, IPL_INVCURS,         14,        0, IPL_TOHIT,            0,        0, IPL_TOHIT,            0,         0, IPL_TOHIT,        0,         0 },
+	{  "Ring of Engagement",      UITYPE_RING,        11,       5,   12476, IPL_GETHIT,          1,        2, IPL_THORNS,           1,        3, IPL_SETAC,            5,        5, IPL_TARGAC,           4,       12, IPL_INVCURS,         13,         0, IPL_TOHIT,        0,         0 },
+	{  "",             UITYPE_INVALID,      0,       0,       0, IPL_TOHIT,           0,        0, IPL_TOHIT,            0,        0, IPL_TOHIT,            0,        0, IPL_TOHIT,            0,        0, IPL_TOHIT,            0,         0, IPL_TOHIT,        0,         0 }
+	// clang-format on
+};
+
+/* data */
+
+ItemDataStruct AllItemsList[157] = {
+	// clang-format off
+	// iRnd,          iClass,        iLoc,             iCurs,                         itype, iItemId,            iName,                         iSName, iMinMLvl, iDurability, iMinDam, iMaxDam, iMinAC, iMaxAC, iMinStr, iMinMag, iMinDex, iFlags,            iMiscId,         iSpell,          iUsable, iValue, iMaxValue
+	{  IDROP_REGULAR, ICLASS_GOLD,   ILOC_UNEQUIPABLE, ICURS_GOLD,                       11, UITYPE_NONE,        "Gold",                        NULL,          1,           0,       0,       0,      0,      0,       0,       0,       0, ISPL_NONE,         IMISC_NONE,      SPL_NULL,        TRUE,         0,         0 },
+	{  IDROP_NEVER,   ICLASS_WEAPON, ILOC_ONEHAND,     ICURS_SHORT_SWORD,                 1, UITYPE_NONE,        "Short Sword",                 NULL,          2,          20,       2,       6,      0,      0,      18,       0,       0, ISPL_NONE,         IMISC_NONE,      SPL_NULL,        FALSE,       50,        50 },
+	{  IDROP_NEVER,   ICLASS_ARMOR,  ILOC_ONEHAND,     ICURS_BUCKLER,                     5, UITYPE_NONE,        "Buckler",                     NULL,          2,          10,       0,       0,      3,      3,       0,       0,       0, ISPL_NONE,         IMISC_NONE,      SPL_NULL,        FALSE,       50,        50 },
+	{  IDROP_NEVER,   ICLASS_WEAPON, ILOC_ONEHAND,     ICURS_CLUB,                        4, UITYPE_SPIKCLUB,    "Club",                        NULL,          1,          20,       1,       6,      0,      0,       0,       0,       0, ISPL_NONE,         IMISC_NONE,      SPL_NULL,        FALSE,       20,        20 },
+	{  IDROP_NEVER,   ICLASS_WEAPON, ILOC_TWOHAND,     ICURS_SHORT_BOW,                   3, UITYPE_NONE,        "Short Bow",                   NULL,          1,          30,       1,       4,      0,      0,       0,       0,       0, ISPL_NONE,         IMISC_NONE,      SPL_NULL,        FALSE,      100,       100 },
+	{  IDROP_NEVER,   ICLASS_WEAPON, ILOC_TWOHAND,     ICURS_SHORT_STAFF,                10, UITYPE_NONE,        "Short Staff of Charged Bolt", NULL,          1,          25,       2,       4,      0,      0,       0,      20,       0, ISPL_NONE,         IMISC_STAFF,     SPL_CBOLT,       FALSE,      520,       520 },
+	{  IDROP_NEVER,   ICLASS_WEAPON, ILOC_TWOHAND,     ICURS_CLEAVER,                     2, UITYPE_CLEAVER,     "Cleaver",                     NULL,         10,          10,       4,      24,      0,      0,       0,       0,       0, ISPL_NONE,         IMISC_UNIQUE,    SPL_NULL,        FALSE,     2000,      2000 },
+	{  IDROP_NEVER,   ICLASS_ARMOR,  ILOC_HELM,        ICURS_THE_UNDEAD_CROWN,            7, UITYPE_SKCROWN,     "The Undead Crown",            NULL,          0,          50,       0,       0,     15,     15,       0,       0,       0, ISPL_RNDSTEALLIFE, IMISC_UNIQUE,    SPL_NULL,        FALSE,    10000,     10000 },
+	{  IDROP_NEVER,   ICLASS_MISC,   ILOC_RING,        ICURS_EMPYREAN_BAND,              12, UITYPE_INFRARING,   "Empyrean Band",               NULL,          0,           0,       0,       0,      0,      0,       0,       0,       0, ISPL_NONE,         IMISC_UNIQUE,    SPL_NULL,        FALSE,     8000,       8000 },
+	{  IDROP_NEVER,   ICLASS_QUEST,  ILOC_UNEQUIPABLE, ICURS_MAGIC_ROCK,                  0, UITYPE_NONE,        "Magic Rock",                  NULL,          0,           0,       0,       0,      0,      0,       0,       0,       0, ISPL_NONE,         IMISC_NONE,      SPL_NULL,        FALSE,        0,         0 },
+	{  IDROP_NEVER,   ICLASS_MISC,   ILOC_AMULET,      ICURS_OPTIC_AMULET,               13, UITYPE_OPTAMULET,   "Optic Amulet",                NULL,          0,           0,       0,       0,      0,      0,       0,       0,       0, ISPL_NONE,         IMISC_UNIQUE,    SPL_NULL,        FALSE,     5000,      5000 },
+	{  IDROP_NEVER,   ICLASS_MISC,   ILOC_RING,        ICURS_RING_OF_TRUTH,              12, UITYPE_TRING,       "Ring of Truth",               NULL,          0,           0,       0,       0,      0,      0,       0,       0,       0, ISPL_NONE,         IMISC_UNIQUE,    SPL_NULL,        FALSE,     1000,      1000 },
+	{  IDROP_NEVER,   ICLASS_QUEST,  ILOC_UNEQUIPABLE, ICURS_TAVERN_SIGN,                 0, UITYPE_NONE,        "Tavern Sign",                 NULL,          0,           0,       0,       0,      0,      0,       0,       0,       0, ISPL_NONE,         IMISC_NONE,      SPL_NULL,        FALSE,        0,         0 },
+	{  IDROP_NEVER,   ICLASS_ARMOR,  ILOC_HELM,        ICURS_HARLEQUIN_CREST,             7, UITYPE_HARCREST,    "Harlequin Crest",             NULL,          0,          15,       0,       0,      0,      0,       0,       0,       0, ISPL_NONE,         IMISC_UNIQUE,    SPL_NULL,        FALSE,       15,        20 },
+	{  IDROP_NEVER,   ICLASS_ARMOR,  ILOC_HELM,        ICURS_VIEL_OF_STEEL,               7, UITYPE_STEELVEIL,   "Veil of Steel",               NULL,          0,          60,       0,       0,     18,     18,       0,       0,       0, ISPL_NONE,         IMISC_UNIQUE,    SPL_NULL,        FALSE,        0,         0 },
+	{  IDROP_NEVER,   ICLASS_MISC,   ILOC_UNEQUIPABLE, ICURS_GOLDEN_ELIXIR,               0, UITYPE_ELIXIR,      "Golden Elixir",               NULL,         15,           0,       0,       0,      0,      0,       0,       0,       0, ISPL_NONE,         IMISC_NONE,      SPL_NULL,        FALSE,        0,         0 },
+	{  IDROP_NEVER,   ICLASS_QUEST,  ILOC_UNEQUIPABLE, ICURS_ANVIL_OF_FURY,               0, UITYPE_NONE,        "Anvil of Fury",               NULL,          0,           0,       0,       0,      0,      0,       0,       0,       0, ISPL_NONE,         IMISC_NONE,      SPL_NULL,        FALSE,        0,         0 },
+	{  IDROP_NEVER,   ICLASS_QUEST,  ILOC_UNEQUIPABLE, ICURS_BLACK_MUSHROOM,              0, UITYPE_NONE,        "Black Mushroom",              NULL,          0,           0,       0,       0,      0,      0,       0,       0,       0, ISPL_NONE,         IMISC_NONE,      SPL_NULL,        FALSE,        0,         0 },
+	{  IDROP_NEVER,   ICLASS_QUEST,  ILOC_UNEQUIPABLE, ICURS_BRAIN,                       0, UITYPE_NONE,        "Brain",                       NULL,          0,           0,       0,       0,      0,      0,       0,       0,       0, ISPL_NONE,         IMISC_NONE,      SPL_NULL,        FALSE,        0,         0 },
+	{  IDROP_NEVER,   ICLASS_QUEST,  ILOC_UNEQUIPABLE, ICURS_FUNGAL_TOME,                 0, UITYPE_NONE,        "Fungal Tome",                 NULL,          0,           0,       0,       0,      0,      0,       0,       0,       0, ISPL_NONE,         IMISC_NONE,      SPL_NULL,        FALSE,        0,         0 },
+	{  IDROP_NEVER,   ICLASS_MISC,   ILOC_UNEQUIPABLE, ICURS_SPECTRAL_ELIXIR,             0, UITYPE_ELIXIR,      "Spectral Elixir",             NULL,         15,           0,       0,       0,      0,      0,       0,       0,       0, ISPL_NONE,         IMISC_SPECELIX,  SPL_NULL,        FALSE,        0,         0 },
+	{  IDROP_NEVER,   ICLASS_QUEST,  ILOC_UNEQUIPABLE, ICURS_BLOOD_STONE,                 0, UITYPE_NONE,        "Blood Stone",                 NULL,          0,           0,       0,       0,      0,      0,       0,       0,       0, ISPL_NONE,         IMISC_NONE,      SPL_NULL,        FALSE,        0,         0 },
+	{  IDROP_NEVER,   ICLASS_QUEST,  ILOC_UNEQUIPABLE, ICURS_MAP_OF_THE_STARS,            0, UITYPE_MAPOFDOOM,   "Map of the Stars",            NULL,          0,           0,       0,       0,      0,      0,       0,       0,       0, ISPL_NONE,         IMISC_MAPOFDOOM, SPL_NULL,        TRUE,         0,         0 },
+	{  IDROP_NEVER,   ICLASS_QUEST,  ILOC_UNEQUIPABLE, ICURS_EAR_SORCEROR,                0, UITYPE_NONE,        "Heart",                       NULL,          0,           0,       0,       0,      0,      0,       0,       0,       0, ISPL_NONE,         IMISC_EAR,       SPL_NULL,        FALSE,        0,         0 },
+	{  IDROP_NEVER,   ICLASS_MISC,   ILOC_UNEQUIPABLE, ICURS_POTION_OF_HEALING,           0, UITYPE_NONE,        "Potion of Healing",           NULL,          0,           0,       0,       0,      0,      0,       0,       0,       0, ISPL_NONE,         IMISC_HEAL,      SPL_NULL,        TRUE,        50,        50 },
+	{  IDROP_NEVER,   ICLASS_MISC,   ILOC_UNEQUIPABLE, ICURS_POTION_OF_MANA,              0, UITYPE_NONE,        "Potion of Mana",              NULL,          0,           0,       0,       0,      0,      0,       0,       0,       0, ISPL_NONE,         IMISC_MANA,      SPL_NULL,        TRUE,        50,        50 },
+	{  IDROP_NEVER,   ICLASS_MISC,   ILOC_UNEQUIPABLE, ICURS_SCROLL_OF,                   0, UITYPE_NONE,        "Scroll of Identify",          NULL,          1,           0,       0,       0,      0,      0,       0,       0,       0, ISPL_NONE,         IMISC_SCROLL,    SPL_IDENTIFY,    TRUE,       200,       200 },
+	{  IDROP_NEVER,   ICLASS_MISC,   ILOC_UNEQUIPABLE, ICURS_SCROLL_OF,                   0, UITYPE_NONE,        "Scroll of Town Portal",       NULL,          4,           0,       0,       0,      0,      0,       0,       0,       0, ISPL_NONE,         IMISC_SCROLL,    SPL_TOWN,        TRUE,       200,       200 },
+	{  IDROP_NEVER,   ICLASS_ARMOR,  ILOC_ARMOR,       ICURS_ARKAINES_VALOR,              8, UITYPE_ARMOFVAL,    "Arkaine's Valor",             NULL,          0,          40,       0,       0,      0,      0,       0,       0,       0, ISPL_NONE,         IMISC_UNIQUE,    SPL_NULL,        FALSE,        0,         0 },
+	{  IDROP_NEVER,   ICLASS_MISC,   ILOC_UNEQUIPABLE, ICURS_POTION_OF_FULL_HEALING,      0, UITYPE_NONE,        "Potion of Full Healing",      NULL,          1,           0,       0,       0,      0,      0,       0,       0,       0, ISPL_NONE,         IMISC_FULLHEAL,  SPL_NULL,        TRUE,       150,       150 },
+	{  IDROP_NEVER,   ICLASS_MISC,   ILOC_UNEQUIPABLE, ICURS_POTION_OF_FULL_MANA,         0, UITYPE_NONE,        "Potion of Full Mana",         NULL,          1,           0,       0,       0,      0,      0,       0,       0,       0, ISPL_NONE,         IMISC_FULLMANA,  SPL_NULL,        TRUE,       150,       150 },
+	{  IDROP_NEVER,   ICLASS_WEAPON, ILOC_ONEHAND,     ICURS_BROAD_SWORD,                 1, UITYPE_GRISWOLD,    "Griswold's Edge",             NULL,          8,          50,       4,      12,      0,      0,      40,       0,       0, ISPL_NONE,         IMISC_UNIQUE,    SPL_NULL,        FALSE,      750,       750 },
+	{  IDROP_NEVER,   ICLASS_WEAPON, ILOC_ONEHAND,     ICURS_MACE,                        4, UITYPE_LGTFORGE,    "Lightforge",                  NULL,          2,          32,       1,       8,      0,      0,      16,       0,       0, ISPL_NONE,         IMISC_UNIQUE,    SPL_NULL,        FALSE,      200,       200 },
+	{  IDROP_NEVER,   ICLASS_MISC,   ILOC_UNEQUIPABLE, ICURS_STAFF_OF_LAZARUS,            0, UITYPE_LAZSTAFF,    "Staff of Lazarus",            NULL,          0,           0,       0,       0,      0,      0,       0,       0,       0, ISPL_NONE,         IMISC_NONE,      SPL_NULL,        FALSE,        0,         0 },
+	{  IDROP_NEVER,   ICLASS_MISC,   ILOC_UNEQUIPABLE, ICURS_SCROLL_OF,                   0, UITYPE_NONE,        "Scroll of Resurrect",         NULL,          1,           0,       0,       0,      0,      0,       0,       0,       0, ISPL_NONE,         IMISC_SCROLLT,   SPL_RESURRECT,   TRUE,       250,       250 },
+	{  IDROP_NEVER,   ICLASS_NONE,   ILOC_NONE,        ICURS_POTION_OF_FULL_MANA,         0, UITYPE_NONE,        NULL,                          NULL,          0,           0,       0,       0,      0,      0,       0,       0,       0, ISPL_NONE,         IMISC_NONE,      SPL_NULL,        FALSE,        0,         0 },
+	{  IDROP_NEVER,   ICLASS_NONE,   ILOC_NONE,        ICURS_POTION_OF_FULL_MANA,         0, UITYPE_NONE,        NULL,                          NULL,          0,           0,       0,       0,      0,      0,       0,       0,       0, ISPL_NONE,         IMISC_NONE,      SPL_NULL,        FALSE,        0,         0 },
+	{  IDROP_NEVER,   ICLASS_NONE,   ILOC_NONE,        ICURS_POTION_OF_FULL_MANA,         0, UITYPE_NONE,        NULL,                          NULL,          0,           0,       0,       0,      0,      0,       0,       0,       0, ISPL_NONE,         IMISC_NONE,      SPL_NULL,        FALSE,        0,         0 },
+	{  IDROP_NEVER,   ICLASS_NONE,   ILOC_NONE,        ICURS_POTION_OF_FULL_MANA,         0, UITYPE_NONE,        NULL,                          NULL,          0,           0,       0,       0,      0,      0,       0,       0,       0, ISPL_NONE,         IMISC_NONE,      SPL_NULL,        FALSE,        0,         0 },
+	{  IDROP_NEVER,   ICLASS_NONE,   ILOC_NONE,        ICURS_POTION_OF_FULL_MANA,         0, UITYPE_NONE,        NULL,                          NULL,          0,           0,       0,       0,      0,      0,       0,       0,       0, ISPL_NONE,         IMISC_NONE,      SPL_NULL,        FALSE,        0,         0 },
+	{  IDROP_NEVER,   ICLASS_NONE,   ILOC_NONE,        ICURS_POTION_OF_FULL_MANA,         0, UITYPE_NONE,        NULL,                          NULL,          0,           0,       0,       0,      0,      0,       0,       0,       0, ISPL_NONE,         IMISC_NONE,      SPL_NULL,        FALSE,        0,         0 },
+	{  IDROP_NEVER,   ICLASS_NONE,   ILOC_NONE,        ICURS_POTION_OF_FULL_MANA,         0, UITYPE_NONE,        NULL,                          NULL,          0,           0,       0,       0,      0,      0,       0,       0,       0, ISPL_NONE,         IMISC_NONE,      SPL_NULL,        FALSE,        0,         0 },
+	{  IDROP_NEVER,   ICLASS_NONE,   ILOC_NONE,        ICURS_POTION_OF_FULL_MANA,         0, UITYPE_NONE,        NULL,                          NULL,          0,           0,       0,       0,      0,      0,       0,       0,       0, ISPL_NONE,         IMISC_NONE,      SPL_NULL,        FALSE,        0,         0 },
+	{  IDROP_NEVER,   ICLASS_NONE,   ILOC_NONE,        ICURS_POTION_OF_FULL_MANA,         0, UITYPE_NONE,        NULL,                          NULL,          0,           0,       0,       0,      0,      0,       0,       0,       0, ISPL_NONE,         IMISC_NONE,      SPL_NULL,        FALSE,        0,         0 },
+	{  IDROP_NEVER,   ICLASS_NONE,   ILOC_NONE,        ICURS_POTION_OF_FULL_MANA,         0, UITYPE_NONE,        NULL,                          NULL,          0,           0,       0,       0,      0,      0,       0,       0,       0, ISPL_NONE,         IMISC_NONE,      SPL_NULL,        FALSE,        0,         0 },
+	{  IDROP_NEVER,   ICLASS_NONE,   ILOC_NONE,        ICURS_POTION_OF_FULL_MANA,         0, UITYPE_NONE,        NULL,                          NULL,          0,           0,       0,       0,      0,      0,       0,       0,       0, ISPL_NONE,         IMISC_NONE,      SPL_NULL,        FALSE,        0,         0 },
+	{  IDROP_NEVER,   ICLASS_NONE,   ILOC_NONE,        ICURS_POTION_OF_FULL_MANA,         0, UITYPE_NONE,        NULL,                          NULL,          0,           0,       0,       0,      0,      0,       0,       0,       0, ISPL_NONE,         IMISC_NONE,      SPL_NULL,        FALSE,        0,         0 },
+	{  IDROP_NEVER,   ICLASS_NONE,   ILOC_NONE,        ICURS_POTION_OF_FULL_MANA,         0, UITYPE_NONE,        NULL,                          NULL,          0,           0,       0,       0,      0,      0,       0,       0,       0, ISPL_NONE,         IMISC_NONE,      SPL_NULL,        FALSE,        0,         0 },
+	{  IDROP_REGULAR, ICLASS_ARMOR,  ILOC_HELM,        ICURS_CAP,                         7, UITYPE_NONE,        "Cap",                         "Cap",         1,          15,       0,       0,      1,      3,       0,       0,       0, ISPL_NONE,         IMISC_NONE,      SPL_NULL,        FALSE,       15,        20 },
+	{  IDROP_REGULAR, ICLASS_ARMOR,  ILOC_HELM,        ICURS_SKULL_CAP,                   7, UITYPE_SKULLCAP,    "Skull Cap",                   "Cap",         4,          20,       0,       0,      2,      4,       0,       0,       0, ISPL_NONE,         IMISC_NONE,      SPL_NULL,        FALSE,       25,        30 },
+	{  IDROP_REGULAR, ICLASS_ARMOR,  ILOC_HELM,        ICURS_HELM,                        7, UITYPE_HELM,        "Helm",                        "Helm",        8,          30,       0,       0,      4,      6,      25,       0,       0, ISPL_NONE,         IMISC_NONE,      SPL_NULL,        FALSE,       40,        70 },
+	{  IDROP_REGULAR, ICLASS_ARMOR,  ILOC_HELM,        ICURS_FULL_HELM,                   7, UITYPE_NONE,        "Full Helm",                   "Helm",       12,          35,       0,       0,      6,      8,      35,       0,       0, ISPL_NONE,         IMISC_NONE,      SPL_NULL,        FALSE,       90,       130 },
+	{  IDROP_REGULAR, ICLASS_ARMOR,  ILOC_HELM,        ICURS_CROWN,                       7, UITYPE_CROWN,       "Crown",                       "Crown",      16,          40,       0,       0,      8,     12,       0,       0,       0, ISPL_NONE,         IMISC_NONE,      SPL_NULL,        FALSE,      200,       300 },
+	{  IDROP_REGULAR, ICLASS_ARMOR,  ILOC_HELM,        ICURS_GREAT_HELM,                  7, UITYPE_GREATHELM,   "Great Helm",                  "Helm",       20,          60,       0,       0,     10,     15,      50,       0,       0, ISPL_NONE,         IMISC_NONE,      SPL_NULL,        FALSE,      400,       500 },
+	{  IDROP_REGULAR, ICLASS_ARMOR,  ILOC_ARMOR,       ICURS_CAPE,                        6, UITYPE_CAPE,        "Cape",                        "Cape",        1,          12,       0,       0,      1,      5,       0,       0,       0, ISPL_NONE,         IMISC_NONE,      SPL_NULL,        FALSE,       10,        50 },
+	{  IDROP_REGULAR, ICLASS_ARMOR,  ILOC_ARMOR,       ICURS_RAGS,                        6, UITYPE_RAGS,        "Rags",                        "Rags",        1,           6,       0,       0,      2,      6,       0,       0,       0, ISPL_NONE,         IMISC_NONE,      SPL_NULL,        FALSE,        5,        25 },
+	{  IDROP_REGULAR, ICLASS_ARMOR,  ILOC_ARMOR,       ICURS_CLOAK,                       6, UITYPE_CLOAK,       "Cloak",                       "Cloak",       2,          18,       0,       0,      3,      7,       0,       0,       0, ISPL_NONE,         IMISC_NONE,      SPL_NULL,        FALSE,       40,        70 },
+	{  IDROP_REGULAR, ICLASS_ARMOR,  ILOC_ARMOR,       ICURS_ROBE,                        6, UITYPE_ROBE,        "Robe",                        "Robe",        3,          24,       0,       0,      4,      7,       0,       0,       0, ISPL_NONE,         IMISC_NONE,      SPL_NULL,        FALSE,       75,       125 },
+	{  IDROP_REGULAR, ICLASS_ARMOR,  ILOC_ARMOR,       ICURS_QUILTED_ARMOR,               6, UITYPE_NONE,        "Quilted Armor",               "Armor",       4,          30,       0,       0,      7,     10,       0,       0,       0, ISPL_NONE,         IMISC_NONE,      SPL_NULL,        FALSE,      200,       300 },
+	{  IDROP_REGULAR, ICLASS_ARMOR,  ILOC_ARMOR,       ICURS_LEATHER_ARMOR,               6, UITYPE_LEATHARMOR,  "Leather Armor",               "Armor",       6,          35,       0,       0,     10,     13,       0,       0,       0, ISPL_NONE,         IMISC_NONE,      SPL_NULL,        FALSE,      300,       400 },
+	{  IDROP_REGULAR, ICLASS_ARMOR,  ILOC_ARMOR,       ICURS_HARD_LEATHER_ARMOR,          6, UITYPE_NONE,        "Hard Leather Armor",          "Armor",       7,          40,       0,       0,     11,     14,       0,       0,       0, ISPL_NONE,         IMISC_NONE,      SPL_NULL,        FALSE,      450,       550 },
+	{  IDROP_REGULAR, ICLASS_ARMOR,  ILOC_ARMOR,       ICURS_STUDDED_LEATHER_ARMOR,       6, UITYPE_STUDARMOR,   "Studded Leather Armor",       "Armor",       9,          45,       0,       0,     15,     17,      20,       0,       0, ISPL_NONE,         IMISC_NONE,      SPL_NULL,        FALSE,      700,       800 },
+	{  IDROP_REGULAR, ICLASS_ARMOR,  ILOC_ARMOR,       ICURS_RING_MAIL,                   8, UITYPE_NONE,        "Ring Mail",                   "Mail",       11,          50,       0,       0,     17,     20,      25,       0,       0, ISPL_NONE,         IMISC_NONE,      SPL_NULL,        FALSE,      900,      1100 },
+	{  IDROP_REGULAR, ICLASS_ARMOR,  ILOC_ARMOR,       ICURS_CHAIN_MAIL,                  8, UITYPE_CHAINMAIL,   "Chain Mail",                  "Mail",       13,          55,       0,       0,     18,     22,      30,       0,       0, ISPL_NONE,         IMISC_NONE,      SPL_NULL,        FALSE,     1250,      1750 },
+	{  IDROP_REGULAR, ICLASS_ARMOR,  ILOC_ARMOR,       ICURS_SCALE_MAIL,                  8, UITYPE_NONE,        "Scale Mail",                  "Mail",       15,          60,       0,       0,     23,     28,      35,       0,       0, ISPL_NONE,         IMISC_NONE,      SPL_NULL,        FALSE,     2300,      2800 },
+	{  IDROP_REGULAR, ICLASS_ARMOR,  ILOC_ARMOR,       ICURS_BREAST_PLATE,                9, UITYPE_BREASTPLATE, "Breast Plate",                "Plate",      16,          80,       0,       0,     20,     24,      40,       0,       0, ISPL_NONE,         IMISC_NONE,      SPL_NULL,        FALSE,     2800,      3200 },
+	{  IDROP_REGULAR, ICLASS_ARMOR,  ILOC_ARMOR,       ICURS_SPLINT_MAIL,                 8, UITYPE_NONE,        "Splint Mail",                 "Mail",       17,          65,       0,       0,     30,     35,      40,       0,       0, ISPL_NONE,         IMISC_NONE,      SPL_NULL,        FALSE,     3250,      3750 },
+	{  IDROP_REGULAR, ICLASS_ARMOR,  ILOC_ARMOR,       ICURS_FIELD_PLATE,                 9, UITYPE_PLATEMAIL,   "Plate Mail",                  "Plate",      19,          75,       0,       0,     42,     50,      60,       0,       0, ISPL_NONE,         IMISC_NONE,      SPL_NULL,        FALSE,     4600,      5400 },
+	{  IDROP_REGULAR, ICLASS_ARMOR,  ILOC_ARMOR,       ICURS_FIELD_PLATE,                 9, UITYPE_NONE,        "Field Plate",                 "Plate",      21,          80,       0,       0,     40,     45,      65,       0,       0, ISPL_NONE,         IMISC_NONE,      SPL_NULL,        FALSE,     5800,      6200 },
+	{  IDROP_REGULAR, ICLASS_ARMOR,  ILOC_ARMOR,       ICURS_GOTHIC_PLATE,                9, UITYPE_NONE,        "Gothic Plate",                "Plate",      23,         100,       0,       0,     50,     60,      80,       0,       0, ISPL_NONE,         IMISC_NONE,      SPL_NULL,        FALSE,     8000,     10000 },
+	{  IDROP_REGULAR, ICLASS_ARMOR,  ILOC_ARMOR,       ICURS_FULL_PLATE_MAIL,             9, UITYPE_FULLPLATE,   "Full Plate Mail",             "Plate",      25,          90,       0,       0,     60,     75,      90,       0,       0, ISPL_NONE,         IMISC_NONE,      SPL_NULL,        FALSE,     6500,      8000 },
+	{  IDROP_REGULAR, ICLASS_ARMOR,  ILOC_ONEHAND,     ICURS_BUCKLER,                     5, UITYPE_BUCKLER,     "Buckler",                     "Shield",      1,          16,       0,       0,      1,      5,       0,       0,       0, ISPL_NONE,         IMISC_NONE,      SPL_NULL,        FALSE,       30,        70 },
+	{  IDROP_REGULAR, ICLASS_ARMOR,  ILOC_ONEHAND,     ICURS_SMALL_SHIELD,                5, UITYPE_SMALLSHIELD, "Small Shield",                "Shield",      5,          24,       0,       0,      3,      8,      25,       0,       0, ISPL_NONE,         IMISC_NONE,      SPL_NULL,        FALSE,       90,       130 },
+	{  IDROP_REGULAR, ICLASS_ARMOR,  ILOC_ONEHAND,     ICURS_LARGE_SHIELD,                5, UITYPE_LARGESHIELD, "Large Shield",                "Shield",      9,          32,       0,       0,      5,     10,      40,       0,       0, ISPL_NONE,         IMISC_NONE,      SPL_NULL,        FALSE,      200,       300 },
+	{  IDROP_REGULAR, ICLASS_ARMOR,  ILOC_ONEHAND,     ICURS_KITE_SHIELD,                 5, UITYPE_KITESHIELD,  "Kite Shield",                 "Shield",     14,          40,       0,       0,      8,     15,      50,       0,       0, ISPL_NONE,         IMISC_NONE,      SPL_NULL,        FALSE,      400,       700 },
+	{  IDROP_REGULAR, ICLASS_ARMOR,  ILOC_ONEHAND,     ICURS_TOWER_SHIELD,                5, UITYPE_GOTHSHIELD,  "Tower Shield",                "Shield",     20,          50,       0,       0,     12,     20,      60,       0,       0, ISPL_NONE,         IMISC_NONE,      SPL_NULL,        FALSE,      850,      1200 },
+	{  IDROP_REGULAR, ICLASS_ARMOR,  ILOC_ONEHAND,     ICURS_GOTHIC_SHIELD,               5, UITYPE_GOTHSHIELD,  "Gothic Shield",               "Shield",     23,          60,       0,       0,     14,     18,      80,       0,       0, ISPL_NONE,         IMISC_NONE,      SPL_NULL,        FALSE,     2300,      2700 },
+	{  IDROP_REGULAR, ICLASS_MISC,   ILOC_UNEQUIPABLE, ICURS_POTION_OF_HEALING,           0, UITYPE_NONE,        "Potion of Healing",           NULL,          1,           0,       0,       0,      0,      0,       0,       0,       0, ISPL_NONE,         IMISC_HEAL,      SPL_NULL,        TRUE,        50,        50 },
+	{  IDROP_REGULAR, ICLASS_MISC,   ILOC_UNEQUIPABLE, ICURS_POTION_OF_FULL_HEALING,      0, UITYPE_NONE,        "Potion of Full Healing",      NULL,          1,           0,       0,       0,      0,      0,       0,       0,       0, ISPL_NONE,         IMISC_FULLHEAL,  SPL_NULL,        TRUE,       150,       150 },
+	{  IDROP_REGULAR, ICLASS_MISC,   ILOC_UNEQUIPABLE, ICURS_POTION_OF_MANA,              0, UITYPE_NONE,        "Potion of Mana",              NULL,          1,           0,       0,       0,      0,      0,       0,       0,       0, ISPL_NONE,         IMISC_MANA,      SPL_NULL,        TRUE,        50,        50 },
+	{  IDROP_REGULAR, ICLASS_MISC,   ILOC_UNEQUIPABLE, ICURS_POTION_OF_FULL_MANA,         0, UITYPE_NONE,        "Potion of Full Mana",         NULL,          1,           0,       0,       0,      0,      0,       0,       0,       0, ISPL_NONE,         IMISC_FULLMANA,  SPL_NULL,        TRUE,       150,       150 },
+	{  IDROP_REGULAR, ICLASS_MISC,   ILOC_UNEQUIPABLE, ICURS_POTION_OF_REJUVENATION,      0, UITYPE_NONE,        "Potion of Rejuvenation",      NULL,          3,           0,       0,       0,      0,      0,       0,       0,       0, ISPL_NONE,         IMISC_REJUV,     SPL_NULL,        TRUE,       120,       120 },
+	{  IDROP_REGULAR, ICLASS_MISC,   ILOC_UNEQUIPABLE, ICURS_POTION_OF_FULL_REJUVENATION, 0, UITYPE_NONE,        "Potion of Full Rejuvenation", NULL,          7,           0,       0,       0,      0,      0,       0,       0,       0, ISPL_NONE,         IMISC_FULLREJUV, SPL_NULL,        TRUE,       600,       600 },
+	{  IDROP_REGULAR, ICLASS_MISC,   ILOC_UNEQUIPABLE, ICURS_ELIXIR_OF_STRENGTH,          0, UITYPE_NONE,        "Elixir of Strength",          NULL,         15,           0,       0,       0,      0,      0,       0,       0,       0, ISPL_NONE,         IMISC_ELIXSTR,   SPL_NULL,        TRUE,      5000,      5000 },
+	{  IDROP_REGULAR, ICLASS_MISC,   ILOC_UNEQUIPABLE, ICURS_ELIXIR_OF_MAGIC,             0, UITYPE_NONE,        "Elixir of Magic",             NULL,         15,           0,       0,       0,      0,      0,       0,       0,       0, ISPL_NONE,         IMISC_ELIXMAG,   SPL_NULL,        TRUE,      5000,      5000 },
+	{  IDROP_REGULAR, ICLASS_MISC,   ILOC_UNEQUIPABLE, ICURS_ELIXIR_OF_DEXTERITY,         0, UITYPE_NONE,        "Elixir of Dexterity",         NULL,         15,           0,       0,       0,      0,      0,       0,       0,       0, ISPL_NONE,         IMISC_ELIXDEX,   SPL_NULL,        TRUE,      5000,      5000 },
+	{  IDROP_REGULAR, ICLASS_MISC,   ILOC_UNEQUIPABLE, ICURS_ELIXIR_OF_VITALITY,          0, UITYPE_NONE,        "Elixir of Vitality",          NULL,         20,           0,       0,       0,      0,      0,       0,       0,       0, ISPL_NONE,         IMISC_ELIXVIT,   SPL_NULL,        TRUE,      5000,      5000 },
+	{  IDROP_REGULAR, ICLASS_MISC,   ILOC_UNEQUIPABLE, ICURS_SCROLL_OF,                   0, UITYPE_NONE,        "Scroll of Healing",           NULL,          1,           0,       0,       0,      0,      0,       0,       0,       0, ISPL_NONE,         IMISC_SCROLL,    SPL_HEAL,        TRUE,        50,        50 },
+	{  IDROP_REGULAR, ICLASS_MISC,   ILOC_UNEQUIPABLE, ICURS_SCROLL_OF,                   0, UITYPE_NONE,        "Scroll of Lightning",         NULL,          4,           0,       0,       0,      0,      0,       0,       0,       0, ISPL_NONE,         IMISC_SCROLLT,   SPL_LIGHTNING,   TRUE,       150,       150 },
+	{  IDROP_REGULAR, ICLASS_MISC,   ILOC_UNEQUIPABLE, ICURS_SCROLL_OF,                   0, UITYPE_NONE,        "Scroll of Identify",          NULL,          1,           0,       0,       0,      0,      0,       0,       0,       0, ISPL_NONE,         IMISC_SCROLL,    SPL_IDENTIFY,    TRUE,       100,       100 },
+	{  IDROP_REGULAR, ICLASS_MISC,   ILOC_UNEQUIPABLE, ICURS_SCROLL_OF,                   0, UITYPE_NONE,        "Scroll of Resurrect",         NULL,          1,           0,       0,       0,      0,      0,       0,       0,       0, ISPL_NONE,         IMISC_SCROLLT,   SPL_RESURRECT,   TRUE,       250,       250 },
+	{  IDROP_REGULAR, ICLASS_MISC,   ILOC_UNEQUIPABLE, ICURS_SCROLL_OF,                   0, UITYPE_NONE,        "Scroll of Fire Wall",         NULL,          4,           0,       0,       0,      0,      0,       0,      17,       0, ISPL_NONE,         IMISC_SCROLLT,   SPL_FIREWALL,    TRUE,       400,       400 },
+	{  IDROP_REGULAR, ICLASS_MISC,   ILOC_UNEQUIPABLE, ICURS_SCROLL_OF,                   0, UITYPE_NONE,        "Scroll of Inferno",           NULL,          1,           0,       0,       0,      0,      0,       0,      19,       0, ISPL_NONE,         IMISC_SCROLLT,   SPL_FLAME,       TRUE,       100,       100 },
+	{  IDROP_REGULAR, ICLASS_MISC,   ILOC_UNEQUIPABLE, ICURS_SCROLL_OF,                   0, UITYPE_NONE,        "Scroll of Town Portal",       NULL,          4,           0,       0,       0,      0,      0,       0,       0,       0, ISPL_NONE,         IMISC_SCROLL,    SPL_TOWN,        TRUE,       200,       200 },
+	{  IDROP_REGULAR, ICLASS_MISC,   ILOC_UNEQUIPABLE, ICURS_SCROLL_OF,                   0, UITYPE_NONE,        "Scroll of Flash",             NULL,          6,           0,       0,       0,      0,      0,       0,      21,       0, ISPL_NONE,         IMISC_SCROLLT,   SPL_FLASH,       TRUE,       500,       500 },
+	{  IDROP_REGULAR, ICLASS_MISC,   ILOC_UNEQUIPABLE, ICURS_SCROLL_OF,                   0, UITYPE_NONE,        "Scroll of Infravision",       NULL,          8,           0,       0,       0,      0,      0,       0,      23,       0, ISPL_NONE,         IMISC_SCROLL,    SPL_INFRA,       TRUE,       600,       600 },
+	{  IDROP_REGULAR, ICLASS_MISC,   ILOC_UNEQUIPABLE, ICURS_SCROLL_OF,                   0, UITYPE_NONE,        "Scroll of Phasing",           NULL,          6,           0,       0,       0,      0,      0,       0,      25,       0, ISPL_NONE,         IMISC_SCROLL,    SPL_RNDTELEPORT, TRUE,       200,       200 },
+	{  IDROP_REGULAR, ICLASS_MISC,   ILOC_UNEQUIPABLE, ICURS_SCROLL_OF,                   0, UITYPE_NONE,        "Scroll of Mana Shield",       NULL,          8,           0,       0,       0,      0,      0,       0,       0,       0, ISPL_NONE,         IMISC_SCROLL,    SPL_MANASHIELD,  TRUE,      1200,      1200 },
+	{  IDROP_REGULAR, ICLASS_MISC,   ILOC_UNEQUIPABLE, ICURS_SCROLL_OF,                   0, UITYPE_NONE,        "Scroll of Flame Wave",        NULL,         10,           0,       0,       0,      0,      0,       0,      29,       0, ISPL_NONE,         IMISC_SCROLLT,   SPL_WAVE,        TRUE,       650,       650 },
+	{  IDROP_REGULAR, ICLASS_MISC,   ILOC_UNEQUIPABLE, ICURS_SCROLL_OF,                   0, UITYPE_NONE,        "Scroll of Fireball",          NULL,          8,           0,       0,       0,      0,      0,       0,      31,       0, ISPL_NONE,         IMISC_SCROLLT,   SPL_FIREBALL,    TRUE,       300,       300 },
+	{  IDROP_REGULAR, ICLASS_MISC,   ILOC_UNEQUIPABLE, ICURS_SCROLL_OF,                   0, UITYPE_NONE,        "Scroll of Stone Curse",       NULL,          6,           0,       0,       0,      0,      0,       0,      33,       0, ISPL_NONE,         IMISC_SCROLLT,   SPL_STONE,       TRUE,       800,       800 },
+	{  IDROP_REGULAR, ICLASS_MISC,   ILOC_UNEQUIPABLE, ICURS_SCROLL_OF,                   0, UITYPE_NONE,        "Scroll of Chain Lightning",   NULL,         10,           0,       0,       0,      0,      0,       0,      35,       0, ISPL_NONE,         IMISC_SCROLLT,   SPL_CHAIN,       TRUE,       750,       750 },
+	{  IDROP_REGULAR, ICLASS_MISC,   ILOC_UNEQUIPABLE, ICURS_SCROLL_OF,                   0, UITYPE_NONE,        "Scroll of Guardian",          NULL,         12,           0,       0,       0,      0,      0,       0,      47,       0, ISPL_NONE,         IMISC_SCROLLT,   SPL_GUARDIAN,    TRUE,       950,       950 },
+	{  IDROP_NEVER,   ICLASS_MISC,   ILOC_UNEQUIPABLE, ICURS_SCROLL_OF,                   0, UITYPE_NONE,        "Non Item",                    NULL,          0,           0,       0,       0,      0,      0,       0,       0,       0, ISPL_NONE,         IMISC_NONE,      SPL_NULL,        FALSE,        0,         0 },
+	{  IDROP_REGULAR, ICLASS_MISC,   ILOC_UNEQUIPABLE, ICURS_SCROLL_OF,                   0, UITYPE_NONE,        "Scroll of Nova",              NULL,         14,           0,       0,       0,      0,      0,       0,      57,       0, ISPL_NONE,         IMISC_SCROLL,    SPL_NOVA,        TRUE,      1300,      1300 },
+	{  IDROP_REGULAR, ICLASS_MISC,   ILOC_UNEQUIPABLE, ICURS_SCROLL_OF,                   0, UITYPE_NONE,        "Scroll of Golem",             NULL,         10,           0,       0,       0,      0,      0,       0,      51,       0, ISPL_NONE,         IMISC_SCROLLT,   SPL_GOLEM,       TRUE,      1100,      1100 },
+	{  IDROP_NEVER,   ICLASS_MISC,   ILOC_UNEQUIPABLE, ICURS_SCROLL_OF,                   0, UITYPE_NONE,        "Scroll of None",              NULL,         99,           0,       0,       0,      0,      0,       0,      61,       0, ISPL_NONE,         IMISC_SCROLLT,   SPL_NULL,        TRUE,      1000,      1000 },
+	{  IDROP_REGULAR, ICLASS_MISC,   ILOC_UNEQUIPABLE, ICURS_SCROLL_OF,                   0, UITYPE_NONE,        "Scroll of Teleport",          NULL,         14,           0,       0,       0,      0,      0,       0,      81,       0, ISPL_NONE,         IMISC_SCROLL,    SPL_TELEPORT,    TRUE,      3000,      3000 },
+	{  IDROP_REGULAR, ICLASS_MISC,   ILOC_UNEQUIPABLE, ICURS_SCROLL_OF,                   0, UITYPE_NONE,        "Scroll of Apocalypse",        NULL,         22,           0,       0,       0,      0,      0,       0,     117,       0, ISPL_NONE,         IMISC_SCROLL,    SPL_APOCA,       TRUE,      2000,      2000 },
+	{  IDROP_REGULAR, ICLASS_MISC,   ILOC_UNEQUIPABLE, ICURS_BOOK_BLUE,                   0, UITYPE_NONE,        "Book of ",                    NULL,          2,           0,       0,       0,      0,      0,       0,       0,       0, ISPL_NONE,         IMISC_BOOK,      SPL_NULL,        TRUE,         0,         0 },
+	{  IDROP_REGULAR, ICLASS_MISC,   ILOC_UNEQUIPABLE, ICURS_BOOK_BLUE,                   0, UITYPE_NONE,        "Book of ",                    NULL,          8,           0,       0,       0,      0,      0,       0,       0,       0, ISPL_NONE,         IMISC_BOOK,      SPL_NULL,        TRUE,         0,         0 },
+	{  IDROP_REGULAR, ICLASS_MISC,   ILOC_UNEQUIPABLE, ICURS_BOOK_BLUE,                   0, UITYPE_NONE,        "Book of ",                    NULL,         14,           0,       0,       0,      0,      0,       0,       0,       0, ISPL_NONE,         IMISC_BOOK,      SPL_NULL,        TRUE,         0,         0 },
+	{  IDROP_REGULAR, ICLASS_MISC,   ILOC_UNEQUIPABLE, ICURS_BOOK_BLUE,                   0, UITYPE_NONE,        "Book of ",                    NULL,         20,           0,       0,       0,      0,      0,       0,       0,       0, ISPL_NONE,         IMISC_BOOK,      SPL_NULL,        TRUE,         0,         0 },
+	{  IDROP_REGULAR, ICLASS_WEAPON, ILOC_ONEHAND,     ICURS_DAGGER,                      1, UITYPE_DAGGER,      "Dagger",                      "Dagger",      1,          16,       1,       4,      0,      0,       0,       0,       0, ISPL_NONE,         IMISC_NONE,      SPL_NULL,        FALSE,       60,        60 },
+	{  IDROP_REGULAR, ICLASS_WEAPON, ILOC_ONEHAND,     ICURS_SHORT_SWORD,                 1, UITYPE_NONE,        "Short Sword",                 "Sword",       1,          24,       2,       6,      0,      0,      18,       0,       0, ISPL_NONE,         IMISC_NONE,      SPL_NULL,        FALSE,      120,       120 },
+	{  IDROP_REGULAR, ICLASS_WEAPON, ILOC_ONEHAND,     ICURS_FALCHION,                    1, UITYPE_FALCHION,    "Falchion",                    "Sword",       2,          20,       4,       8,      0,      0,      30,       0,       0, ISPL_NONE,         IMISC_NONE,      SPL_NULL,        FALSE,      250,       250 },
+	{  IDROP_REGULAR, ICLASS_WEAPON, ILOC_ONEHAND,     ICURS_SCIMITAR,                    1, UITYPE_SCIMITAR,    "Scimitar",                    "Sword",       4,          28,       3,       7,      0,      0,      23,       0,      23, ISPL_NONE,         IMISC_NONE,      SPL_NULL,        FALSE,      200,       200 },
+	{  IDROP_REGULAR, ICLASS_WEAPON, ILOC_ONEHAND,     ICURS_CLAYMORE,                    1, UITYPE_CLAYMORE,    "Claymore",                    "Sword",       5,          36,       1,      12,      0,      0,      35,       0,       0, ISPL_NONE,         IMISC_NONE,      SPL_NULL,        FALSE,      450,       450 },
+	{  IDROP_REGULAR, ICLASS_WEAPON, ILOC_ONEHAND,     ICURS_BLADE,                       1, UITYPE_NONE,        "Blade",                       "Blade",       4,          30,       3,       8,      0,      0,      25,       0,      30, ISPL_NONE,         IMISC_NONE,      SPL_NULL,        FALSE,      280,       280 },
+	{  IDROP_REGULAR, ICLASS_WEAPON, ILOC_ONEHAND,     ICURS_SABRE,                       1, UITYPE_SABRE,       "Sabre",                       "Sabre",       1,          45,       1,       8,      0,      0,      17,       0,       0, ISPL_NONE,         IMISC_NONE,      SPL_NULL,        FALSE,      170,       170 },
+	{  IDROP_REGULAR, ICLASS_WEAPON, ILOC_ONEHAND,     ICURS_LONG_SWORD,                  1, UITYPE_LONGSWR,     "Long Sword",                  "Sword",       6,          40,       2,      10,      0,      0,      30,       0,      30, ISPL_NONE,         IMISC_NONE,      SPL_NULL,        FALSE,      350,       350 },
+	{  IDROP_REGULAR, ICLASS_WEAPON, ILOC_ONEHAND,     ICURS_BROAD_SWORD,                 1, UITYPE_BROADSWR,    "Broad Sword",                 "Sword",       8,          50,       4,      12,      0,      0,      40,       0,       0, ISPL_NONE,         IMISC_NONE,      SPL_NULL,        FALSE,      750,       750 },
+	{  IDROP_REGULAR, ICLASS_WEAPON, ILOC_ONEHAND,     ICURS_BASTARD_SWORD,               1, UITYPE_BASTARDSWR,  "Bastard Sword",               "Sword",      10,          60,       6,      15,      0,      0,      50,       0,       0, ISPL_NONE,         IMISC_NONE,      SPL_NULL,        FALSE,     1000,      1000 },
+	{  IDROP_REGULAR, ICLASS_WEAPON, ILOC_TWOHAND,     ICURS_TWO_HANDED_SWORD,            1, UITYPE_TWOHANDSWR,  "Two-Handed Sword",            "Sword",      14,          75,       8,      16,      0,      0,      65,       0,       0, ISPL_NONE,         IMISC_NONE,      SPL_NULL,        FALSE,     1800,      1800 },
+	{  IDROP_REGULAR, ICLASS_WEAPON, ILOC_TWOHAND,     ICURS_GREAT_SWORD,                 1, UITYPE_GREATSWR,    "Great Sword",                 "Sword",      17,         100,      10,      20,      0,      0,      75,       0,       0, ISPL_NONE,         IMISC_NONE,      SPL_NULL,        FALSE,     3000,      3000 },
+	{  IDROP_REGULAR, ICLASS_WEAPON, ILOC_TWOHAND,     ICURS_SMALL_AXE,                   2, UITYPE_SMALLAXE,    "Small Axe",                   "Axe",         2,          24,       2,      10,      0,      0,       0,       0,       0, ISPL_NONE,         IMISC_NONE,      SPL_NULL,        FALSE,      150,       150 },
+	{  IDROP_REGULAR, ICLASS_WEAPON, ILOC_TWOHAND,     ICURS_AXE,                         2, UITYPE_NONE,        "Axe",                         "Axe",         4,          32,       4,      12,      0,      0,      22,       0,       0, ISPL_NONE,         IMISC_NONE,      SPL_NULL,        FALSE,      450,       450 },
+	{  IDROP_REGULAR, ICLASS_WEAPON, ILOC_TWOHAND,     ICURS_LARGE_AXE,                   2, UITYPE_LARGEAXE,    "Large Axe",                   "Axe",         6,          40,       6,      16,      0,      0,      30,       0,       0, ISPL_NONE,         IMISC_NONE,      SPL_NULL,        FALSE,      750,       750 },
+	{  IDROP_REGULAR, ICLASS_WEAPON, ILOC_TWOHAND,     ICURS_BROAD_AXE,                   2, UITYPE_BROADAXE,    "Broad Axe",                   "Axe",         8,          50,       8,      20,      0,      0,      50,       0,       0, ISPL_NONE,         IMISC_NONE,      SPL_NULL,        FALSE,     1000,      1000 },
+	{  IDROP_REGULAR, ICLASS_WEAPON, ILOC_TWOHAND,     ICURS_BATTLE_AXE,                  2, UITYPE_BATTLEAXE,   "Battle Axe",                  "Axe",        10,          60,      10,      25,      0,      0,      65,       0,       0, ISPL_NONE,         IMISC_NONE,      SPL_NULL,        FALSE,     1500,      1500 },
+	{  IDROP_REGULAR, ICLASS_WEAPON, ILOC_TWOHAND,     ICURS_GREAT_AXE,                   2, UITYPE_GREATAXE,    "Great Axe",                   "Axe",        12,          75,      12,      30,      0,      0,      80,       0,       0, ISPL_NONE,         IMISC_NONE,      SPL_NULL,        FALSE,     2500,      2500 },
+	{  IDROP_REGULAR, ICLASS_WEAPON, ILOC_ONEHAND,     ICURS_MACE,                        4, UITYPE_MACE,        "Mace",                        "Mace",        2,          32,       1,       8,      0,      0,      16,       0,       0, ISPL_NONE,         IMISC_NONE,      SPL_NULL,        FALSE,      200,       200 },
+	{  IDROP_REGULAR, ICLASS_WEAPON, ILOC_ONEHAND,     ICURS_MORNING_STAR,                4, UITYPE_MORNSTAR,    "Morning Star",                "Mace",        3,          40,       1,      10,      0,      0,      26,       0,       0, ISPL_NONE,         IMISC_NONE,      SPL_NULL,        FALSE,      300,       300 },
+	{  IDROP_REGULAR, ICLASS_WEAPON, ILOC_ONEHAND,     ICURS_WAR_HAMMER,                  4, UITYPE_WARHAMMER,   "War Hammer",                  "Hammer",      5,          50,       5,       9,      0,      0,      40,       0,       0, ISPL_NONE,         IMISC_NONE,      SPL_NULL,        FALSE,      600,       600 },
+	{  IDROP_REGULAR, ICLASS_WEAPON, ILOC_ONEHAND,     ICURS_SPIKED_CLUB,                 4, UITYPE_SPIKCLUB,    "Spiked Club",                 "Club",        4,          20,       3,       6,      0,      0,      18,       0,       0, ISPL_NONE,         IMISC_NONE,      SPL_NULL,        FALSE,      225,       225 },
+	{  IDROP_REGULAR, ICLASS_WEAPON, ILOC_ONEHAND,     ICURS_CLUB,                        4, UITYPE_SPIKCLUB,    "Club",                        "Club",        1,          20,       1,       6,      0,      0,       0,       0,       0, ISPL_NONE,         IMISC_NONE,      SPL_NULL,        FALSE,       20,        20 },
+	{  IDROP_REGULAR, ICLASS_WEAPON, ILOC_ONEHAND,     ICURS_FLAIL,                       4, UITYPE_FLAIL,       "Flail",                       "Flail",       7,          36,       2,      12,      0,      0,      30,       0,       0, ISPL_NONE,         IMISC_NONE,      SPL_NULL,        FALSE,      500,       500 },
+	{  IDROP_REGULAR, ICLASS_WEAPON, ILOC_TWOHAND,     ICURS_MAUL,                        4, UITYPE_MAUL,        "Maul",                        "Maul",       10,          50,       6,      20,      0,      0,      55,       0,       0, ISPL_NONE,         IMISC_NONE,      SPL_NULL,        FALSE,      900,       900 },
+	{  IDROP_DOUBLE,  ICLASS_WEAPON, ILOC_TWOHAND,     ICURS_SHORT_BOW,                   3, UITYPE_SHORTBOW,    "Short Bow",                   "Bow",         1,          30,       1,       4,      0,      0,       0,       0,       0, ISPL_NONE,         IMISC_NONE,      SPL_NULL,        FALSE,      100,       100 },
+	{  IDROP_DOUBLE,  ICLASS_WEAPON, ILOC_TWOHAND,     ICURS_HUNTERS_BOW,                 3, UITYPE_HUNTBOW,     "Hunter's Bow",                "Bow",         3,          40,       2,       5,      0,      0,      20,       0,      35, ISPL_NONE,         IMISC_NONE,      SPL_NULL,        FALSE,      350,       350 },
+	{  IDROP_DOUBLE,  ICLASS_WEAPON, ILOC_TWOHAND,     ICURS_HUNTERS_BOW,                 3, UITYPE_LONGBOW,     "Long Bow",                    "Bow",         5,          35,       1,       6,      0,      0,      25,       0,      30, ISPL_NONE,         IMISC_NONE,      SPL_NULL,        FALSE,      250,       250 },
+	{  IDROP_DOUBLE,  ICLASS_WEAPON, ILOC_TWOHAND,     ICURS_COMPOSITE_BOW,               3, UITYPE_COMPBOW,     "Composite Bow",               "Bow",         7,          45,       3,       6,      0,      0,      25,       0,      40, ISPL_NONE,         IMISC_NONE,      SPL_NULL,        FALSE,      600,       600 },
+	{  IDROP_DOUBLE,  ICLASS_WEAPON, ILOC_TWOHAND,     ICURS_SHORT_BATTLE_BOW,            3, UITYPE_NONE,        "Short Battle Bow",            "Bow",         9,          45,       3,       7,      0,      0,      30,       0,      50, ISPL_NONE,         IMISC_NONE,      SPL_NULL,        FALSE,      750,       750 },
+	{  IDROP_DOUBLE,  ICLASS_WEAPON, ILOC_TWOHAND,     ICURS_LONG_WAR_BOW,                3, UITYPE_BATTLEBOW,   "Long Battle Bow",             "Bow",        11,          50,       1,      10,      0,      0,      30,       0,      60, ISPL_NONE,         IMISC_NONE,      SPL_NULL,        FALSE,     1000,      1000 },
+	{  IDROP_DOUBLE,  ICLASS_WEAPON, ILOC_TWOHAND,     ICURS_SHORT_WAR_BOW,               3, UITYPE_NONE,        "Short War Bow",               "Bow",        15,          55,       4,       8,      0,      0,      35,       0,      70, ISPL_NONE,         IMISC_NONE,      SPL_NULL,        FALSE,     1500,      1500 },
+	{  IDROP_DOUBLE,  ICLASS_WEAPON, ILOC_TWOHAND,     ICURS_LONG_WAR_BOW,                3, UITYPE_WARBOW,      "Long War Bow",                "Bow",        19,          60,       1,      14,      0,      0,      45,       0,      80, ISPL_NONE,         IMISC_NONE,      SPL_NULL,        FALSE,     2000,      2000 },
+	{  IDROP_REGULAR, ICLASS_WEAPON, ILOC_TWOHAND,     ICURS_SHORT_STAFF,                10, UITYPE_SHORTSTAFF,  "Short Staff",                 "Staff",       1,          25,       2,       4,      0,      0,       0,       0,       0, ISPL_NONE,         IMISC_STAFF,     SPL_NULL,        FALSE,       30,        30 },
+	{  IDROP_REGULAR, ICLASS_WEAPON, ILOC_TWOHAND,     ICURS_LONG_STAFF,                 10, UITYPE_LONGSTAFF,   "Long Staff",                  "Staff",       4,          35,       4,       8,      0,      0,       0,       0,       0, ISPL_NONE,         IMISC_STAFF,     SPL_NULL,        FALSE,      100,       100 },
+	{  IDROP_REGULAR, ICLASS_WEAPON, ILOC_TWOHAND,     ICURS_COMPOSITE_STAFF,            10, UITYPE_COMPSTAFF,   "Composite Staff",             "Staff",       6,          45,       5,      10,      0,      0,       0,       0,       0, ISPL_NONE,         IMISC_STAFF,     SPL_NULL,        FALSE,      500,       500 },
+	{  IDROP_REGULAR, ICLASS_WEAPON, ILOC_TWOHAND,     ICURS_SHORT_STAFF,                10, UITYPE_QUARSTAFF,   "Quarter Staff",               "Staff",       9,          55,       6,      12,      0,      0,      20,       0,       0, ISPL_NONE,         IMISC_STAFF,     SPL_NULL,        FALSE,     1000,      1000 },
+	{  IDROP_REGULAR, ICLASS_WEAPON, ILOC_TWOHAND,     ICURS_WAR_STAFF,                  10, UITYPE_WARSTAFF,    "War Staff",                   "Staff",      12,          75,       8,      16,      0,      0,      30,       0,       0, ISPL_NONE,         IMISC_STAFF,     SPL_NULL,        FALSE,     1500,      1500 },
+	{  IDROP_REGULAR, ICLASS_MISC,   ILOC_RING,        ICURS_RING,                       12, UITYPE_RING,        "Ring",                        "Ring",        5,           0,       0,       0,      0,      0,       0,       0,       0, ISPL_NONE,         IMISC_RING,      SPL_NULL,        FALSE,     1000,      1000 },
+	{  IDROP_REGULAR, ICLASS_MISC,   ILOC_RING,        ICURS_RING,                       12, UITYPE_RING,        "Ring",                        "Ring",       10,           0,       0,       0,      0,      0,       0,       0,       0, ISPL_NONE,         IMISC_RING,      SPL_NULL,        FALSE,     1000,      1000 },
+	{  IDROP_REGULAR, ICLASS_MISC,   ILOC_RING,        ICURS_RING,                       12, UITYPE_RING,        "Ring",                        "Ring",       15,           0,       0,       0,      0,      0,       0,       0,       0, ISPL_NONE,         IMISC_RING,      SPL_NULL,        FALSE,     1000,      1000 },
+	{  IDROP_REGULAR, ICLASS_MISC,   ILOC_AMULET,      ICURS_AMULET,                     13, UITYPE_AMULET,      "Amulet",                      "Amulet",      8,           0,       0,       0,      0,      0,       0,       0,       0, ISPL_NONE,         IMISC_AMULET,    SPL_NULL,        FALSE,     1200,      1200 },
+	{  IDROP_REGULAR, ICLASS_MISC,   ILOC_AMULET,      ICURS_AMULET,                     13, UITYPE_AMULET,      "Amulet",                      "Amulet",     16,           0,       0,       0,      0,      0,       0,       0,       0, ISPL_NONE,         IMISC_AMULET,    SPL_NULL,        FALSE,     1200,      1200 },
+	{  IDROP_NEVER,   ICLASS_NONE,   ILOC_INVALID,     ICURS_POTION_OF_FULL_MANA,         0, UITYPE_NONE,        NULL,                          NULL,          0,           0,       0,       0,      0,      0,       0,       0,       0, ISPL_NONE,         IMISC_NONE,      SPL_NULL,        FALSE,        0,         0 }
+	// clang-format on
+};
+unsigned char ItemCAnimTbl[169] = {
+	20, 16, 16, 16, 4, 4, 4, 12, 12, 12,
+	12, 12, 12, 12, 12, 21, 21, 25, 12, 28,
+	28, 28, 0, 0, 0, 32, 0, 0, 0, 24,
+	24, 26, 2, 25, 22, 23, 24, 25, 27, 27,
+	29, 0, 0, 0, 12, 12, 12, 12, 12, 0,
+	8, 8, 0, 8, 8, 8, 8, 8, 8, 6,
+	8, 8, 8, 6, 8, 8, 6, 8, 8, 6,
+	6, 6, 8, 8, 8, 5, 9, 13, 13, 13,
+	5, 5, 5, 15, 5, 5, 18, 18, 18, 30,
+	5, 5, 14, 5, 14, 13, 16, 18, 5, 5,
+	7, 1, 3, 17, 1, 15, 10, 14, 3, 11,
+	8, 0, 1, 7, 0, 7, 15, 7, 3, 3,
+	3, 6, 6, 11, 11, 11, 31, 14, 14, 14,
+	6, 6, 7, 3, 8, 14, 0, 14, 14, 0,
+	33, 1, 1, 1, 1, 1, 7, 7, 7, 14,
+	14, 17, 17, 17, 0, 34, 1, 0, 3, 17,
+	8, 8, 6, 1, 3, 3, 11, 3, 4
+};
+char *ItemDropStrs[35] = {
+	"Armor2",
+	"Axe",
+	"FBttle",
+	"Bow",
+	"GoldFlip",
+	"Helmut",
+	"Mace",
+	"Shield",
+	"SwrdFlip",
+	"Rock",
+	"Cleaver",
+	"Staff",
+	"Ring",
+	"CrownF",
+	"LArmor",
+	"WShield",
+	"Scroll",
+	"FPlateAr",
+	"FBook",
+	"Food",
+	"FBttleBB",
+	"FBttleDY",
+	"FBttleOR",
+	"FBttleBR",
+	"FBttleBL",
+	"FBttleBY",
+	"FBttleWH",
+	"FBttleDB",
+	"FEar",
+	"FBrain",
+	"FMush",
+	"Innsign",
+	"Bldstn",
+	"Fanvil",
+	"FLazStaf"
+};
+unsigned char ItemAnimLs[35] = {
+	15u,
+	13u,
+	16u,
+	13u,
+	10u,
+	13u,
+	13u,
+	13u,
+	13u,
+	10u,
+	13u,
+	13u,
+	13u,
+	13u,
+	13u,
+	13u,
+	13u,
+	13u,
+	13u,
+	1u,
+	16u,
+	16u,
+	16u,
+	16u,
+	16u,
+	16u,
+	16u,
+	16u,
+	13u,
+	12u,
+	12u,
+	13u,
+	13u,
+	13u,
+	8u
+};
+int ItemDropSnds[35] = {
+	IS_FHARM,
+	IS_FAXE,
+	IS_FPOT,
+	IS_FBOW,
+	IS_GOLD,
+	IS_FCAP,
+	IS_FSWOR,
+	IS_FSHLD,
+	IS_FSWOR,
+	IS_FROCK,
+	IS_FAXE,
+	IS_FSTAF,
+	IS_FRING,
+	IS_FCAP,
+	IS_FLARM,
+	IS_FSHLD,
+	IS_FSCRL,
+	IS_FHARM,
+	IS_FBOOK,
+	IS_FLARM,
+	IS_FPOT,
+	IS_FPOT,
+	IS_FPOT,
+	IS_FPOT,
+	IS_FPOT,
+	IS_FPOT,
+	IS_FPOT,
+	IS_FPOT,
+	IS_FBODY,
+	IS_FBODY,
+	IS_FMUSH,
+	IS_ISIGN,
+	IS_FBLST,
+	IS_FANVL,
+	IS_FSTAF
+};
+int ItemInvSnds[35] = {
+	IS_IHARM,
+	IS_IAXE,
+	IS_IPOT,
+	IS_IBOW,
+	IS_GOLD,
+	IS_ICAP,
+	IS_ISWORD,
+	IS_ISHIEL,
+	IS_ISWORD,
+	IS_IROCK,
+	IS_IAXE,
+	IS_ISTAF,
+	IS_IRING,
+	IS_ICAP,
+	IS_ILARM,
+	IS_ISHIEL,
+	IS_ISCROL,
+	IS_IHARM,
+	IS_IBOOK,
+	IS_IHARM,
+	IS_IPOT,
+	IS_IPOT,
+	IS_IPOT,
+	IS_IPOT,
+	IS_IPOT,
+	IS_IPOT,
+	IS_IPOT,
+	IS_IPOT,
+	IS_IBODY,
+	IS_IBODY,
+	IS_IMUSH,
+	IS_ISIGN,
+	IS_IBLST,
+	IS_IANVL,
+	IS_ISTAF
+};
+int idoppely = 16; // weak
+int premiumlvladd[6] = { -1, -1, 0, 0, 1, 2 };
+
+void InitItemGFX()
+{
+	int i;
+	char arglist[64];
+
+	for (i = 0; i < 35; i++) {
+		sprintf(arglist, "Items\\%s.CEL", ItemDropStrs[i]);
+		itemanims[i] = LoadFileInMem(arglist, 0);
+	}
+	memset(UniqueItemFlag, 0, sizeof(UniqueItemFlag));
+}
+
+BOOL ItemPlace(int xp, int yp)
+{
+	if (dMonster[xp][yp])
+		return FALSE;
+	if (dPlayer[xp][yp])
+		return FALSE;
+	if (dItem[xp][yp])
+		return FALSE;
+	if (dObject[xp][yp])
+		return FALSE;
+	if (dFlags[xp][yp] & DFLAG_POPULATED)
+		return FALSE;
+	if (nSolidTable[dPiece[xp][yp]])
+		return FALSE;
+
+	return TRUE;
+}
+
+void AddInitItems()
+{
+	int x, y, i, j, rnd;
+
+	rnd = random(11, 3) + 3;
+	for (j = 0; j < rnd; j++) {
+		i = itemavail[0];
+		itemavail[0] = itemavail[MAXITEMS - numitems - 1];
+		itemactive[numitems] = i;
+		x = random(12, 80) + 16;
+		y = random(12, 80) + 16;
+		while (!ItemPlace(x, y)) {
+			x = random(12, 80) + 16;
+			y = random(12, 80) + 16;
+		}
+		item[i]._ix = x;
+		item[i]._iy = y;
+		dItem[x][y] = i + 1;
+		item[i]._iSeed = GetRndSeed();
+		SetRndSeed(item[i]._iSeed);
+		if (random(12, 2))
+			GetItemAttrs(i, IDI_HEAL, currlevel);
+		else
+			GetItemAttrs(i, IDI_MANA, currlevel);
+		item[i]._iCreateInfo = currlevel - 32768;
+		SetupItem(i);
+		item[i]._iAnimFrame = item[i]._iAnimLen;
+		item[i]._iAnimFlag = 0;
+		item[i]._iSelFlag = 1;
+		DeltaAddItem(i);
+		numitems++;
+	}
+}
+
+void InitItems()
+{
+	int i;
+
+	GetItemAttrs(0, IDI_GOLD, 1);
+	golditem = item[0];
+	golditem._iStatFlag = 1;
+	numitems = 0;
+
+	for (i = 0; i < MAXITEMS; i++) {
+		item[i]._itype = 0;
+		item[i]._ix = 0;
+		item[i]._iy = 0;
+		item[i]._isin = 0;
+		item[i]._iSelFlag = 0;
+		item[i]._iIdentified = FALSE;
+		item[i]._iPostDraw = 0;
+	}
+
+	for (i = 0; i < MAXITEMS; i++) {
+		itemavail[i] = i;
+		itemactive[i] = 0;
+	}
+
+	if (!setlevel) {
+		GetRndSeed();
+		if (QuestStatus(QTYPE_INFRA))
+			SpawnRock();
+		if (QuestStatus(QTYPE_ANVIL))
+			SpawnQuestItem(16, 2 * setpc_x + 27, 2 * setpc_y + 27, 0, 1);
+		if (currlevel > 0u && currlevel < 0x10u)
+			AddInitItems();
+	}
+
+	uitemflag = 0;
+}
+// 5CF31D: using guessed type char setlevel;
+
+void CalcPlrItemVals(int p, BOOL Loadgfx)
+{
+	int pvid, d;
+
+	int mind = 0; // min damage
+	int maxd = 0; // max damage
+	int tac = 0;  // accuracy
+
+	int g;
+	int i;
+	int mi;
+
+	int bdam = 0;   // bonus damage
+	int btohit = 0; // bonus chance to hit
+	int bac = 0;    // bonus accuracy
+
+	int iflgs = 0; // item_special_effect flags
+
+	int sadd = 0; // added stregth
+	int madd = 0; // added magic
+	int dadd = 0; // added dexterity
+	int vadd = 0; // added vitality
+
+	unsigned __int64 spl = 0; // bitarray for all enabled/active spells
+
+	signed int fr = 0; // fire resistance
+	signed int lr = 0; // lightning resistance
+	signed int mr = 0; // magic resistance
+
+	int dmod = 0; // bonus damage mod?
+	int ghit = 0; // (reduced) chance to get hit
+
+	signed int lrad = 10; // light radius
+
+	int ihp = 0;   // increased HP
+	int imana = 0; // increased mana
+
+	int spllvladd = 0; // increased spell level
+	int enac = 0;      // enhanced accuracy
+
+	int fmin = 0; // minimum fire damage
+	int fmax = 0; // maximum fire damage
+	int lmin = 0; // minimum lightning damage
+	int lmax = 0; // maximum lightning damage
+
+	// didn't find a use for t for now
+	// int t;
+
+	for (i = 0; i < NUM_INVLOC; i++) {
+		ItemStruct *itm = &plr[p].InvBody[i];
+		if (itm->_itype != ITYPE_NONE && itm->_iStatFlag) {
+
+			mind += itm->_iMinDam;
+			tac += itm->_iAC;
+			maxd += itm->_iMaxDam;
+
+			if (itm->_iSpell != SPL_NULL) {
+				spl |= (unsigned __int64)1 << (itm->_iSpell - 1);
+			}
+
+			if (itm->_iMagical == ITEM_QUALITY_NORMAL || itm->_iIdentified) {
+				bdam += itm->_iPLDam;
+				btohit += itm->_iPLToHit;
+				if (itm->_iPLAC) {
+					int tmpac = itm->_iPLAC * itm->_iAC / 100;
+					if (tmpac == 0)
+						tmpac = 1;
+					bac += tmpac;
+				}
+				dmod += itm->_iPLDamMod;
+				iflgs |= itm->_iFlags;
+				sadd += itm->_iPLStr;
+				madd += itm->_iPLMag;
+				dadd += itm->_iPLDex;
+				vadd += itm->_iPLVit;
+				fr += itm->_iPLFR;
+				lr += itm->_iPLLR;
+				mr += itm->_iPLMR;
+				ghit += itm->_iPLGetHit;
+				lrad += itm->_iPLLight;
+				ihp += itm->_iPLHP;
+				imana += itm->_iPLMana;
+				spllvladd += itm->_iSplLvlAdd;
+				enac += itm->_iPLEnAc;
+				fmin += itm->_iFMinDam;
+				fmax += itm->_iFMaxDam;
+				lmin += itm->_iLMinDam;
+				lmax += itm->_iLMaxDam;
+			}
+		}
+	}
+
+	if (mind == 0 && maxd == 0) {
+		mind = 1;
+		maxd = 1;
+
+		if (plr[p].InvBody[INVLOC_HAND_LEFT]._itype == ITYPE_SHIELD && plr[p].InvBody[INVLOC_HAND_LEFT]._iStatFlag) {
+			maxd = 3;
+		}
+
+		if (plr[p].InvBody[INVLOC_HAND_RIGHT]._itype == ITYPE_SHIELD && plr[p].InvBody[INVLOC_HAND_RIGHT]._iStatFlag) {
+			maxd = 3;
+		}
+	}
+
+	plr[p]._pIMaxDam = maxd;
+	plr[p]._pIAC = tac;
+	plr[p]._pIBonusDam = bdam;
+	plr[p]._pIBonusToHit = btohit;
+	plr[p]._pIBonusAC = bac;
+	plr[p]._pIFlags = iflgs;
+	plr[p]._pIGetHit = ghit;
+	plr[p]._pIMinDam = mind;
+	plr[p]._pIBonusDamMod = dmod;
+
+	if (lrad < 2) {
+		lrad = 2;
+	}
+	if (lrad > 15) {
+		lrad = 15;
+	}
+
+	if (plr[p]._pLightRad != lrad && p == myplr) {
+		ChangeLightRadius(plr[p]._plid, lrad);
+
+		pvid = plr[p]._pvid;
+		if (lrad >= 10) {
+			ChangeVisionRadius(pvid, lrad);
+		} else {
+			ChangeVisionRadius(pvid, 10);
+		}
+
+		plr[p]._pLightRad = lrad;
+	}
+
+	plr[p]._pStrength = sadd + plr[p]._pBaseStr;
+	if (plr[myplr]._pStrength <= 0) {
+		plr[myplr]._pStrength = 0;
+	}
+
+	plr[p]._pMagic = madd + plr[p]._pBaseMag;
+	if (plr[myplr]._pMagic <= 0) {
+		plr[myplr]._pMagic = 0;
+	}
+
+	plr[p]._pDexterity = dadd + plr[p]._pBaseDex;
+	if (plr[myplr]._pDexterity <= 0) {
+		plr[myplr]._pDexterity = 0;
+	}
+
+	plr[p]._pVitality = vadd + plr[p]._pBaseVit;
+	if (plr[myplr]._pVitality <= 0) {
+		plr[myplr]._pVitality = 0;
+	}
+
+	if (plr[p]._pClass == PC_ROGUE) {
+		plr[p]._pDamageMod = plr[p]._pLevel * (plr[p]._pStrength + plr[p]._pDexterity) / 200;
+	} else {
+		plr[p]._pDamageMod = plr[p]._pLevel * plr[p]._pStrength / 100;
+	}
+
+	plr[p]._pISpells = spl;
+
+	// check if the current RSplType is a valid/allowed spell
+	if (plr[p]._pRSplType == RSPLTYPE_CHARGES
+	    && !(spl & ((unsigned __int64)1 << (plr[p]._pRSpell - 1)))) {
+		plr[p]._pRSpell = SPL_INVALID;
+		plr[p]._pRSplType = RSPLTYPE_INVALID;
+		drawpanflag = 255;
+	}
+
+	plr[p]._pISplLvlAdd = spllvladd;
+	plr[p]._pIEnAc = enac;
+
+	if (iflgs & ISPL_ALLRESZERO) {
+		// reset resistances to zero if the respective special effect is active
+		mr = 0;
+		fr = 0;
+		lr = 0;
+	}
+
+	if (mr > 75) {
+		mr = 75;
+	}
+	plr[p]._pMagResist = mr;
+
+	if (fr > 75) {
+		fr = 75;
+	}
+	plr[p]._pFireResist = fr;
+
+	if (lr > 75) {
+		lr = 75;
+	}
+	plr[p]._pLghtResist = lr;
+
+	if (plr[p]._pClass == PC_WARRIOR) {
+		vadd *= 2;
+	}
+	if (plr[p]._pClass == PC_ROGUE) {
+		vadd += vadd >> 1;
+	}
+	ihp += (vadd << 6);
+
+	if (plr[p]._pClass == PC_SORCERER) {
+		madd *= 2;
+	}
+	if (plr[p]._pClass == PC_ROGUE) {
+		madd += madd >> 1;
+	}
+	imana += (madd << 6);
+
+	plr[p]._pHitPoints = ihp + plr[p]._pHPBase;
+	plr[p]._pMaxHP = ihp + plr[p]._pMaxHPBase;
+
+	if (p == myplr && (plr[p]._pHitPoints >> 6) <= 0) {
+		SetPlayerHitPoints(p, 0);
+	}
+
+	plr[p]._pMana = imana + plr[p]._pManaBase;
+	plr[p]._pMaxMana = imana + plr[p]._pMaxManaBase;
+
+	plr[p]._pIFMinDam = fmin;
+	plr[p]._pIFMaxDam = fmax;
+	plr[p]._pILMinDam = lmin;
+	plr[p]._pILMaxDam = lmax;
+
+	if (iflgs & ISPL_INFRAVISION) {
+		plr[p]._pInfraFlag = 1;
+	} else {
+		plr[p]._pInfraFlag = 0;
+	}
+
+	plr[p]._pBlockFlag = 0;
+	plr[p]._pwtype = WT_MELEE;
+
+	g = 0;
+
+	if (plr[p].InvBody[INVLOC_HAND_LEFT]._itype != ITYPE_NONE
+	    && plr[p].InvBody[INVLOC_HAND_LEFT]._iClass == ICLASS_WEAPON
+	    && plr[p].InvBody[INVLOC_HAND_LEFT]._iStatFlag) {
+		g = plr[p].InvBody[INVLOC_HAND_LEFT]._itype;
+	}
+
+	if (plr[p].InvBody[INVLOC_HAND_RIGHT]._itype != ITYPE_NONE
+	    && plr[p].InvBody[INVLOC_HAND_RIGHT]._iClass == ICLASS_WEAPON
+	    && plr[p].InvBody[INVLOC_HAND_RIGHT]._iStatFlag) {
+		g = plr[p].InvBody[INVLOC_HAND_RIGHT]._itype;
+	}
+
+	switch (g) {
+	case ITYPE_SWORD:
+		g = ANIM_ID_SWORD;
+		break;
+	case ITYPE_AXE:
+		g = ANIM_ID_AXE;
+		break;
+	case ITYPE_BOW:
+		plr[p]._pwtype = WT_RANGED;
+		g = ANIM_ID_BOW;
+		break;
+	case ITYPE_MACE:
+		g = ANIM_ID_MACE;
+		break;
+	case ITYPE_STAFF:
+		g = ANIM_ID_STAFF;
+		break;
+	}
+
+	if (plr[p].InvBody[INVLOC_HAND_LEFT]._itype == ITYPE_SHIELD && plr[p].InvBody[INVLOC_HAND_LEFT]._iStatFlag) {
+		plr[p]._pBlockFlag = 1;
+		g++;
+	}
+	if (plr[p].InvBody[INVLOC_HAND_RIGHT]._itype == ITYPE_SHIELD && plr[p].InvBody[INVLOC_HAND_RIGHT]._iStatFlag) {
+		plr[p]._pBlockFlag = 1;
+		g++;
+	}
+
+	if (plr[p].InvBody[INVLOC_CHEST]._itype == ITYPE_MARMOR && plr[p].InvBody[INVLOC_CHEST]._iStatFlag) {
+		g += ANIM_ID_MEDIUM_ARMOR;
+	}
+	if (plr[p].InvBody[INVLOC_CHEST]._itype == ITYPE_HARMOR && plr[p].InvBody[INVLOC_CHEST]._iStatFlag) {
+		g += ANIM_ID_HEAVY_ARMOR;
+	}
+
+	if (plr[p]._pgfxnum != g && Loadgfx) {
+		plr[p]._pgfxnum = g;
+		plr[p]._pGFXLoad = 0;
+		LoadPlrGFX(p, PFILE_STAND);
+		SetPlrAnims(p);
+
+		d = plr[p]._pdir;
+
+		// TODO: Add debug assert here ( plr[p]._pNAnim[d] != NULL )
+		plr[p]._pAnimData = plr[p]._pNAnim[d];
+
+		plr[p]._pAnimLen = plr[p]._pNFrames;
+		plr[p]._pAnimFrame = 1;
+		plr[p]._pAnimCnt = 0;
+		plr[p]._pAnimDelay = 3;
+		plr[p]._pAnimWidth = plr[p]._pNWidth;
+		plr[p]._pAnimWidth2 = (plr[p]._pNWidth - 64) >> 1;
+	} else {
+		plr[p]._pgfxnum = g;
+	}
+
+	for (i = 0; i < nummissiles; i++) {
+		mi = missileactive[i];
+		if (missile[mi]._mitype == MIS_MANASHIELD && missile[mi]._misource == p) {
+			missile[mi]._miVar1 = plr[p]._pHitPoints;
+			missile[mi]._miVar2 = plr[p]._pHPBase;
+		}
+	}
+
+	drawmanaflag = TRUE;
+	drawhpflag = TRUE;
+}
+
+void CalcPlrScrolls(int p)
+{
+	int i, j;
+
+	plr[p]._pScrlSpells = 0;
+	for (i = 0; i < plr[p]._pNumInv; i++) {
+		if (plr[p].InvList[i]._itype != ITYPE_NONE && (plr[p].InvList[i]._iMiscId == IMISC_SCROLL || plr[p].InvList[i]._iMiscId == IMISC_SCROLLT)) {
+			if (plr[p].InvList[i]._iStatFlag)
+				plr[p]._pScrlSpells |= (__int64)1 << (plr[p].InvList[i]._iSpell - 1);
+		}
+	}
+
+	for (j = 0; j < MAXBELTITEMS; j++) {
+		if (plr[p].SpdList[j]._itype != ITYPE_NONE && (plr[p].SpdList[j]._iMiscId == IMISC_SCROLL || plr[p].SpdList[j]._iMiscId == IMISC_SCROLLT)) {
+			if (plr[p].SpdList[j]._iStatFlag)
+				plr[p]._pScrlSpells |= (__int64)1 << (plr[p].SpdList[j]._iSpell - 1);
+		}
+	}
+	if (plr[p]._pRSplType == RSPLTYPE_SCROLL) {
+		if (!(plr[p]._pScrlSpells & 1 << (plr[p]._pRSpell - 1))) {
+			plr[p]._pRSpell = SPL_INVALID;
+			plr[p]._pRSplType = RSPLTYPE_INVALID;
+			drawpanflag = 255;
+		}
+	}
+}
+// 52571C: using guessed type int drawpanflag;
+
+void CalcPlrStaff(int pnum)
+{
+	plr[pnum]._pISpells = 0;
+	if (plr[pnum].InvBody[INVLOC_HAND_LEFT]._itype != ITYPE_NONE
+	    && plr[pnum].InvBody[INVLOC_HAND_LEFT]._iStatFlag
+	    && plr[pnum].InvBody[INVLOC_HAND_LEFT]._iCharges > 0) {
+		plr[pnum]._pISpells |= (__int64)1 << (plr[pnum].InvBody[INVLOC_HAND_LEFT]._iSpell - 1);
+	}
+}
+
+void CalcSelfItems(int pnum)
+{
+	int i;
+	PlayerStruct *p;
+	BOOL sf, changeflag;
+	int sa, ma, da;
+
+	p = &plr[pnum];
+
+	sa = 0;
+	ma = 0;
+	da = 0;
+	for (i = 0; i < NUM_INVLOC; i++) {
+		if (p->InvBody[i]._itype != ITYPE_NONE) {
+			p->InvBody[i]._iStatFlag = TRUE;
+			if (p->InvBody[i]._iIdentified) {
+				sa += p->InvBody[i]._iPLStr;
+				ma += p->InvBody[i]._iPLMag;
+				da += p->InvBody[i]._iPLDex;
+			}
+		}
+	}
+	do {
+		changeflag = FALSE;
+		for (i = 0; i < NUM_INVLOC; i++) {
+			if (p->InvBody[i]._itype != ITYPE_NONE && p->InvBody[i]._iStatFlag) {
+				sf = TRUE;
+				if (sa + p->_pBaseStr < p->InvBody[i]._iMinStr)
+					sf = FALSE;
+				if (ma + p->_pBaseMag < p->InvBody[i]._iMinMag)
+					sf = FALSE;
+				if (da + p->_pBaseDex < p->InvBody[i]._iMinDex)
+					sf = FALSE;
+				if (!sf) {
+					changeflag = TRUE;
+					p->InvBody[i]._iStatFlag = FALSE;
+					if (p->InvBody[i]._iIdentified) {
+						sa -= p->InvBody[i]._iPLStr;
+						ma -= p->InvBody[i]._iPLMag;
+						da -= p->InvBody[i]._iPLDex;
+					}
+				}
+			}
+		}
+	} while (changeflag);
+}
+
+void CalcPlrItemMin(int pnum)
+{
+	PlayerStruct *p;
+	ItemStruct *pi;
+	int i;
+
+	p = &plr[pnum];
+	pi = p->InvList;
+
+	for (i = p->_pNumInv; i; i--) {
+		pi->_iStatFlag = ItemMinStats(p, pi);
+		pi++;
+	}
+
+	pi = p->SpdList;
+	for (i = MAXBELTITEMS; i != 0; i--) {
+		if (pi->_itype != -1) {
+			pi->_iStatFlag = ItemMinStats(p, pi);
+		}
+		pi++;
+	}
+}
+
+BOOL ItemMinStats(PlayerStruct *p, ItemStruct *x)
+{
+	if (p->_pMagic < x->_iMinMag)
+		return FALSE;
+
+	if (p->_pStrength < x->_iMinStr)
+		return FALSE;
+
+	if (p->_pDexterity < x->_iMinDex)
+		return FALSE;
+
+	return TRUE;
+}
+
+void CalcPlrBookVals(int p)
+{
+	int v1;            // esi
+	int v2;            // ebx
+	int *v3;           // edi
+	int v5;            // esi
+	int *v6;           // edi
+	int v7;            // eax
+	unsigned char v8;  // cl
+	unsigned char v9;  // cl
+	int v10;           // eax
+	int v12;           // [esp+Ch] [ebp-Ch]
+	int v13;           // [esp+10h] [ebp-8h]
+	unsigned char v14; // [esp+17h] [ebp-1h]
+
+	v1 = p;
+	if (!currlevel) {
+		v2 = 1;
+		if (witchitem[1]._itype != -1) {
+			v3 = &witchitem[1]._iStatFlag;
+			do {
+				WitchBookLevel(v2);
+				*v3 = StoreStatOk((ItemStruct *)(v3 - 89));
+				v3 += 92;
+				++v2;
+			} while (*(v3 - 87) != -1);
+		}
+	}
+	v5 = v1;
+	v12 = 0;
+	if (plr[v5]._pNumInv > 0) {
+		v6 = &plr[v5].InvList[0]._iSpell;
+		do {
+			if (!*(v6 - 54) && *(v6 - 1) == 24) {
+				v7 = *v6;
+				v8 = spelldata[*v6].sMinInt;
+				*((_BYTE *)v6 + 129) = v8;
+				v13 = plr[0]._pSplLvl[v7 + v5 * 21720];
+				if (plr[0]._pSplLvl[v7 + v5 * 21720]) {
+					do {
+						v9 = 20 * v8 / 100 + v8;
+						--v13;
+						v14 = v9;
+						v10 = v9 + 20 * v9 / 100;
+						v8 = -1;
+						if (v10 <= 255)
+							v8 = v14;
+						else
+							v13 = 0;
+					} while (v13);
+					*((_BYTE *)v6 + 129) = v8;
+				}
+				v6[33] = ItemMinStats(&plr[v5], (ItemStruct *)(v6 - 56));
+			}
+			++v12;
+			v6 += 92;
+		} while (v12 < plr[v5]._pNumInv);
+	}
+}
+
+void CalcPlrInv(int p, BOOL Loadgfx)
+{
+	CalcPlrItemMin(p);
+	CalcSelfItems(p);
+	CalcPlrItemVals(p, Loadgfx);
+	CalcPlrItemMin(p);
+	if (p == myplr) {
+		CalcPlrBookVals(p);
+		CalcPlrScrolls(p);
+		CalcPlrStaff(p);
+		if (p == myplr && !currlevel)
+			RecalcStoreStats();
+	}
+}
+
+void SetPlrHandItem(ItemStruct *h, int idata)
+{
+	ItemDataStruct *pAllItem;
+
+	pAllItem = &AllItemsList[idata];
+
+	// zero-initialize struct
+	memset(h, 0, sizeof(*h));
+
+	h->_itype = pAllItem->itype;
+	h->_iCurs = pAllItem->iCurs;
+	strcpy(h->_iName, pAllItem->iName);
+	strcpy(h->_iIName, pAllItem->iName);
+	h->_iLoc = pAllItem->iLoc;
+	h->_iClass = pAllItem->iClass;
+	h->_iMinDam = pAllItem->iMinDam;
+	h->_iMaxDam = pAllItem->iMaxDam;
+	h->_iAC = pAllItem->iMinAC;
+	h->_iMiscId = pAllItem->iMiscId;
+	h->_iSpell = pAllItem->iSpell;
+
+	if (pAllItem->iMiscId == IMISC_STAFF) {
+		h->_iCharges = 40;
+	}
+
+	h->_iMaxCharges = h->_iCharges;
+	h->_iDurability = pAllItem->iDurability;
+	h->_iMaxDur = pAllItem->iDurability;
+	h->_iMinStr = pAllItem->iMinStr;
+	h->_iMinMag = pAllItem->iMinMag;
+	h->_iMinDex = pAllItem->iMinDex;
+	h->_ivalue = pAllItem->iValue;
+	h->_iIvalue = pAllItem->iValue;
+	h->_iPrePower = -1;
+	h->_iSufPower = -1;
+	h->_iMagical = ITEM_QUALITY_NORMAL;
+	h->IDidx = idata;
+}
+
+void GetPlrHandSeed(ItemStruct *h)
+{
+	h->_iSeed = GetRndSeed();
+}
+
+void GetGoldSeed(int pnum, ItemStruct *h)
+{
+	int i, ii, s;
+	BOOL doneflag;
+
+	do {
+		doneflag = TRUE;
+		s = GetRndSeed();
+		for (i = 0; i < numitems; i++) {
+			ii = itemactive[i];
+			if (item[ii]._iSeed == s)
+				doneflag = FALSE;
+		}
+		if (pnum == myplr) {
+			for (i = 0; i < plr[pnum]._pNumInv; i++) {
+				if (plr[pnum].InvList[i]._iSeed == s)
+					doneflag = FALSE;
+			}
+		}
+	} while (!doneflag);
+
+	h->_iSeed = s;
+}
+
+void SetPlrHandSeed(ItemStruct *h, int iseed)
+{
+	h->_iSeed = iseed;
+}
+
+void SetPlrHandGoldCurs(ItemStruct *h)
+{
+	if (h->_ivalue >= 2500)
+		h->_iCurs = ICURS_GOLD_LARGE;
+	else if (h->_ivalue <= 1000)
+		h->_iCurs = ICURS_GOLD_SMALL;
+	else
+		h->_iCurs = ICURS_GOLD_MEDIUM;
+}
+
+void CreatePlrItems(int p)
+{
+	int i;
+	ItemStruct *pi = plr[p].InvBody;
+
+	for (i = 0; i < NUM_INVLOC; i++) {
+		pi[i]._itype = ITYPE_NONE;
+	}
+
+	// converting this to a for loop creates a `rep stosd` instruction,
+	// so this probably actually was a memset
+	memset(&plr[p].InvGrid, 0, sizeof(plr[p].InvGrid));
+
+	pi = plr[p].InvList;
+	for (i = 0; i < NUM_INV_GRID_ELEM; i++) {
+		pi[i]._itype = ITYPE_NONE;
+	}
+
+	plr[p]._pNumInv = 0;
+
+	pi = plr[p].SpdList;
+	for (i = 0; i < MAXBELTITEMS; i++) {
+		pi[i]._itype = ITYPE_NONE;
+	}
+
+	switch (plr[p]._pClass) {
+	case PC_WARRIOR:
+		SetPlrHandItem(&plr[p].InvBody[INVLOC_HAND_LEFT], IDI_WARRIOR);
+		GetPlrHandSeed(&plr[p].InvBody[INVLOC_HAND_LEFT]);
+
+		SetPlrHandItem(&plr[p].InvBody[INVLOC_HAND_RIGHT], IDI_WARRSHLD);
+		GetPlrHandSeed(&plr[p].InvBody[INVLOC_HAND_RIGHT]);
+
+#ifdef _DEBUG
+		if(!debug_mode_key_w) {
+#endif
+			SetPlrHandItem(&plr[p].HoldItem, IDI_WARRCLUB);
+			GetPlrHandSeed(&plr[p].HoldItem);
+			AutoPlace(p, 0, 1, 3, TRUE);
+#ifdef _DEBUG
+		}
+#endif
+
+		SetPlrHandItem(&plr[p].SpdList[0], IDI_HEAL);
+		GetPlrHandSeed(&plr[p].SpdList[0]);
+
+		SetPlrHandItem(&plr[p].SpdList[1], IDI_HEAL);
+		GetPlrHandSeed(&plr[p].SpdList[1]);
+		break;
+	case PC_ROGUE:
+		SetPlrHandItem(&plr[p].InvBody[INVLOC_HAND_LEFT], IDI_ROGUE);
+		GetPlrHandSeed(&plr[p].InvBody[INVLOC_HAND_LEFT]);
+
+		SetPlrHandItem(&plr[p].SpdList[0], IDI_HEAL);
+		GetPlrHandSeed(&plr[p].SpdList[0]);
+
+		SetPlrHandItem(&plr[p].SpdList[1], IDI_HEAL);
+		GetPlrHandSeed(&plr[p].SpdList[1]);
+		break;
+	case PC_SORCERER:
+		SetPlrHandItem(&plr[p].InvBody[INVLOC_HAND_LEFT], IDI_SORCEROR);
+		GetPlrHandSeed(&plr[p].InvBody[INVLOC_HAND_LEFT]);
+
+		SetPlrHandItem(&plr[p].SpdList[0], IDI_MANA);
+		GetPlrHandSeed(&plr[p].SpdList[0]);
+
+		SetPlrHandItem(&plr[p].SpdList[1], IDI_MANA);
+		GetPlrHandSeed(&plr[p].SpdList[1]);
+		break;
+	}
+
+	SetPlrHandItem(&plr[p].HoldItem, IDI_GOLD);
+	GetPlrHandSeed(&plr[p].HoldItem);
+
+#ifdef _DEBUG
+	if(!debug_mode_key_w) {
+#endif
+		plr[p].HoldItem._ivalue = 100;
+		plr[p].HoldItem._iCurs = ICURS_GOLD_SMALL;
+		plr[p]._pGold = plr[p].HoldItem._ivalue;
+		plr[p].InvList[plr[p]._pNumInv++] = plr[p].HoldItem;
+		plr[p].InvGrid[30] = plr[p]._pNumInv;
+#ifdef _DEBUG
+	} else {
+		plr[p].HoldItem._ivalue = 5000;
+		plr[p].HoldItem._iCurs = ICURS_GOLD_LARGE;
+		plr[p]._pGold = plr[p].HoldItem._ivalue * 40;
+		for(i = 0; i < 40; i++) {
+			GetPlrHandSeed(&plr[p].HoldItem);
+			plr[p].InvList[plr[p]._pNumInv++] = plr[p].HoldItem;
+			plr[p].InvGrid[i] = plr[p]._pNumInv;
+		}
+	}
+#endif
+
+	CalcPlrItemVals(p, FALSE);
+}
+
+BOOL ItemSpaceOk(int i, int j)
+{
+	int oi;
+
+	if (i < 0 || i >= MAXDUNX || j < 0 || j >= MAXDUNY)
+		return FALSE;
+
+	if (dMonster[i][j])
+		return FALSE;
+
+	if (dPlayer[i][j])
+		return FALSE;
+
+	if (dItem[i][j])
+		return FALSE;
+
+	if (dObject[i][j]) {
+		oi = dObject[i][j] > 0 ? dObject[i][j] - 1 : -(dObject[i][j] + 1);
+		if (object[oi]._oSolidFlag)
+			return FALSE;
+	}
+
+	if (dObject[i + 1][j + 1] > 0 && object[dObject[i + 1][j + 1] - 1]._oSelFlag)
+		return FALSE;
+
+	if (dObject[i + 1][j + 1] < 0 && object[-(dObject[i + 1][j + 1] + 1)]._oSelFlag)
+		return FALSE;
+
+	if (dObject[i + 1][j] > 0
+	    && dObject[i][j + 1] > 0
+	    && object[dObject[i + 1][j] - 1]._oSelFlag
+	    && object[dObject[i][j + 1] - 1]._oSelFlag) {
+		return FALSE;
+	}
+
+	return !nSolidTable[dPiece[i][j]];
+}
+
+BOOL GetItemSpace(int x, int y, char inum)
+{
+	int i, j, rs;
+	int xx, yy;
+	BOOL savail;
+
+	yy = 0;
+	for (j = y - 1; j <= y + 1; j++) {
+		xx = 0;
+		for (i = x - 1; i <= x + 1; i++) {
+			itemhold[xx][yy] = ItemSpaceOk(i, j);
+			xx++;
+		}
+		yy++;
+	}
+
+	savail = FALSE;
+	for (j = 0; j < 3; j++) {
+		for (i = 0; i < 3; i++) {
+			if (itemhold[i][j])
+				savail = TRUE;
+		}
+	}
+
+	rs = random(13, 15) + 1;
+
+	if (!savail)
+		return FALSE;
+
+	xx = 0;
+	yy = 0;
+	while (rs > 0) {
+		if (itemhold[xx][yy])
+			rs--;
+		if (rs > 0) {
+			xx++;
+			if (xx == 3) {
+				xx = 0;
+				yy++;
+				if (yy == 3)
+					yy = 0;
+			}
+		}
+	}
+
+	xx += x - 1;
+	yy += y - 1;
+	item[inum]._ix = xx;
+	item[inum]._iy = yy;
+	dItem[xx][yy] = inum + 1;
+
+	return TRUE;
+}
+
+void GetSuperItemSpace(int x, int y, char inum)
+{
+	int xx, yy;
+	int i, j, k;
+
+	if (!GetItemSpace(x, y, inum)) {
+		for (k = 2; k < 50; k++) {
+			for (j = -k; j <= k; j++) {
+				yy = y + j;
+				for (i = -k; i <= k; i++) {
+					xx = i + x;
+					if (ItemSpaceOk(xx, yy)) {
+						item[inum]._ix = xx;
+						item[inum]._iy = yy;
+						dItem[xx][yy] = inum + 1;
+						return;
+					}
+				}
+			}
+		}
+	}
+}
+
+void GetSuperItemLoc(int x, int y, int *xx, int *yy)
+{
+	int i, j, k;
+
+	for (k = 1; k < 50; k++) {
+		for (j = -k; j <= k; j++) {
+			*yy = y + j;
+			for (i = -k; i <= k; i++) {
+				*xx = i + x;
+				if (ItemSpaceOk(*xx, *yy)) {
+					return;
+				}
+			}
+		}
+	}
+}
+
+void CalcItemValue(int i)
+{
+	int v1;     // ecx
+	int v2;     // esi
+	BOOLEAN v3; // sf
+	int v4;     // esi
+
+	v1 = i;
+	v2 = item[v1]._iVMult1 + item[v1]._iVMult2;
+	v3 = v2 < 0;
+	if (v2 > 0) {
+		v2 *= item[v1]._ivalue;
+		v3 = v2 < 0;
+	}
+	if (v3)
+		v2 = item[v1]._ivalue / v2;
+	v4 = item[v1]._iVAdd1 + item[v1]._iVAdd2 + v2;
+	if (v4 <= 0)
+		v4 = 1;
+	item[v1]._iIvalue = v4;
+}
+
+void GetBookSpell(int i, int lvl)
+{
+	int v2;          // edi
+	int v3;          // esi
+	int v4;          // eax
+	int v5;          // edx
+	signed int v6;   // ecx
+	int v7;          // esi
+	const char **v8; // ebx
+	int v9;          // eax
+	char v10;        // al
+	int v11;         // [esp+8h] [ebp-4h]
+
+	v2 = lvl;
+	v3 = i;
+	if (!lvl)
+		v2 = lvl + 1;
+	v4 = random(14, MAX_SPELLS) + 1;
+LABEL_13:
+	v6 = 1;
+	while (v4 > 0) {
+		v5 = spelldata[v6].sBookLvl;
+		if (v5 != -1 && v2 >= v5) {
+			--v4;
+			v11 = v6;
+		}
+		++v6;
+		if (gbMaxPlayers == 1) {
+			if (v6 == SPL_RESURRECT)
+				v6 = SPL_TELEKINESIS;
+			if (v6 == SPL_HEALOTHER)
+				v6 = SPL_FLARE;
+		}
+		if (v6 == MAX_SPELLS)
+			goto LABEL_13;
+	}
+	v7 = v3;
+	v8 = (const char **)&spelldata[v11].sNameText;
+	strcat(item[v7]._iName, *v8);
+	strcat(item[v7]._iIName, *v8);
+	item[v7]._iSpell = v11;
+	item[v7]._iMinMag = spelldata[v11].sMinInt;
+	v9 = spelldata[v11].sBookCost;
+	item[v7]._ivalue += v9;
+	item[v7]._iIvalue += v9;
+	v10 = spelldata[v11].sType;
+	if (v10 == STYPE_FIRE)
+		item[v7]._iCurs = ICURS_BOOK_RED;
+	if (v10 == STYPE_LIGHTNING)
+		item[v7]._iCurs = ICURS_BOOK_BLUE;
+	if (v10 == STYPE_MAGIC)
+		item[v7]._iCurs = ICURS_BOOK_GREY;
+}
+// 679660: using guessed type char gbMaxPlayers;
+
+void GetStaffPower(int i, int lvl, int bs, unsigned char onlygood)
+{
+	int v4;         // esi
+	int v5;         // ebx
+	int v6;         // edx
+	int v7;         // ecx
+	int v9;         // edi
+	int v10;        // ecx
+	int v11;        // ST14_4
+	int v12;        // esi
+	char *v13;      // edi
+	int l[256];     // [esp+Ch] [ebp-484h]
+	char istr[128]; // [esp+40Ch] [ebp-84h]
+	int ia;         // [esp+48Ch] [ebp-4h]
+	char *v17;      // [esp+49Ch] [ebp+Ch]
+
+	v4 = lvl;
+	ia = i;
+	v5 = -1;
+	if (!random(15, 10) || onlygood) {
+		v6 = 0;
+		v7 = 0;
+		if (PL_Prefix[0].PLPower != -1) {
+			do {
+				if (PL_Prefix[v7].PLIType & 0x100 && PL_Prefix[v7].PLMinLvl <= v4 && (!onlygood || PL_Prefix[v7].PLOk)) {
+					l[v6++] = v7;
+					if (PL_Prefix[v7].PLDouble)
+						l[v6++] = v7;
+				}
+				++v7;
+			} while (PL_Prefix[v7].PLPower != -1);
+			if (v6) {
+				v5 = l[random(16, v6)];
+				v9 = ia;
+				v17 = item[ia]._iIName;
+				sprintf(istr, "%s %s", PL_Prefix[v5].PLName, item[ia]._iIName);
+				strcpy(v17, istr);
+				v10 = ia;
+				v11 = PL_Prefix[v5].PLMultVal;
+				item[v9]._iMagical = ITEM_QUALITY_MAGIC;
+				SaveItemPower(
+				    v10,
+				    PL_Prefix[v5].PLPower,
+				    PL_Prefix[v5].PLParam1,
+				    PL_Prefix[v5].PLParam2,
+				    PL_Prefix[v5].PLMinVal,
+				    PL_Prefix[v5].PLMaxVal,
+				    v11);
+				item[v9]._iPrePower = PL_Prefix[v5].PLPower;
+			}
+		}
+	}
+	v12 = ia;
+	v13 = item[ia]._iIName;
+	if (!control_WriteStringToBuffer(item[ia]._iIName)) {
+		strcpy(v13, AllItemsList[item[v12].IDidx].iSName);
+		if (v5 != -1) {
+			sprintf(istr, "%s %s", PL_Prefix[v5].PLName, v13);
+			strcpy(v13, istr);
+		}
+		sprintf(istr, "%s of %s", v13, spelldata[bs].sNameText);
+		strcpy(v13, istr);
+		if (item[v12]._iMagical == ITEM_QUALITY_NORMAL)
+			strcpy(item[v12]._iName, v13);
+	}
+	CalcItemValue(ia);
+}
+// 420514: using guessed type int var_484[256];
+
+void GetStaffSpell(int i, int lvl, unsigned char onlygood)
+{
+	int l;         // esi
+	int rv;        // eax
+	int s;         // ecx
+	int minc;      // ebx
+	int maxc;      // edx
+	int v;         // eax
+	char istr[64]; // [esp+4h] [ebp-4Ch]
+	int bs;        // [esp+4Ch] [ebp-4h]
+
+	if (random(17, 4)) {
+		l = lvl >> 1;
+		if (!l)
+			l = 1;
+		rv = random(18, MAX_SPELLS) + 1;
+	LABEL_15:
+		s = 1;
+		while (rv > 0) {
+			if (spelldata[s].sStaffLvl != -1 && l >= spelldata[s].sStaffLvl) {
+				--rv;
+				bs = s;
+			}
+			++s;
+			if (gbMaxPlayers == 1) {
+				if (s == SPL_RESURRECT)
+					s = SPL_TELEKINESIS;
+				if (s == SPL_HEALOTHER)
+					s = SPL_FLARE;
+			}
+			if (s == MAX_SPELLS)
+				goto LABEL_15;
+		}
+		sprintf(istr, "%s of %s", item[i]._iName, spelldata[bs].sNameText);
+		if (!control_WriteStringToBuffer(istr))
+			sprintf(istr, "Staff of %s", spelldata[bs].sNameText);
+		strcpy(item[i]._iName, istr);
+		strcpy(item[i]._iIName, istr);
+		minc = spelldata[bs].sStaffMin;
+		maxc = spelldata[bs].sStaffMax - minc + 1;
+		item[i]._iSpell = bs;
+		v = random(19, maxc) + minc;
+		item[i]._iMinMag = spelldata[bs].sMinInt;
+		item[i]._iCharges = v;
+		item[i]._iMaxCharges = v;
+		v = (v * spelldata[bs].sStaffCost) / 5;
+		item[i]._ivalue += v;
+		item[i]._iIvalue += v;
+		GetStaffPower(i, lvl, bs, onlygood);
+	} else {
+		GetItemPower(i, lvl >> 1, lvl, 256, onlygood);
+	}
+}
+// 679660: using guessed type char gbMaxPlayers;
+
+void GetItemAttrs(int i, int idata, int lvl)
+{
+	int rndv;
+
+	item[i]._itype = AllItemsList[idata].itype;
+	item[i]._iCurs = AllItemsList[idata].iCurs;
+	strcpy(item[i]._iName, AllItemsList[idata].iName);
+	strcpy(item[i]._iIName, AllItemsList[idata].iName);
+	item[i]._iLoc = AllItemsList[idata].iLoc;
+	item[i]._iClass = AllItemsList[idata].iClass;
+	item[i]._iMinDam = AllItemsList[idata].iMinDam;
+	item[i]._iMaxDam = AllItemsList[idata].iMaxDam;
+	item[i]._iAC = AllItemsList[idata].iMinAC + random(20, AllItemsList[idata].iMaxAC - AllItemsList[idata].iMinAC + 1);
+	item[i]._iFlags = AllItemsList[idata].iFlags;
+	item[i]._iMiscId = AllItemsList[idata].iMiscId;
+	item[i]._iSpell = AllItemsList[idata].iSpell;
+	item[i]._iMagical = ITEM_QUALITY_NORMAL;
+	item[i]._ivalue = AllItemsList[idata].iValue;
+	item[i]._iIvalue = AllItemsList[idata].iValue;
+	item[i]._iVAdd1 = 0;
+	item[i]._iVMult1 = 0;
+	item[i]._iVAdd2 = 0;
+	item[i]._iVMult2 = 0;
+	item[i]._iPLDam = 0;
+	item[i]._iPLToHit = 0;
+	item[i]._iPLAC = 0;
+	item[i]._iPLStr = 0;
+	item[i]._iPLMag = 0;
+	item[i]._iPLDex = 0;
+	item[i]._iPLVit = 0;
+	item[i]._iCharges = 0;
+	item[i]._iMaxCharges = 0;
+	item[i]._iDurability = AllItemsList[idata].iDurability;
+	item[i]._iMaxDur = AllItemsList[idata].iDurability;
+	item[i]._iMinStr = AllItemsList[idata].iMinStr;
+	item[i]._iMinMag = AllItemsList[idata].iMinMag;
+	item[i]._iMinDex = AllItemsList[idata].iMinDex;
+	item[i]._iPLFR = 0;
+	item[i]._iPLLR = 0;
+	item[i]._iPLMR = 0;
+	item[i].IDidx = idata;
+	item[i]._iPLDamMod = 0;
+	item[i]._iPLGetHit = 0;
+	item[i]._iPLLight = 0;
+	item[i]._iSplLvlAdd = 0;
+	item[i]._iRequest = FALSE;
+	item[i]._iFMinDam = 0;
+	item[i]._iFMaxDam = 0;
+	item[i]._iLMinDam = 0;
+	item[i]._iLMaxDam = 0;
+	item[i]._iPLEnAc = 0;
+	item[i]._iPLMana = 0;
+	item[i]._iPLHP = 0;
+	item[i]._iPrePower = -1;
+	item[i]._iSufPower = -1;
+
+	if (AllItemsList[idata].iMiscId == IMISC_BOOK)
+		GetBookSpell(i, lvl);
+
+	if (item[i]._itype == ITYPE_GOLD) {
+		if (gnDifficulty == DIFF_NORMAL)
+			rndv = 5 * currlevel + random(21, 10 * currlevel);
+		else
+			rndv = lvl;
+
+		if (gnDifficulty == DIFF_NIGHTMARE)
+			rndv = 5 * (currlevel + 16) + random(21, 10 * (currlevel + 16));
+		if (gnDifficulty == DIFF_HELL)
+			rndv = 5 * (currlevel + 32) + random(21, 10 * (currlevel + 32));
+
+		if (leveltype == DTYPE_HELL)
+			rndv += rndv >> 3;
+		if (rndv > 5000)
+			rndv = 5000;
+
+		item[i]._ivalue = rndv;
+
+		if (rndv >= 2500)
+			item[i]._iCurs = ICURS_GOLD_LARGE;
+		else
+			item[i]._iCurs = (rndv > 1000) + 4;
+	}
+}
+
+int RndPL(int param1, int param2)
+{
+	return param1 + random(22, param2 - param1 + 1);
+}
+
+int PLVal(int pv, int p1, int p2, int minv, int maxv)
+{
+	if (p1 == p2)
+		return minv;
+	if (minv == maxv)
+		return minv;
+	return minv + (maxv - minv) * (100 * (pv - p1) / (p2 - p1)) / 100;
+}
+
+void SaveItemPower(int i, int power, int param1, int param2, int minval, int maxval, int multval)
+{
+	int v7;         // edi
+	int v8;         // esi
+	int v9;         // eax
+	int v10;        // ebx
+	int *v11;       // eax
+	int *v12;       // eax
+	int v13;        // edi
+	int v14;        // eax
+	int v15;        // edi
+	int v16;        // eax
+	int v17;        // eax
+	int v18;        // ecx
+	int v19;        // edx
+	int v20;        // edi
+	int *v21;       // edx
+	int v22;        // eax
+	int v23;        // eax
+	int v24;        // eax
+	int v25;        // eax
+	int v26;        // eax
+	int v27;        // eax
+	int v28;        // ecx
+	int *v29;       // eax
+	int v30;        // ecx
+	int *v31;       // eax
+	int v32;        // ecx
+	int v33;        // eax
+	int v34;        // ST18_4
+	int v35;        // eax
+	int v36;        // ecx
+	int v37;        // edx
+	signed int v38; // ecx
+	int v39;        // eax
+	int v40;        // eax
+	int v41;        // ecx
+	int *v42;       // eax
+	int v43;        // esi
+
+	v7 = power;
+	v8 = i;
+	v9 = RndPL(param1, param2);
+	v10 = v9;
+	switch (v7) {
+	case IPL_TOHIT:
+		v11 = &item[v8]._iPLToHit;
+		goto LABEL_115;
+	case IPL_TOHIT_CURSE:
+		v12 = &item[v8]._iPLToHit;
+		goto LABEL_62;
+	case IPL_DAMP:
+		v11 = &item[v8]._iPLDam;
+		goto LABEL_115;
+	case IPL_DAMP_CURSE:
+		v12 = &item[v8]._iPLDam;
+		goto LABEL_62;
+	case IPL_TOHIT_DAMP:
+		v10 = RndPL(param1, param2);
+		v13 = v8;
+		item[v13]._iPLDam += v10;
+		if (param1 == 20)
+			v14 = RndPL(1, 5);
+		else
+			v14 = param1;
+		if (param1 == 36)
+			v14 = RndPL(6, 10);
+		if (param1 == 51)
+			v14 = RndPL(11, 15);
+		if (param1 == 66)
+			v14 = RndPL(16, 20);
+		if (param1 == 81)
+			v14 = RndPL(21, 30);
+		if (param1 == 96)
+			v14 = RndPL(31, 40);
+		if (param1 == 111)
+			v14 = RndPL(41, 50);
+		if (param1 == 126)
+			v14 = RndPL(51, 75);
+		if (param1 == 151)
+			v14 = RndPL(76, 100);
+		item[v13]._iPLToHit += v14;
+		break;
+	case IPL_TOHIT_DAMP_CURSE:
+		v15 = v8;
+		item[v15]._iPLDam -= v9;
+		if (param1 == 25)
+			v16 = RndPL(1, 5);
+		else
+			v16 = param1;
+		if (param1 == 50)
+			v16 = RndPL(6, 10);
+		item[v15]._iPLToHit -= v16;
+		break;
+	case IPL_ACP:
+		v11 = &item[v8]._iPLAC;
+		goto LABEL_115;
+	case IPL_ACP_CURSE:
+		v12 = &item[v8]._iPLAC;
+		goto LABEL_62;
+	case IPL_FIRERES:
+		v11 = &item[v8]._iPLFR;
+		goto LABEL_115;
+	case IPL_LIGHTRES:
+		v11 = &item[v8]._iPLLR;
+		goto LABEL_115;
+	case IPL_MAGICRES:
+		v11 = &item[v8]._iPLMR;
+		goto LABEL_115;
+	case IPL_ALLRES:
+		v17 = v8;
+		item[v17]._iPLFR += v10;
+		v18 = item[v8]._iPLFR;
+		item[v17]._iPLLR += v10;
+		item[v17]._iPLMR += v10;
+		v19 = item[v8]._iPLLR;
+		v20 = item[v8]._iPLMR;
+		if (v18 < 0)
+			item[v17]._iPLFR = 0;
+		if (v19 < 0)
+			item[v17]._iPLLR = 0;
+		if (v20 < 0)
+			item[v17]._iPLMR = 0;
+		break;
+	case IPL_SPLLVLADD:
+		item[v8]._iSplLvlAdd = v9;
+		break;
+	case IPL_CHARGES:
+		v21 = &item[v8]._iCharges;
+		v22 = param1 * *v21;
+		*v21 = v22;
+		item[v8]._iMaxCharges = v22;
+		break;
+	case IPL_FIREDAM:
+		v24 = v8;
+		item[v24]._iFlags |= 0x10u;
+		goto LABEL_77;
+	case IPL_LIGHTDAM:
+		v25 = v8;
+		item[v25]._iFlags |= 0x20u;
+		goto LABEL_79;
+	case IPL_STR:
+		v11 = &item[v8]._iPLStr;
+		goto LABEL_115;
+	case IPL_STR_CURSE:
+		v12 = &item[v8]._iPLStr;
+		goto LABEL_62;
+	case IPL_MAG:
+		v11 = &item[v8]._iPLMag;
+		goto LABEL_115;
+	case IPL_MAG_CURSE:
+		v12 = &item[v8]._iPLMag;
+		goto LABEL_62;
+	case IPL_DEX:
+		v11 = &item[v8]._iPLDex;
+		goto LABEL_115;
+	case IPL_DEX_CURSE:
+		v12 = &item[v8]._iPLDex;
+		goto LABEL_62;
+	case IPL_VIT:
+		v11 = &item[v8]._iPLVit;
+		goto LABEL_115;
+	case IPL_VIT_CURSE:
+		v12 = &item[v8]._iPLVit;
+		goto LABEL_62;
+	case IPL_ATTRIBS:
+		v26 = v8;
+		item[v26]._iPLStr += v10;
+		item[v26]._iPLMag += v10;
+		item[v26]._iPLDex += v10;
+		item[v26]._iPLVit += v10;
+		break;
+	case IPL_ATTRIBS_CURSE:
+		v27 = v8;
+		item[v27]._iPLStr -= v10;
+		item[v27]._iPLMag -= v10;
+		item[v27]._iPLDex -= v10;
+		item[v27]._iPLVit -= v10;
+		break;
+	case IPL_GETHIT_CURSE:
+		v11 = &item[v8]._iPLGetHit;
+		goto LABEL_115;
+	case IPL_GETHIT:
+		v12 = &item[v8]._iPLGetHit;
+		goto LABEL_62;
+	case IPL_LIFE:
+		v28 = v9 << 6;
+		v29 = &item[v8]._iPLHP;
+		goto LABEL_73;
+	case IPL_LIFE_CURSE:
+		v30 = v9 << 6;
+		v31 = &item[v8]._iPLHP;
+		goto LABEL_75;
+	case IPL_MANA:
+		item[v8]._iPLMana += v9 << 6;
+		goto LABEL_92;
+	case IPL_MANA_CURSE:
+		item[v8]._iPLMana -= v9 << 6;
+		goto LABEL_92;
+	case IPL_DUR:
+		v32 = v8;
+		v33 = item[v8]._iMaxDur;
+		v34 = v33;
+		v35 = v10 * v33 / 100;
+		item[v32]._iDurability += v35;
+		item[v32]._iMaxDur = v35 + v34;
+		break;
+	case IPL_DUR_CURSE:
+		v36 = v8;
+		v37 = item[v8]._iMaxDur - v9 * item[v8]._iMaxDur / 100;
+		item[v8]._iMaxDur = v37;
+		if (v37 < 1)
+			item[v36]._iMaxDur = 1;
+		item[v36]._iDurability = item[v36]._iMaxDur;
+		break;
+	case IPL_INDESTRUCTIBLE:
+		v38 = DUR_INDESTRUCTIBLE;
+		goto LABEL_119;
+	case IPL_LIGHT:
+		v28 = param1;
+		v29 = &item[v8]._iPLLight;
+	LABEL_73:
+		*v29 += v28;
+		break;
+	case IPL_LIGHT_CURSE:
+		v30 = param1;
+		v31 = &item[v8]._iPLLight;
+	LABEL_75:
+		*v31 -= v30;
+		break;
+	case IPL_FIRE_ARROWS:
+		v24 = v8;
+		item[v24]._iFlags |= 8u;
+	LABEL_77:
+		item[v24]._iFMinDam = param1;
+		item[v24]._iFMaxDam = param2;
+		break;
+	case IPL_LIGHT_ARROWS:
+		v25 = v8;
+		_HIBYTE(item[v8]._iFlags) |= 2u;
+	LABEL_79:
+		item[v25]._iLMinDam = param1;
+		item[v25]._iLMaxDam = param2;
+		break;
+	case IPL_INVCURS:
+		item[v8]._iCurs = param1;
+		break;
+	case IPL_THORNS:
+		_HIBYTE(item[v8]._iFlags) |= 4u;
+		break;
+	case IPL_NOMANA:
+		_HIBYTE(item[v8]._iFlags) |= 8u;
+		goto LABEL_92;
+	case IPL_NOHEALPLR:
+		BYTE1(item[v8]._iFlags) |= 1u;
+		break;
+	case IPL_ABSHALFTRAP:
+		_HIBYTE(item[v8]._iFlags) |= 0x10u;
+		break;
+	case IPL_KNOCKBACK:
+		BYTE1(item[v8]._iFlags) |= 8u;
+		break;
+	case IPL_NOHEALMON:
+		BYTE1(item[v8]._iFlags) |= 0x10u;
+		break;
+	case IPL_STEALMANA:
+		if (param1 == 3)
+			BYTE1(item[v8]._iFlags) |= 0x20u;
+		if (param1 == 5)
+			BYTE1(item[v8]._iFlags) |= 0x40u;
+	LABEL_92:
+		drawmanaflag = TRUE;
+		break;
+	case IPL_STEALLIFE:
+		if (param1 == 3)
+			BYTE1(item[v8]._iFlags) |= 0x80u;
+		if (param1 == 5)
+			BYTE2(item[v8]._iFlags) |= 1u;
+		drawhpflag = TRUE;
+		break;
+	case IPL_TARGAC:
+		v11 = &item[v8]._iPLEnAc;
+		goto LABEL_115;
+	case IPL_FASTATTACK:
+		if (param1 == 1)
+			BYTE2(item[v8]._iFlags) |= 2u;
+		if (param1 == 2)
+			BYTE2(item[v8]._iFlags) |= 4u;
+		if (param1 == 3)
+			BYTE2(item[v8]._iFlags) |= 8u;
+		if (param1 == 4)
+			BYTE2(item[v8]._iFlags) |= 0x10u;
+		break;
+	case IPL_FASTRECOVER:
+		if (param1 == 1)
+			BYTE2(item[v8]._iFlags) |= 0x20u;
+		if (param1 == 2)
+			BYTE2(item[v8]._iFlags) |= 0x40u;
+		if (param1 == 3)
+			BYTE2(item[v8]._iFlags) |= 0x80u;
+		break;
+	case IPL_FASTBLOCK:
+		_HIBYTE(item[v8]._iFlags) |= 1u;
+		break;
+	case IPL_DAMMOD:
+		v11 = &item[v8]._iPLDamMod;
+	LABEL_115:
+		*v11 += v10;
+		break;
+	case IPL_RNDARROWVEL:
+		item[v8]._iFlags |= 4u;
+		break;
+	case IPL_SETDAM:
+		v39 = v8;
+		item[v39]._iMinDam = param1;
+		item[v39]._iMaxDam = param2;
+		break;
+	case IPL_SETDUR:
+		v38 = param1;
+	LABEL_119:
+		v40 = v8;
+		item[v40]._iDurability = v38;
+		item[v40]._iMaxDur = v38;
+		break;
+	case IPL_NOMINSTR:
+		item[v8]._iMinStr = 0;
+		break;
+	case IPL_SPELL:
+		v23 = v8;
+		item[v23]._iSpell = param1;
+		item[v23]._iCharges = param1;
+		item[v23]._iMaxCharges = param2;
+		break;
+	case IPL_FASTSWING:
+		BYTE2(item[v8]._iFlags) |= 8u;
+		break;
+	case IPL_ONEHAND:
+		item[v8]._iLoc = ILOC_ONEHAND;
+		break;
+	case IPL_3XDAMVDEM:
+		_HIBYTE(item[v8]._iFlags) |= 0x40u;
+		break;
+	case IPL_ALLRESZERO:
+		_HIBYTE(item[v8]._iFlags) |= 0x80u;
+		break;
+	case IPL_DRAINLIFE:
+		item[v8]._iFlags |= 0x40u;
+		break;
+	case IPL_RNDSTEALLIFE:
+		item[v8]._iFlags |= 2u;
+		break;
+	case IPL_INFRAVISION:
+		item[v8]._iFlags |= 1u;
+		break;
+	case IPL_SETAC:
+		item[v8]._iAC = v9;
+		break;
+	case IPL_ADDACLIFE:
+		item[v8]._iPLHP = (plr[myplr]._pIBonusAC + plr[myplr]._pIAC + plr[myplr]._pDexterity / 5) << 6;
+		break;
+	case IPL_ADDMANAAC:
+		item[v8]._iAC += (plr[myplr]._pMaxManaBase >> 6) / 10;
+		break;
+	case IPL_FIRERESCLVL:
+		v41 = 30 - plr[myplr]._pLevel;
+		v42 = &item[v8]._iPLFR;
+		*v42 = v41;
+		if (v41 < 0)
+			*v42 = 0;
+		break;
+	case IPL_AC_CURSE:
+		v12 = &item[v8]._iAC;
+	LABEL_62:
+		*v12 -= v10;
+		break;
+	}
+	v43 = v8;
+	if (item[v43]._iVAdd1 || item[v43]._iVMult1) {
+		item[v43]._iVAdd2 = PLVal(v10, param1, param2, minval, maxval);
+		item[v43]._iVMult2 = multval;
+	} else {
+		item[v43]._iVAdd1 = PLVal(v10, param1, param2, minval, maxval);
+		item[v43]._iVMult1 = multval;
+	}
+}
+
+void GetItemPower(int i, int minlvl, int maxlvl, int flgs, int onlygood)
+{
+	//int v6; // ecx
+	int pre; // esi
+	//int v9; // ecx
+	unsigned char goe; // bl
+	int v11;           // edx
+	int v14;           // ecx
+	int l[256];        // [esp+4h] [ebp-494h]
+	char istr[128];    // [esp+404h] [ebp-94h]
+	int post;          // [esp+488h] [ebp-10h]
+	int sufidx;        // [esp+48Ch] [ebp-Ch]
+	int preidx;        // [esp+490h] [ebp-8h]
+
+	pre = random(23, 4);
+	post = random(23, 3);
+	if (pre && !post) {
+		if (random(23, 2))
+			post = 1;
+		else
+			pre = 0;
+	}
+	preidx = -1;
+	sufidx = -1;
+	goe = 0;
+	if (!onlygood) {
+		if (random(0, 3))
+			onlygood = 1;
+	}
+	if (!pre) {
+		v11 = 0;
+		if (PL_Prefix[0].PLPower != -1) {
+			v14 = 0;
+			do {
+				if (flgs & PL_Prefix[v14].PLIType) {
+					if (PL_Prefix[v14].PLMinLvl >= minlvl && PL_Prefix[v14].PLMinLvl <= maxlvl && (!onlygood || PL_Prefix[v14].PLOk) && (flgs != 256 || PL_Prefix[v14].PLPower != 15)) {
+						l[v11++] = v14;
+						if (PL_Prefix[v14].PLDouble)
+							l[v11++] = v14;
+					}
+				}
+				v14++;
+			} while (PL_Prefix[v14].PLPower != -1);
+			if (v11) {
+				preidx = l[random(23, v11)];
+				sprintf(istr, "%s %s", PL_Prefix[preidx].PLName, item[i]._iIName);
+				strcpy(item[i]._iIName, istr);
+				item[i]._iMagical = ITEM_QUALITY_MAGIC;
+				SaveItemPower(
+				    i,
+				    PL_Prefix[preidx].PLPower,
+				    PL_Prefix[preidx].PLParam1,
+				    PL_Prefix[preidx].PLParam2,
+				    PL_Prefix[preidx].PLMinVal,
+				    PL_Prefix[preidx].PLMaxVal,
+				    PL_Prefix[preidx].PLMultVal);
+				goe = PL_Prefix[preidx].PLGOE;
+				item[i]._iPrePower = PL_Prefix[preidx].PLPower;
+			}
+		}
+	}
+	if (post) {
+		v11 = 0;
+		if (PL_Suffix[0].PLPower != -1) {
+			v14 = 0;
+			do {
+				if (flgs & PL_Suffix[v14].PLIType) {
+					if (PL_Suffix[v14].PLMinLvl >= minlvl && PL_Suffix[v14].PLMinLvl <= maxlvl && (goe | PL_Suffix[v14].PLGOE) != 0x11 && (!onlygood || PL_Suffix[v14].PLOk))
+						l[v11++] = v14;
+				}
+				v14++;
+			} while (PL_Suffix[v14].PLPower != -1);
+			if (v11) {
+				sufidx = l[random(23, v11)];
+				sprintf(istr, "%s of %s", item[i]._iIName, PL_Suffix[sufidx].PLName);
+				strcpy(item[i]._iIName, istr);
+				item[i]._iMagical = ITEM_QUALITY_MAGIC;
+				SaveItemPower(
+				    i,
+				    PL_Suffix[sufidx].PLPower,
+				    PL_Suffix[sufidx].PLParam1,
+				    PL_Suffix[sufidx].PLParam2,
+				    PL_Suffix[sufidx].PLMinVal,
+				    PL_Suffix[sufidx].PLMaxVal,
+				    PL_Suffix[sufidx].PLMultVal);
+				item[i]._iSufPower = PL_Suffix[sufidx].PLPower;
+			}
+		}
+	}
+	if (!control_WriteStringToBuffer(item[i]._iIName)) {
+		strcpy(item[i]._iIName, AllItemsList[item[i].IDidx].iSName);
+		if (preidx != -1) {
+			sprintf(istr, "%s %s", PL_Prefix[preidx].PLName, item[i]._iIName);
+			strcpy(item[i]._iIName, istr);
+		}
+		if (sufidx != -1) {
+			sprintf(istr, "%s of %s", item[i]._iIName, PL_Suffix[sufidx].PLName);
+			strcpy(item[i]._iIName, istr);
+		}
+	}
+	if (preidx != -1 || sufidx != -1)
+		CalcItemValue(i);
+}
+// 4215EF: using guessed type int var_494[256];
+
+void GetItemBonus(int i, int idata, int minlvl, int maxlvl, int onlygood)
+{
+	if (item[i]._iClass != ICLASS_GOLD) {
+		if (minlvl > 25)
+			minlvl = 25;
+
+		switch (item[i]._itype) {
+		case ITYPE_SWORD:
+		case ITYPE_AXE:
+		case ITYPE_MACE:
+			GetItemPower(i, minlvl, maxlvl, 0x1000, onlygood);
+			break;
+		case ITYPE_BOW:
+			GetItemPower(i, minlvl, maxlvl, 0x10, onlygood);
+			break;
+		case ITYPE_SHIELD:
+			GetItemPower(i, minlvl, maxlvl, 0x10000, onlygood);
+			break;
+		case ITYPE_LARMOR:
+		case ITYPE_HELM:
+		case ITYPE_MARMOR:
+		case ITYPE_HARMOR:
+			GetItemPower(i, minlvl, maxlvl, 0x100000, onlygood);
+			break;
+		case ITYPE_STAFF:
+			GetStaffSpell(i, maxlvl, onlygood);
+			break;
+		case ITYPE_RING:
+		case ITYPE_AMULET:
+			GetItemPower(i, minlvl, maxlvl, 1, onlygood);
+			break;
+		}
+	}
+}
+
+void SetupItem(int i)
+{
+	int it, il;
+
+	it = ItemCAnimTbl[item[i]._iCurs];
+	item[i]._iAnimWidth = 96;
+	item[i]._iAnimWidth2 = 16;
+	item[i]._iAnimData = itemanims[it];
+	il = ItemAnimLs[it];
+	item[i]._iAnimLen = il;
+	item[i]._iIdentified = FALSE;
+	item[i]._iPostDraw = FALSE;
+
+	if (!plr[myplr].pLvlLoad) {
+		item[i]._iSelFlag = 0;
+		il = 1;
+		item[i]._iAnimFlag = TRUE;
+	} else {
+		item[i]._iAnimFlag = FALSE;
+		item[i]._iSelFlag = 1;
+	}
+
+	item[i]._iAnimFrame = il;
+}
+
+int RndItem(int m)
+{
+	int i, ri;
+	int ril[512];
+
+	if ((monster[m].MData->mTreasure & 0x8000) != 0)
+		return -1 - (monster[m].MData->mTreasure & 0xFFF);
+
+	if (monster[m].MData->mTreasure & 0x4000)
+		return 0;
+
+	if (random(24, 100) > 40)
+		return 0;
+
+	if (random(24, 100) > 25)
+		return 1;
+
+	ri = 0;
+	for (i = 0; AllItemsList[i].iLoc != -1; i++) {
+		if (AllItemsList[i].iRnd == 2 && monster[m].mLevel >= AllItemsList[i].iMinMLvl) {
+			ril[ri] = i;
+			ri++;
+		}
+		if (AllItemsList[i].iRnd && monster[m].mLevel >= AllItemsList[i].iMinMLvl) {
+			ril[ri] = i;
+			ri++;
+		}
+		if (AllItemsList[i].iSpell == SPL_RESURRECT && gbMaxPlayers == 1)
+			ri--;
+		if (AllItemsList[i].iSpell == SPL_HEALOTHER && gbMaxPlayers == 1)
+			ri--;
+	}
+
+	return ril[random(24, ri)] + 1;
+}
+// 679660: using guessed type char gbMaxPlayers;
+
+int RndUItem(int m)
+{
+	int i, ri;
+	int ril[512];
+	BOOL okflag;
+
+	if (m != -1 && (monster[m].MData->mTreasure & 0x8000) != 0 && gbMaxPlayers == 1)
+		return -1 - (monster[m].MData->mTreasure & 0xFFF);
+
+	ri = 0;
+	for (i = 0; AllItemsList[i].iLoc != -1; i++) {
+		okflag = TRUE;
+		if (!AllItemsList[i].iRnd)
+			okflag = FALSE;
+		if (m != -1) {
+			if (monster[m].mLevel < AllItemsList[i].iMinMLvl)
+				okflag = FALSE;
+		} else {
+			if (2 * currlevel < AllItemsList[i].iMinMLvl)
+				okflag = FALSE;
+		}
+		if (AllItemsList[i].itype == ITYPE_MISC)
+			okflag = FALSE;
+		if (AllItemsList[i].itype == ITYPE_GOLD)
+			okflag = FALSE;
+		if (AllItemsList[i].itype == ITYPE_0E)
+			okflag = FALSE;
+		if (AllItemsList[i].iMiscId == IMISC_BOOK)
+			okflag = TRUE;
+		if (AllItemsList[i].iSpell == SPL_RESURRECT && gbMaxPlayers == 1)
+			okflag = FALSE;
+		if (AllItemsList[i].iSpell == SPL_HEALOTHER && gbMaxPlayers == 1)
+			okflag = FALSE;
+		if (okflag) {
+			ril[ri] = i;
+			ri++;
+		}
+	}
+
+	return ril[random(25, ri)];
+}
+// 679660: using guessed type char gbMaxPlayers;
+
+int RndAllItems()
+{
+	int i, ri;
+	int ril[512];
+
+	if (random(26, 100) > 25)
+		return 0;
+
+	ri = 0;
+	for (i = 0; AllItemsList[i].iLoc != -1; i++) {
+		if (AllItemsList[i].iRnd && 2 * currlevel >= AllItemsList[i].iMinMLvl) {
+			ril[ri] = i;
+			ri++;
+		}
+		if (AllItemsList[i].iSpell == SPL_RESURRECT && gbMaxPlayers == 1)
+			ri--;
+		if (AllItemsList[i].iSpell == SPL_HEALOTHER && gbMaxPlayers == 1)
+			ri--;
+	}
+
+	return ril[random(26, ri)];
+}
+// 679660: using guessed type char gbMaxPlayers;
+
+int RndTypeItems(int itype, int imid)
+{
+	int i;          // edi
+	BOOLEAN okflag; // esi
+	int ril[512];   // [esp+4h] [ebp-80Ch]
+	int ri;         // [esp+80Ch] [ebp-4h]
+
+	ri = 0;
+	i = 0;
+
+	if (AllItemsList[0].iLoc != -1) {
+		do {
+			okflag = 1;
+			if (!AllItemsList[i].iRnd)
+				okflag = 0;
+			if (2 * currlevel < AllItemsList[i].iMinMLvl)
+				okflag = 0;
+			if (AllItemsList[i].itype != itype)
+				okflag = 0;
+			if (imid != -1 && AllItemsList[i].iMiscId != imid)
+				okflag = 0;
+			if (okflag)
+				ril[ri++] = i;
+			++i;
+		} while (AllItemsList[i].iLoc != -1);
+	}
+
+	return ril[random(27, ri)];
+}
+// 421CB7: using guessed type int var_80C[512];
+
+int CheckUnique(int i, int lvl, int uper, BOOLEAN recreate)
+{
+	int numu;      // ebx
+	int j;         // esi
+	int idata;     // eax
+	char uok[128]; // [esp+8h] [ebp-84h]
+
+	if (random(28, 100) > uper)
+		return -1;
+	numu = 0;
+	memset(uok, 0, sizeof(uok));
+
+	if (UniqueItemList[0].UIItemId == -1)
+		return -1;
+	j = 0;
+	do {
+		if (UniqueItemList[j].UIItemId == AllItemsList[item[i].IDidx].iItemId
+		    && lvl >= UniqueItemList[j].UIMinLvl
+		    && (recreate || !UniqueItemFlag[j] || gbMaxPlayers != 1)) {
+			uok[j] = 1;
+			++numu;
+		}
+		j++;
+	} while (UniqueItemList[j].UIItemId != -1);
+	if (!numu)
+		return -1;
+
+	random(29, 10);
+	idata = 0;
+	if (numu > 0) {
+		while (1) {
+			if (uok[idata])
+				--numu;
+			if (numu <= 0)
+				break;
+			if (++idata == 128)
+				idata = 0;
+		}
+	}
+	return idata;
+}
+// 679660: using guessed type char gbMaxPlayers;
+// 421D41: using guessed type char var_84[128];
+
+void GetUniqueItem(int i, int uid)
+{
+	UniqueItemFlag[uid] = 1;
+	SaveItemPower(i, UniqueItemList[uid].UIPower1, UniqueItemList[uid].UIParam1, UniqueItemList[uid].UIParam2, 0, 0, 1);
+
+	if (UniqueItemList[uid].UINumPL > 1)
+		SaveItemPower(i, UniqueItemList[uid].UIPower2, UniqueItemList[uid].UIParam3, UniqueItemList[uid].UIParam4, 0, 0, 1);
+	if (UniqueItemList[uid].UINumPL > 2)
+		SaveItemPower(i, UniqueItemList[uid].UIPower3, UniqueItemList[uid].UIParam5, UniqueItemList[uid].UIParam6, 0, 0, 1);
+	if (UniqueItemList[uid].UINumPL > 3)
+		SaveItemPower(i, UniqueItemList[uid].UIPower4, UniqueItemList[uid].UIParam7, UniqueItemList[uid].UIParam8, 0, 0, 1);
+	if (UniqueItemList[uid].UINumPL > 4)
+		SaveItemPower(i, UniqueItemList[uid].UIPower5, UniqueItemList[uid].UIParam9, UniqueItemList[uid].UIParam10, 0, 0, 1);
+	if (UniqueItemList[uid].UINumPL > 5)
+		SaveItemPower(i, UniqueItemList[uid].UIPower6, UniqueItemList[uid].UIParam11, UniqueItemList[uid].UIParam12, 0, 0, 1);
+
+	strcpy(item[i]._iIName, UniqueItemList[uid].UIName);
+	item[i]._iIvalue = UniqueItemList[uid].UIValue;
+
+	if (item[i]._iMiscId == IMISC_UNIQUE)
+		item[i]._iSeed = uid;
+
+	item[i]._iCreateInfo |= 0x0200;
+	item[i]._iUid = uid;
+	item[i]._iMagical = ITEM_QUALITY_UNIQUE;
+}
+
+void SpawnUnique(int uid, int x, int y)
+{
+	int ii;    // esi
+	int itype; // edx
+
+	if (numitems < MAXITEMS) {
+		ii = itemavail[0];
+		GetSuperItemSpace(x, y, itemavail[0]);
+		itype = 0;
+		itemactive[numitems] = ii;
+		itemavail[0] = itemavail[MAXITEMS - numitems - 1];
+
+		if (AllItemsList[0].iItemId != UniqueItemList[uid].UIItemId) {
+			while (AllItemsList[itype].iItemId != UniqueItemList[uid].UIItemId) {
+				itype++;
+			}
+		}
+
+		GetItemAttrs(ii, itype, currlevel);
+		GetUniqueItem(ii, uid);
+		SetupItem(ii);
+		++numitems;
+	}
+}
+// 421F5C: could not find valid save-restore pair for esi
+
+void ItemRndDur(int ii)
+{
+	if (item[ii]._iDurability && item[ii]._iDurability != DUR_INDESTRUCTIBLE)
+		item[ii]._iDurability = random(0, item[ii]._iMaxDur >> 1) + (item[ii]._iMaxDur >> 2) + 1;
+}
+
+void SetupAllItems(int ii, int idx, int iseed, int lvl, int uper, int onlygood, int recreate, int pregen)
+{
+	int iblvl;
+	int uid;
+
+	item[ii]._iSeed = iseed;
+	SetRndSeed(iseed);
+	GetItemAttrs(ii, idx, lvl >> 1);
+	item[ii]._iCreateInfo = lvl;
+
+	if (pregen)
+		item[ii]._iCreateInfo = lvl | 0x8000;
+	if (onlygood)
+		item[ii]._iCreateInfo |= 0x40;
+
+	if (uper == 15)
+		item[ii]._iCreateInfo |= 0x80;
+	else if (uper == 1)
+		item[ii]._iCreateInfo |= 0x0100;
+
+	if (item[ii]._iMiscId != IMISC_UNIQUE) {
+		iblvl = -1;
+		if (random(32, 100) > 10 && random(33, 100) > lvl || (iblvl = lvl, lvl == -1)) {
+
+			if (item[ii]._iMiscId != IMISC_STAFF || (iblvl = lvl, lvl == -1)) {
+				if (item[ii]._iMiscId != IMISC_RING || (iblvl = lvl, lvl == -1)) {
+					if (item[ii]._iMiscId == IMISC_AMULET)
+						iblvl = lvl;
+				}
+			}
+		}
+		if (onlygood)
+			iblvl = lvl;
+		if (uper == 15)
+			iblvl = lvl + 4;
+		if (iblvl != -1) {
+			uid = CheckUnique(ii, iblvl, uper, recreate);
+			if (uid == -1) {
+				GetItemBonus(ii, idx, iblvl >> 1, iblvl, onlygood);
+			} else {
+				GetUniqueItem(ii, uid);
+				item[ii]._iCreateInfo |= 0x0200;
+			}
+		}
+		if (item[ii]._iMagical != ITEM_QUALITY_UNIQUE)
+			ItemRndDur(ii);
+	} else {
+		if (item[ii]._iLoc != ILOC_UNEQUIPABLE)
+			GetUniqueItem(ii, iseed);
+	}
+	SetupItem(ii);
+}
+
+void SpawnItem(int m, int x, int y, BOOL sendmsg)
+{
+	int ii;       // edi
+	int onlygood; // [esp+Ch] [ebp-Ch]
+	int idx;      // [esp+14h] [ebp-4h]
+
+	if (!monster[m]._uniqtype && ((monster[m].MData->mTreasure & 0x8000) == 0 || gbMaxPlayers == 1)) {
+		if (quests[QTYPE_BLKM]._qactive == 2 && quests[QTYPE_BLKM]._qvar1 == QS_MUSHGIVEN) {
+			idx = IDI_BRAIN;
+			quests[QTYPE_BLKM]._qvar1 = QS_BRAINSPAWNED;
+			goto LABEL_13;
+		}
+		idx = RndItem(m);
+		if (!idx)
+			return;
+		if (idx > 0) {
+			onlygood = 0;
+			idx--;
+			goto LABEL_13;
+		}
+	LABEL_10:
+		SpawnUnique(-1 - idx, x, y);
+		return;
+	}
+	idx = RndUItem(m);
+	if (idx < 0)
+		goto LABEL_10;
+	onlygood = 1;
+LABEL_13:
+	if (numitems < MAXITEMS) {
+		ii = itemavail[0];
+		GetSuperItemSpace(x, y, itemavail[0]);
+		itemactive[numitems] = ii;
+		itemavail[0] = itemavail[MAXITEMS - numitems - 1];
+
+		if (!monster[m]._uniqtype)
+			SetupAllItems(ii, idx, GetRndSeed(), monster[m].MData->mLevel, 1, onlygood, 0, 0);
+		else
+			SetupAllItems(ii, idx, GetRndSeed(), monster[m].MData->mLevel, 15, onlygood, 0, 0);
+
+		++numitems;
+		if (sendmsg)
+			NetSendCmdDItem(FALSE, ii);
+	}
+}
+// 679660: using guessed type char gbMaxPlayers;
+
+void CreateItem(int uid, int x, int y)
+{
+	int ii;  // esi
+	int idx; // edx
+
+	if (numitems < MAXITEMS) {
+		ii = itemavail[0];
+		GetSuperItemSpace(x, y, itemavail[0]);
+		idx = 0;
+		itemactive[numitems] = ii;
+		itemavail[0] = itemavail[MAXITEMS - numitems - 1];
+
+		if (AllItemsList[0].iItemId != UniqueItemList[uid].UIItemId) {
+			while (AllItemsList[idx].iItemId != UniqueItemList[uid].UIItemId) {
+				idx++;
+			}
+		}
+
+		GetItemAttrs(ii, idx, currlevel);
+		GetUniqueItem(ii, uid);
+		SetupItem(ii);
+		++numitems;
+		item[ii]._iMagical = ITEM_QUALITY_UNIQUE;
+	}
+}
+// 422290: could not find valid save-restore pair for esi
+
+void CreateRndItem(int x, int y, unsigned char onlygood, unsigned char sendmsg, int delta)
+{
+	int idx; // edi
+	int ii;  // esi
+
+	if (onlygood)
+		idx = RndUItem(-1);
+	else
+		idx = RndAllItems();
+
+	if (numitems < MAXITEMS) {
+		ii = itemavail[0];
+		GetSuperItemSpace(x, y, itemavail[0]);
+		itemactive[numitems] = ii;
+		itemavail[0] = itemavail[MAXITEMS - numitems - 1];
+		SetupAllItems(ii, idx, GetRndSeed(), 2 * currlevel, 1, onlygood, 0, delta);
+
+		if (sendmsg)
+			NetSendCmdDItem(FALSE, ii);
+		if (delta)
+			DeltaAddItem(ii);
+
+		++numitems;
+	}
+}
+
+void SetupAllUseful(int ii, int iseed, int lvl)
+{
+	int idx; // esi
+
+	item[ii]._iSeed = iseed;
+	SetRndSeed(iseed);
+	idx = 25 - (random(34, 2) != 0);
+
+	if (lvl > 1) {
+		if (!random(34, 3))
+			idx = 27; // unique?
+	}
+
+	GetItemAttrs(ii, idx, lvl);
+	item[ii]._iCreateInfo = lvl + 0x180;
+	SetupItem(ii);
+}
+
+void CreateRndUseful(int pnum, int x, int y, unsigned char sendmsg)
+{
+	int ii; // esi
+
+	if (numitems < MAXITEMS) {
+		ii = itemavail[0];
+		GetSuperItemSpace(x, y, itemavail[0]);
+		itemactive[numitems] = ii;
+		itemavail[0] = itemavail[MAXITEMS - numitems - 1];
+		SetupAllUseful(ii, GetRndSeed(), currlevel);
+
+		if (sendmsg)
+			NetSendCmdDItem(FALSE, ii);
+
+		++numitems;
+	}
+}
+
+void CreateTypeItem(int x, int y, unsigned char onlygood, int itype, int imisc, int sendmsg, int delta)
+{
+	int idx; // edi
+	int ii;  // esi
+
+	if (itype == ITYPE_GOLD)
+		idx = 0;
+	else
+		idx = RndTypeItems(itype, imisc);
+
+	if (numitems < MAXITEMS) {
+		ii = itemavail[0];
+		GetSuperItemSpace(x, y, itemavail[0]);
+		itemactive[numitems] = ii;
+		itemavail[0] = itemavail[MAXITEMS - numitems - 1];
+		SetupAllItems(ii, idx, GetRndSeed(), 2 * currlevel, 1, onlygood, 0, delta);
+
+		if (sendmsg)
+			NetSendCmdDItem(FALSE, ii);
+		if (delta)
+			DeltaAddItem(ii);
+
+		++numitems;
+	}
+}
+
+void RecreateItem(int ii, int idx, unsigned short ic, int iseed, int ivalue)
+{
+	int uper, onlygood, recreate, pregen;
+
+	if (!idx) {
+		SetPlrHandItem(&item[ii], IDI_GOLD);
+		item[ii]._iSeed = iseed;
+		item[ii]._iCreateInfo = ic;
+		item[ii]._ivalue = ivalue;
+		if (ivalue >= 2500)
+			item[ii]._iCurs = ICURS_GOLD_LARGE;
+		else if (ivalue <= 1000)
+			item[ii]._iCurs = ICURS_GOLD_SMALL;
+		else
+			item[ii]._iCurs = ICURS_GOLD_MEDIUM;
+	} else {
+		if (!ic) {
+			SetPlrHandItem(&item[ii], idx);
+			SetPlrHandSeed(&item[ii], iseed);
+		} else {
+			if (ic & 0x7C00) {
+				RecreateTownItem(ii, idx, ic, iseed, ivalue);
+			} else if ((ic & 0x0180) == 0x0180) {
+				SetupAllUseful(ii, iseed, ic & 0x3F);
+			} else {
+				uper = 0;
+				onlygood = 0;
+				recreate = 0;
+				pregen = 0;
+				if (ic & 0x0100)
+					uper = 1;
+				if (ic & 0x80)
+					uper = 15;
+				if (ic & 0x40)
+					onlygood = 1;
+				if (ic & 0x0200)
+					recreate = 1;
+				if (ic & 0x8000)
+					pregen = 1;
+				SetupAllItems(ii, idx, iseed, ic & 0x3F, uper, onlygood, recreate, pregen);
+			}
+		}
+	}
+}
+
+void RecreateEar(int ii, unsigned short ic, int iseed, int Id, int dur, int mdur, int ch, int mch, int ivalue, int ibuff)
+{
+	SetPlrHandItem(&item[ii], IDI_EAR);
+	tempstr[0] = (ic >> 8) & 0x7F;
+	tempstr[1] = ic & 0x7F;
+	tempstr[2] = (iseed >> 24) & 0x7F;
+	tempstr[3] = (iseed >> 16) & 0x7F;
+	tempstr[4] = (iseed >> 8) & 0x7F;
+	tempstr[5] = iseed & 0x7F;
+	tempstr[6] = Id & 0x7F;
+	tempstr[7] = dur & 0x7F;
+	tempstr[8] = mdur & 0x7F;
+	tempstr[9] = ch & 0x7F;
+	tempstr[10] = mch & 0x7F;
+	tempstr[11] = (ivalue >> 8) & 0x7F;
+	tempstr[12] = (ibuff >> 24) & 0x7F;
+	tempstr[13] = (ibuff >> 16) & 0x7F;
+	tempstr[14] = (ibuff >> 8) & 0x7F;
+	tempstr[15] = ibuff & 0x7F;
+	tempstr[16] = '\0';
+	sprintf(item[ii]._iName, "Ear of %s", tempstr);
+	item[ii]._iCurs = ((ivalue >> 6) & 3) + 19;
+	item[ii]._iCreateInfo = ic;
+	item[ii]._ivalue = ivalue & 0x3F;
+	item[ii]._iSeed = iseed;
+}
+
+void SpawnQuestItem(int itemid, int x, int y, int randarea, int selflag)
+{
+	BOOL failed;
+	int i, j, tries;
+
+	if (randarea) {
+		tries = 0;
+		while (1) {
+			tries++;
+			if (tries > 1000 && randarea > 1)
+				randarea--;
+			x = random(0, MAXDUNX);
+			y = random(0, MAXDUNY);
+			failed = FALSE;
+			for (i = 0; i < randarea && !failed; i++) {
+				for (j = 0; j < randarea && !failed; j++) {
+					failed = !ItemSpaceOk(i + x, j + y);
+				}
+			}
+			if (!failed)
+				break;
+		}
+	}
+
+	if (numitems < MAXITEMS) {
+		i = itemavail[0];
+		itemavail[0] = itemavail[MAXITEMS - numitems - 1];
+		itemactive[numitems] = i;
+		item[i]._ix = x;
+		item[i]._iy = y;
+		dItem[x][y] = i + 1;
+		GetItemAttrs(i, itemid, currlevel);
+		SetupItem(i);
+		item[i]._iPostDraw = TRUE;
+		if (selflag) {
+			item[i]._iAnimFlag = FALSE;
+			item[i]._iSelFlag = selflag;
+			item[i]._iAnimFrame = item[i]._iAnimLen;
+		}
+		++numitems;
+	}
+}
+
+void SpawnRock()
+{
+	BOOL v0; // edx
+	int v1;  // eax
+	int v2;  // ecx
+	BOOL v3; // ebx
+	int v4;  // ebx
+	int v5;  // ecx
+	int v6;  // esi
+	int *v7; // edx
+	int v8;  // eax
+	int v9;  // edi
+	int v10; // ST04_4
+	//int v11; // [esp+8h] [ebp-4h]
+
+	v0 = 0;
+	v1 = 0;
+	if (nobjects > 0) {
+		v2 = 0; //v11; /* chceck */
+		while (!v0) {
+			v2 = objectactive[v1];
+			v3 = object[objectactive[v1++]]._otype == OBJ_STAND;
+			v0 = v3;
+			if (v1 >= nobjects) {
+				if (!v3)
+					return;
+				break;
+			}
+		}
+		v4 = itemavail[0];
+		v5 = v2;
+		v6 = itemavail[0];
+		v7 = &itemavail[MAXITEMS - numitems - 1];
+		itemactive[numitems] = itemavail[0];
+		v8 = object[v5]._ox;
+		item[v6]._ix = v8;
+		v9 = object[v5]._oy;
+		itemavail[0] = *v7;
+		dItem[v8][v9] = v4 + 1;
+		v10 = currlevel;
+		item[v6]._iy = v9;
+		GetItemAttrs(v4, IDI_ROCK, v10);
+		SetupItem(v4);
+		++numitems;
+		item[v6]._iSelFlag = 2;
+		item[v6]._iPostDraw = TRUE;
+		item[v6]._iAnimFrame = 11;
+	}
+}
+
+void RespawnItem(int i, BOOL FlipFlag)
+{
+	int it; // ecx
+	int il; // eax
+
+	item[i]._iAnimWidth = 96;
+	item[i]._iAnimWidth2 = 16;
+	it = ItemCAnimTbl[item[i]._iCurs];
+	il = ItemAnimLs[it];
+	item[i]._iAnimLen = il;
+	item[i]._iAnimData = itemanims[it];
+	item[i]._iPostDraw = FALSE;
+	item[i]._iRequest = FALSE;
+
+	if (FlipFlag) {
+		item[i]._iSelFlag = 0;
+		il = 1;
+		item[i]._iAnimFlag = TRUE;
+	} else {
+		item[i]._iAnimFlag = FALSE;
+		item[i]._iSelFlag = 1;
+	}
+
+	item[i]._iAnimFrame = il;
+
+	if (item[i]._iCurs == ICURS_MAGIC_ROCK) {
+		item[i]._iSelFlag = 1;
+		PlaySfxLoc(ItemDropSnds[it], item[i]._ix, item[i]._iy);
+	}
+	if (item[i]._iCurs == ICURS_TAVERN_SIGN)
+		item[i]._iSelFlag = 1;
+	if (item[i]._iCurs == ICURS_ANVIL_OF_FURY)
+		item[i]._iSelFlag = 1;
+}
+
+void DeleteItem(int ii, int i)
+{
+	itemavail[MAXITEMS - numitems] = ii;
+	numitems--;
+	if (numitems > 0 && i != numitems)
+		itemactive[i] = itemactive[numitems];
+}
+
+void ItemDoppel()
+{
+	int idoppelx;  // esi
+	ItemStruct *i; // edx
+
+	if (gbMaxPlayers != 1) {
+		for (idoppelx = 16; idoppelx < 96; idoppelx++) {
+			if (dItem[idoppelx][idoppely]) {
+				i = &item[dItem[idoppelx][idoppely] - 1];
+				if (i->_ix != idoppelx || i->_iy != idoppely)
+					dItem[idoppelx][idoppely] = 0;
+			}
+		}
+		idoppely++;
+		if (idoppely == 96)
+			idoppely = 16;
+	}
+}
+
+void ProcessItems()
+{
+	int i;  // edi
+	int ii; // esi
+
+	for (i = 0; i < numitems; i++) {
+		ii = itemactive[i];
+		if (item[ii]._iAnimFlag) {
+			item[ii]._iAnimFrame++;
+			if (item[ii]._iCurs == ICURS_MAGIC_ROCK) {
+				if (item[ii]._iSelFlag == 1 && item[ii]._iAnimFrame == 11)
+					item[ii]._iAnimFrame = 1;
+				if (item[ii]._iSelFlag == 2 && item[ii]._iAnimFrame == 21)
+					item[ii]._iAnimFrame = 11;
+			} else {
+				if (item[ii]._iAnimFrame == item[ii]._iAnimLen >> 1)
+					PlaySfxLoc(ItemDropSnds[ItemCAnimTbl[item[ii]._iCurs]], item[ii]._ix, item[ii]._iy);
+
+				if (item[ii]._iAnimFrame >= item[ii]._iAnimLen) {
+					item[ii]._iAnimFlag = FALSE;
+					item[ii]._iAnimFrame = item[ii]._iAnimLen;
+					item[ii]._iSelFlag = 1;
+				}
+			}
+		}
+	}
+	ItemDoppel();
+}
+
+void FreeItemGFX()
+{
+	int i;    // esi
+	void *v1; // ecx
+
+	for (i = 0; i < 35; i++) {
+		v1 = (void *)itemanims[i];
+		itemanims[i] = 0;
+		mem_free_dbg(v1);
+	}
+}
+
+void GetItemFrm(int i)
+{
+	item[i]._iAnimData = itemanims[ItemCAnimTbl[item[i]._iCurs]];
+}
+
+void GetItemStr(int i)
+{
+	int nGold; // esi
+
+	if (item[i]._itype == ITYPE_GOLD) {
+		nGold = item[i]._ivalue;
+		sprintf(infostr, "%i gold %s", nGold, get_pieces_str(nGold));
+	} else {
+		if (!item[i]._iIdentified)
+			strcpy(infostr, item[i]._iName);
+		else
+			strcpy(infostr, item[i]._iIName);
+
+		if (item[i]._iMagical == ITEM_QUALITY_MAGIC)
+			infoclr = COL_BLUE;
+		if (item[i]._iMagical == ITEM_QUALITY_UNIQUE)
+			infoclr = COL_GOLD;
+	}
+}
+// 4B883C: using guessed type int infoclr;
+
+void CheckIdentify(int pnum, int cii)
+{
+	ItemStruct *pi; // esi
+
+	pi = &plr[pnum].InvBody[cii];
+	pi->_iIdentified = TRUE;
+
+	CalcPlrInv(pnum, 1);
+
+	if (pnum == myplr)
+		SetCursor_(CURSOR_HAND);
+}
+
+void DoRepair(int pnum, int cii)
+{
+	PlayerStruct *p; // eax
+	ItemStruct *pi;  // esi
+
+	p = &plr[pnum];
+	pi = &p->InvBody[cii];
+
+	PlaySfxLoc(IS_REPAIR, p->WorldX, p->WorldY);
+	RepairItem(pi, p->_pLevel);
+	CalcPlrInv(pnum, 1);
+
+	if (pnum == myplr)
+		SetCursor_(CURSOR_HAND);
+}
+
+void RepairItem(ItemStruct *i, int lvl)
+{
+	int rep; // edi
+	int d;   // eax
+
+	if (i->_iDurability != i->_iMaxDur) {
+		if (i->_iMaxDur > 0) {
+			rep = 0;
+			while (1) {
+				rep += lvl + random(37, lvl);
+				d = i->_iMaxDur / (lvl + 9);
+
+				if (d < 1)
+					d = 1;
+				if (i->_iMaxDur == d)
+					break;
+
+				i->_iMaxDur -= d;
+
+				if (rep + i->_iDurability >= i->_iMaxDur) {
+					i->_iDurability += rep;
+					if (i->_iDurability > i->_iMaxDur)
+						i->_iDurability = i->_iMaxDur;
+					return;
+				}
+			}
+		}
+		i->_itype = -1;
+	}
+}
+
+void DoRecharge(int pnum, int cii)
+{
+	PlayerStruct *p; // eax
+	ItemStruct *pi;  // esi
+
+	p = &plr[pnum];
+	pi = &p->InvBody[cii];
+
+	if (pi->_itype == ITYPE_STAFF && pi->_iSpell) {
+		RechargeItem(pi, random(38, p->_pLevel / spelldata[pi->_iSpell].sBookLvl) + 1);
+		CalcPlrInv(pnum, 1);
+	}
+
+	if (pnum == myplr)
+		SetCursor_(CURSOR_HAND);
+}
+
+void RechargeItem(ItemStruct *i, int r)
+{
+	if (i->_iCharges != i->_iMaxCharges) {
+		while (1) {
+			if (i->_iMaxCharges-- == 1)
+				break;
+
+			i->_iCharges += r;
+
+			if (i->_iCharges >= i->_iMaxCharges) {
+				if (i->_iCharges > i->_iMaxCharges)
+					i->_iCharges = i->_iMaxCharges;
+				return;
+			}
+		}
+	}
+}
+
+void PrintItemOil(char IDidx)
+{
+	switch (IDidx) {
+	case IMISC_FULLHEAL:
+		strcpy(tempstr, "fully recover life");
+		break;
+	case IMISC_HEAL:
+		strcpy(tempstr, "recover partial life");
+		break;
+	case IMISC_OLDHEAL:
+		strcpy(tempstr, "recover life");
+		break;
+	case IMISC_DEADHEAL:
+		strcpy(tempstr, "deadly heal");
+		break;
+	case IMISC_MANA:
+		strcpy(tempstr, "recover mana");
+		break;
+	case IMISC_FULLMANA:
+		strcpy(tempstr, "fully recover mana");
+		break;
+	case IMISC_ELIXSTR:
+		strcpy(tempstr, "increase strength");
+		break;
+	case IMISC_ELIXMAG:
+		strcpy(tempstr, "increase magic");
+		break;
+	case IMISC_ELIXDEX:
+		strcpy(tempstr, "increase dexterity");
+		break;
+	case IMISC_ELIXVIT:
+		strcpy(tempstr, "increase vitality");
+		break;
+	case IMISC_ELIXWEAK:
+	case IMISC_ELIXDIS:
+		strcpy(tempstr, "decrease strength");
+		break;
+	case IMISC_ELIXCLUM:
+		strcpy(tempstr, "decrease dexterity");
+		break;
+	case IMISC_ELIXSICK:
+		strcpy(tempstr, "decrease vitality");
+		break;
+	case IMISC_REJUV:
+		strcpy(tempstr, "recover life and mana");
+		break;
+	case IMISC_FULLREJUV:
+		strcpy(tempstr, "fully recover life and mana");
+		break;
+	default:
+		return;
+	}
+
+	AddPanelString(tempstr, 1);
+}
+
+void PrintItemPower(char plidx, ItemStruct *x)
+{
+	ItemStruct *v2; // esi
+	int *v3;        // esi
+	int *v4;        // esi
+	int v5;         // esi
+	const char *v6; // [esp-4h] [ebp-Ch]
+	const char *v7; // [esp-4h] [ebp-Ch]
+	const char *v8; // [esp-4h] [ebp-Ch]
+	const char *v9; // [esp-4h] [ebp-Ch]
+
+	v2 = x;
+	switch (plidx) {
+	case IPL_TOHIT:
+	case IPL_TOHIT_CURSE:
+		sprintf(tempstr, "chance to hit : %+i%%", x->_iPLToHit);
+		return;
+	case IPL_DAMP:
+	case IPL_DAMP_CURSE:
+		sprintf(tempstr, "%+i%% damage", x->_iPLDam);
+		return;
+	case IPL_TOHIT_DAMP:
+	case IPL_TOHIT_DAMP_CURSE:
+		sprintf(tempstr, "to hit: %+i%%, %+i%% damage", x->_iPLToHit, x->_iPLDam);
+		return;
+	case IPL_ACP:
+	case IPL_ACP_CURSE:
+		sprintf(tempstr, "%+i%% armor", x->_iPLAC);
+		return;
+	case IPL_FIRERES:
+		if (x->_iPLFR < 75)
+			sprintf(tempstr, "Resist Fire : %+i%%", x->_iPLFR);
+		if (v2->_iPLFR >= 75) {
+			v6 = "Resist Fire : 75%% MAX";
+			goto LABEL_11;
+		}
+		return;
+	case IPL_LIGHTRES:
+		if (x->_iPLLR < 75)
+			sprintf(tempstr, "Resist Lightning : %+i%%", x->_iPLLR);
+		if (v2->_iPLLR >= 75) {
+			v6 = "Resist Lightning : 75%% MAX";
+			goto LABEL_11;
+		}
+		return;
+	case IPL_MAGICRES:
+		if (x->_iPLMR < 75)
+			sprintf(tempstr, "Resist Magic : %+i%%", x->_iPLMR);
+		if (v2->_iPLMR >= 75) {
+			v6 = "Resist Magic : 75%% MAX";
+			goto LABEL_11;
+		}
+		return;
+	case IPL_ALLRES:
+		if (x->_iPLFR < 75)
+			sprintf(tempstr, "Resist All : %+i%%", x->_iPLFR);
+		if (v2->_iPLFR >= 75) {
+			v6 = "Resist All : 75%% MAX";
+		LABEL_11:
+			sprintf(tempstr, v6);
+		}
+		return;
+	case IPL_SPLLVLADD:
+		if (x->_iSplLvlAdd == 1)
+			strcpy(tempstr, "spells are increased 1 level");
+		if (v2->_iSplLvlAdd == 2)
+			strcpy(tempstr, "spells are increased 2 levels");
+		if (v2->_iSplLvlAdd < 1) {
+			v7 = "spells are decreased 1 level";
+			goto LABEL_81;
+		}
+		return;
+	case IPL_CHARGES:
+		v8 = "Extra charges";
+		goto LABEL_104;
+	case IPL_FIREDAM:
+		sprintf(tempstr, "Fire hit damage: %i-%i", x->_iFMinDam, x->_iFMaxDam);
+		return;
+	case IPL_LIGHTDAM:
+		sprintf(tempstr, "Lightning hit damage: %i-%i", x->_iLMinDam, x->_iLMaxDam);
+		return;
+	case IPL_STR:
+	case IPL_STR_CURSE:
+		sprintf(tempstr, "%+i to strength", x->_iPLStr);
+		return;
+	case IPL_MAG:
+	case IPL_MAG_CURSE:
+		sprintf(tempstr, "%+i to magic", x->_iPLMag);
+		return;
+	case IPL_DEX:
+	case IPL_DEX_CURSE:
+		sprintf(tempstr, "%+i to dexterity", x->_iPLDex);
+		return;
+	case IPL_VIT:
+	case IPL_VIT_CURSE:
+		sprintf(tempstr, "%+i to vitality", x->_iPLVit);
+		return;
+	case IPL_ATTRIBS:
+	case IPL_ATTRIBS_CURSE:
+		sprintf(tempstr, "%+i to all attributes", x->_iPLStr);
+		return;
+	case IPL_GETHIT_CURSE:
+	case IPL_GETHIT:
+		sprintf(tempstr, "%+i damage from enemies", x->_iPLGetHit);
+		return;
+	case IPL_LIFE:
+	case IPL_LIFE_CURSE:
+		sprintf(tempstr, "Hit Points : %+i", x->_iPLHP >> 6);
+		return;
+	case IPL_MANA:
+	case IPL_MANA_CURSE:
+		sprintf(tempstr, "Mana : %+i", x->_iPLMana >> 6);
+		return;
+	case IPL_DUR:
+		v8 = "high durability";
+		goto LABEL_104;
+	case IPL_DUR_CURSE:
+		v8 = "decreased durability";
+		goto LABEL_104;
+	case IPL_INDESTRUCTIBLE:
+		v8 = "indestructible";
+		goto LABEL_104;
+	case IPL_LIGHT:
+		sprintf(tempstr, "+%i%% light radius", 10 * x->_iPLLight);
+		return;
+	case IPL_LIGHT_CURSE:
+		sprintf(tempstr, "-%i%% light radius", -10 * x->_iPLLight);
+		return;
+	case IPL_FIRE_ARROWS:
+		sprintf(tempstr, "fire arrows damage: %i-%i", x->_iFMinDam, x->_iFMaxDam);
+		return;
+	case IPL_LIGHT_ARROWS:
+		sprintf(tempstr, "lightning arrows damage %i-%i", x->_iLMinDam, x->_iLMaxDam);
+		return;
+	case IPL_INVCURS:
+		v8 = " ";
+		goto LABEL_104;
+	case IPL_THORNS:
+		v8 = "attacker takes 1-3 damage";
+		goto LABEL_104;
+	case IPL_NOMANA:
+		v8 = "user loses all mana";
+		goto LABEL_104;
+	case IPL_NOHEALPLR:
+		v8 = "you can't heal";
+		goto LABEL_104;
+	case IPL_ABSHALFTRAP:
+		v8 = "absorbs half of trap damage";
+		goto LABEL_104;
+	case IPL_KNOCKBACK:
+		v8 = "knocks target back";
+		goto LABEL_104;
+	case IPL_NOHEALMON:
+		v8 = "hit monster doesn't heal";
+		goto LABEL_104;
+	case IPL_STEALMANA:
+		v3 = &x->_iFlags;
+		if (x->_iFlags & 0x2000)
+			strcpy(tempstr, "hit steals 3% mana");
+		if (!(*((_BYTE *)v3 + 1) & 0x40))
+			return;
+		v7 = "hit steals 5% mana";
+		goto LABEL_81;
+	case IPL_STEALLIFE:
+		v4 = &x->_iFlags;
+		if ((x->_iFlags & 0x8000) != 0)
+			strcpy(tempstr, "hit steals 3% life");
+		if (!(*((_BYTE *)v4 + 2) & 1))
+			return;
+		v7 = "hit steals 5% life";
+		goto LABEL_81;
+	case IPL_TARGAC:
+		v8 = "damages target's armor";
+		goto LABEL_104;
+	case IPL_FASTATTACK:
+		if (x->_iFlags & 0x20000)
+			strcpy(tempstr, "quick attack");
+		if (v2->_iFlags & 0x40000)
+			strcpy(tempstr, "fast attack");
+		if (v2->_iFlags & 0x80000)
+			strcpy(tempstr, "faster attack");
+		if (!(v2->_iFlags & 0x100000))
+			return;
+		v7 = "fastest attack";
+		goto LABEL_81;
+	case IPL_FASTRECOVER:
+		if (x->_iFlags & 0x200000)
+			strcpy(tempstr, "fast hit recovery");
+		if (v2->_iFlags & 0x400000)
+			strcpy(tempstr, "faster hit recovery");
+		if ((v2->_iFlags & 0x800000) != 0) {
+			v7 = "fastest hit recovery";
+		LABEL_81:
+			strcpy(tempstr, v7);
+		}
+		return;
+	case IPL_FASTBLOCK:
+		v8 = "fast block";
+		goto LABEL_104;
+	case IPL_DAMMOD:
+		sprintf(tempstr, "adds %i points to damage", x->_iPLDamMod);
+		return;
+	case IPL_RNDARROWVEL:
+		v8 = "fires random speed arrows";
+		goto LABEL_104;
+	case IPL_SETDAM:
+		v9 = "unusual item damage";
+		goto LABEL_98;
+	case IPL_SETDUR:
+		v8 = "altered durability";
+		goto LABEL_104;
+	case IPL_NOMINSTR:
+		v8 = "no strength requirement";
+		goto LABEL_104;
+	case IPL_SPELL:
+		sprintf(tempstr, "%i %s charges", x->_iMaxCharges, spelldata[x->_iSpell].sNameText);
+		return;
+	case IPL_FASTSWING:
+		v8 = "Faster attack swing";
+		goto LABEL_104;
+	case IPL_ONEHAND:
+		v8 = "one handed sword";
+		goto LABEL_104;
+	case IPL_3XDAMVDEM:
+		v8 = "+200% damage vs. demons";
+		goto LABEL_104;
+	case IPL_ALLRESZERO:
+		v8 = "All Resistance equals 0";
+		goto LABEL_104;
+	case IPL_DRAINLIFE:
+		v8 = "constantly lose hit points";
+		goto LABEL_104;
+	case IPL_RNDSTEALLIFE:
+		v8 = "life stealing";
+		goto LABEL_104;
+	case IPL_INFRAVISION:
+		v8 = "see with infravision";
+		goto LABEL_104;
+	case IPL_SETAC:
+	case IPL_AC_CURSE:
+		sprintf(tempstr, "armor class: %i", x->_iAC);
+		return;
+	case IPL_ADDACLIFE:
+		v8 = "Armor class added to life";
+		goto LABEL_104;
+	case IPL_ADDMANAAC:
+		v8 = "10% of mana added to armor";
+		goto LABEL_104;
+	case IPL_FIRERESCLVL:
+		v5 = x->_iPLFR;
+		if (v5 > 0) {
+			if (v5 >= 1)
+				sprintf(tempstr, "Resist Fire : %+i%%", v5);
+		} else {
+			v9 = " ";
+		LABEL_98:
+			sprintf(tempstr, v9);
+		}
+		break;
+	default:
+		v8 = "Another ability (NW)";
+	LABEL_104:
+		strcpy(tempstr, v8);
+		break;
+	}
+}
+
+void DrawUTextBack()
+{
+	CelDecodeOnly(88, 487, (BYTE *)pSTextBoxCels, 1, 271);
+
+#define TRANS_RECT_X 27
+#define TRANS_RECT_Y 28
+#define TRANS_RECT_WIDTH 265
+#define TRANS_RECT_HEIGHT 297
+#include "asm_trans_rect.inc"
+}
+
+void PrintUString(int x, int y, int cjustflag, char *str, int col)
+{
+	char *v5;          // edi
+	int v6;            // ebx
+	size_t v7;         // eax
+	int v8;            // esi
+	int v9;            // ecx
+	signed int v10;    // eax
+	int v11;           // edx
+	int v12;           // eax
+	unsigned char v13; // al
+	int v14;           // edi
+	int v15;           // [esp+Ch] [ebp-4h]
+	int a3;            // [esp+18h] [ebp+8h]
+
+	v5 = str;
+	v6 = PitchTbl[SStringY[y] + 204] + x + 96;
+	v7 = strlen(str);
+	v8 = 0;
+	v9 = 0;
+	v15 = v7;
+	if (cjustflag) {
+		v10 = 0;
+		if (v15 <= 0)
+			goto LABEL_16;
+		do {
+			v11 = (unsigned char)str[v9++];
+			v10 += fontkern[fontframe[gbFontTransTbl[v11]]] + 1;
+		} while (v9 < v15);
+		if (v10 < 257)
+		LABEL_16:
+			v8 = (257 - v10) >> 1;
+		v6 += v8;
+	}
+	v12 = 0;
+	a3 = 0;
+	if (v15 > 0) {
+		while (1) {
+			v13 = fontframe[gbFontTransTbl[(unsigned char)v5[v12]]];
+			v14 = v13;
+			v8 += fontkern[v13] + 1;
+			if (v13) {
+				if (v8 <= 257)
+					CPrintString(v6, v13, col);
+			}
+			v6 += fontkern[v14] + 1;
+			v12 = a3++ + 1;
+			if (a3 >= v15)
+				break;
+			v5 = str;
+		}
+	}
+}
+
+void DrawULine(int y)
+{
+	/// ASSERT: assert(gpBuffer);
+
+#if (_MSC_VER >= 800) && (_MSC_VER <= 1200)
+	int yy;
+
+	yy = PitchTbl[SStringY[y] + 198] + 26 + 64;
+
+	__asm {
+		mov		esi, gpBuffer
+		mov		edi, esi
+		add		esi, SCREENXY(26, 25)
+		add		edi, yy
+		mov		ebx, 768 - 266
+		mov		edx, 3
+	copyline:
+		mov		ecx, 266 / 4
+		rep movsd
+		movsw
+		add		esi, ebx
+		add		edi, ebx
+		dec		edx
+		jnz		copyline
+	}
+#else
+	int i;
+	BYTE *src, *dst;
+
+	src = &gpBuffer[SCREENXY(26, 25)];
+	dst = &gpBuffer[PitchTbl[SStringY[y] + 198] + 26 + 64];
+
+	for (i = 0; i < 3; i++, src += 768, dst += 768)
+		memcpy(dst, src, 266);
+#endif
+}
+
+void DrawUniqueInfo()
+{
+	int v0; // esi
+	int v1; // esi
+	int v2; // edi
+
+	if (!chrflag && !questlog) {
+		v0 = curruitem._iUid;
+		DrawUTextBack();
+		v1 = v0;
+		PrintUString(0, 2, 1, UniqueItemList[v1].UIName, 3);
+		DrawULine(5);
+		PrintItemPower(UniqueItemList[v1].UIPower1, &curruitem);
+		v2 = 14 - (char)UniqueItemList[v1].UINumPL;
+		PrintUString(0, v2, 1, tempstr, 0);
+		if (UniqueItemList[v1].UINumPL > 1) {
+			PrintItemPower(UniqueItemList[v1].UIPower2, &curruitem);
+			PrintUString(0, v2 + 2, 1, tempstr, 0);
+		}
+		if (UniqueItemList[v1].UINumPL > 2) {
+			PrintItemPower(UniqueItemList[v1].UIPower3, &curruitem);
+			PrintUString(0, v2 + 4, 1, tempstr, 0);
+		}
+		if (UniqueItemList[v1].UINumPL > 3) {
+			PrintItemPower(UniqueItemList[v1].UIPower4, &curruitem);
+			PrintUString(0, v2 + 6, 1, tempstr, 0);
+		}
+		if (UniqueItemList[v1].UINumPL > 4) {
+			PrintItemPower(UniqueItemList[v1].UIPower5, &curruitem);
+			PrintUString(0, v2 + 8, 1, tempstr, 0);
+		}
+		if (UniqueItemList[v1].UINumPL > 5) {
+			PrintItemPower(UniqueItemList[v1].UIPower6, &curruitem);
+			PrintUString(0, v2 + 10, 1, tempstr, 0);
+		}
+	}
+}
+
+void PrintItemMisc(ItemStruct *x)
+{
+	if (x->_iMiscId == IMISC_SCROLL) {
+		strcpy(tempstr, "Right-click to read");
+		AddPanelString(tempstr, 1);
+	}
+	if (x->_iMiscId == IMISC_SCROLLT) {
+		strcpy(tempstr, "Right-click to read, then");
+		AddPanelString(tempstr, 1);
+		strcpy(tempstr, "left-click to target");
+		AddPanelString(tempstr, 1);
+	}
+	if (x->_iMiscId >= IMISC_USEFIRST && x->_iMiscId <= IMISC_USELAST) {
+		PrintItemOil(x->_iMiscId);
+		strcpy(tempstr, "Right click to use");
+		AddPanelString(tempstr, 1);
+	}
+	if (x->_iMiscId == IMISC_BOOK) {
+		strcpy(tempstr, "Right click to read");
+		AddPanelString(tempstr, 1);
+	}
+	if (x->_iMiscId == IMISC_MAPOFDOOM) {
+		strcpy(tempstr, "Right click to view");
+		AddPanelString(tempstr, 1);
+	}
+	if (x->_iMiscId == IMISC_EAR) {
+		sprintf(tempstr, "Level : %i", x->_ivalue);
+		AddPanelString(tempstr, 1);
+	}
+}
+
+void PrintItemDetails(ItemStruct *x)
+{
+	if (x->_iClass == ICLASS_WEAPON) {
+		if (x->_iMaxDur == 255)
+			sprintf(tempstr, "damage: %i-%i  Indestructible", x->_iMinDam, x->_iMaxDam);
+		else
+			sprintf(tempstr, "damage: %i-%i  Dur: %i/%i", x->_iMinDam, x->_iMaxDam, x->_iDurability, x->_iMaxDur);
+		AddPanelString(tempstr, 1);
+	}
+	if (x->_iClass == ICLASS_ARMOR) {
+		if (x->_iMaxDur == 255)
+			sprintf(tempstr, "armor: %i  Indestructible", x->_iAC);
+		else
+			sprintf(tempstr, "armor: %i  Dur: %i/%i", x->_iAC, x->_iDurability, x->_iMaxDur);
+		AddPanelString(tempstr, 1);
+	}
+	if (x->_iMiscId == IMISC_STAFF && x->_iMaxCharges) {
+		sprintf(tempstr, "dam: %i-%i  Dur: %i/%i", x->_iMinDam, x->_iMaxDam, x->_iDurability, x->_iMaxDur);
+		sprintf(tempstr, "Charges: %i/%i", x->_iCharges, x->_iMaxCharges);
+		AddPanelString(tempstr, 1);
+	}
+	if (x->_iPrePower != -1) {
+		PrintItemPower(x->_iPrePower, x);
+		AddPanelString(tempstr, 1);
+	}
+	if (x->_iSufPower != -1) {
+		PrintItemPower(x->_iSufPower, x);
+		AddPanelString(tempstr, 1);
+	}
+	if (x->_iMagical == ITEM_QUALITY_UNIQUE) {
+		AddPanelString("unique item", 1);
+		uitemflag = 1;
+		curruitem = *x;
+	}
+	PrintItemMisc(x);
+	if (x->_iMinMag + x->_iMinDex + x->_iMinStr) {
+		strcpy(tempstr, "Required:");
+		if (x->_iMinStr)
+			sprintf(tempstr, "%s %i Str", tempstr, x->_iMinStr);
+		if (x->_iMinMag)
+			sprintf(tempstr, "%s %i Mag", tempstr, x->_iMinMag);
+		if (x->_iMinDex)
+			sprintf(tempstr, "%s %i Dex", tempstr, x->_iMinDex);
+		AddPanelString(tempstr, 1);
+	}
+	pinfoflag = TRUE;
+}
+
+void PrintItemDur(ItemStruct *x)
+{
+	ItemStruct *v1;   // esi
+	int v2;           // eax
+	char v3;          // al
+	unsigned char v4; // al
+	char v5;          // al
+
+	v1 = x;
+	if (x->_iClass == ICLASS_WEAPON) {
+		if (x->_iMaxDur == 255)
+			sprintf(tempstr, "damage: %i-%i  Indestructible", x->_iMinDam, x->_iMaxDam);
+		else
+			sprintf(tempstr, "damage: %i-%i  Dur: %i/%i", x->_iMinDam, x->_iMaxDam, x->_iDurability, x->_iMaxDur);
+		AddPanelString(tempstr, 1);
+		if (v1->_iMiscId == IMISC_STAFF && v1->_iMaxCharges) {
+			sprintf(tempstr, "Charges: %i/%i", v1->_iCharges, v1->_iMaxCharges);
+			AddPanelString(tempstr, 1);
+		}
+		if (v1->_iMagical != ITEM_QUALITY_NORMAL)
+			AddPanelString("Not Identified", 1);
+	}
+	if (v1->_iClass == ICLASS_ARMOR) {
+		if (v1->_iMaxDur == 255)
+			sprintf(tempstr, "armor: %i  Indestructible", v1->_iAC);
+		else
+			sprintf(tempstr, "armor: %i  Dur: %i/%i", v1->_iAC, v1->_iDurability, v1->_iMaxDur);
+		AddPanelString(tempstr, 1);
+		if (v1->_iMagical != ITEM_QUALITY_NORMAL)
+			AddPanelString("Not Identified", 1);
+		if (v1->_iMiscId == IMISC_STAFF && v1->_iMaxCharges) {
+			sprintf(tempstr, "Charges: %i/%i", v1->_iCharges, v1->_iMaxCharges);
+			AddPanelString(tempstr, 1);
+		}
+	}
+	v2 = v1->_itype;
+	if (v2 == ITYPE_RING || v2 == ITYPE_AMULET)
+		AddPanelString("Not Identified", 1);
+	PrintItemMisc(v1);
+	if ((unsigned char)v1->_iMinMag + v1->_iMinDex + v1->_iMinStr) {
+		strcpy(tempstr, "Required:");
+		v3 = v1->_iMinStr;
+		if (v3)
+			sprintf(tempstr, "%s %i Str", tempstr, v3);
+		v4 = v1->_iMinMag;
+		if (v4)
+			sprintf(tempstr, "%s %i Mag", tempstr, v4);
+		v5 = v1->_iMinDex;
+		if (v5)
+			sprintf(tempstr, "%s %i Dex", tempstr, v5);
+		AddPanelString(tempstr, TRUE);
+	}
+	pinfoflag = TRUE;
+}
+
+void UseItem(int p, int Mid, int spl)
+{
+	int l, j;
+
+	switch (Mid) {
+	case IMISC_HEAL:
+	case IMISC_HEAL_1C:
+		j = plr[p]._pMaxHP >> 8;
+		l = ((j >> 1) + random(39, j)) << 6;
+		if (plr[p]._pClass == PC_WARRIOR)
+			l *= 2;
+		if (plr[p]._pClass == PC_ROGUE)
+			l += l >> 1;
+		plr[p]._pHitPoints += l;
+		if (plr[p]._pHitPoints > plr[p]._pMaxHP)
+			plr[p]._pHitPoints = plr[p]._pMaxHP;
+		plr[p]._pHPBase += l;
+		if (plr[p]._pHPBase > plr[p]._pMaxHPBase)
+			plr[p]._pHPBase = plr[p]._pMaxHPBase;
+		drawhpflag = TRUE;
+		break;
+	case IMISC_FULLHEAL:
+		plr[p]._pHitPoints = plr[p]._pMaxHP;
+		plr[p]._pHPBase = plr[p]._pMaxHPBase;
+		drawhpflag = TRUE;
+		break;
+	case IMISC_MANA:
+		j = plr[p]._pMaxMana >> 8;
+		l = ((j >> 1) + random(40, j)) << 6;
+		if (plr[p]._pClass == PC_SORCERER)
+			l *= 2;
+		if (plr[p]._pClass == PC_ROGUE)
+			l += l >> 1;
+		if (!(plr[p]._pIFlags & ISPL_NOMANA)) {
+			plr[p]._pMana += l;
+			if (plr[p]._pMana > plr[p]._pMaxMana)
+				plr[p]._pMana = plr[p]._pMaxMana;
+			plr[p]._pManaBase += l;
+			if (plr[p]._pManaBase > plr[p]._pMaxManaBase)
+				plr[p]._pManaBase = plr[p]._pMaxManaBase;
+			drawmanaflag = TRUE;
+		}
+		break;
+	case IMISC_FULLMANA:
+		if (!(plr[p]._pIFlags & ISPL_NOMANA)) {
+			plr[p]._pMana = plr[p]._pMaxMana;
+			plr[p]._pManaBase = plr[p]._pMaxManaBase;
+			drawmanaflag = TRUE;
+		}
+		break;
+	case IMISC_ELIXSTR:
+		ModifyPlrStr(p, 1);
+		break;
+	case IMISC_ELIXMAG:
+		ModifyPlrMag(p, 1);
+		break;
+	case IMISC_ELIXDEX:
+		ModifyPlrDex(p, 1);
+		break;
+	case IMISC_ELIXVIT:
+		ModifyPlrVit(p, 1);
+		break;
+	case IMISC_REJUV:
+		j = plr[p]._pMaxHP >> 8;
+		l = ((j >> 1) + random(39, j)) << 6;
+		if (plr[p]._pClass == PC_WARRIOR)
+			l *= 2;
+		if (plr[p]._pClass == PC_ROGUE)
+			l += l >> 1;
+		plr[p]._pHitPoints += l;
+		if (plr[p]._pHitPoints > plr[p]._pMaxHP)
+			plr[p]._pHitPoints = plr[p]._pMaxHP;
+		plr[p]._pHPBase += l;
+		if (plr[p]._pHPBase > plr[p]._pMaxHPBase)
+			plr[p]._pHPBase = plr[p]._pMaxHPBase;
+		drawhpflag = TRUE;
+		j = plr[p]._pMaxMana >> 8;
+		l = ((j >> 1) + random(40, j)) << 6;
+		if (plr[p]._pClass == PC_SORCERER)
+			l *= 2;
+		if (plr[p]._pClass == PC_ROGUE)
+			l += l >> 1;
+		if (!(plr[p]._pIFlags & ISPL_NOMANA)) {
+			plr[p]._pMana += l;
+			if (plr[p]._pMana > plr[p]._pMaxMana)
+				plr[p]._pMana = plr[p]._pMaxMana;
+			plr[p]._pManaBase += l;
+			if (plr[p]._pManaBase > plr[p]._pMaxManaBase)
+				plr[p]._pManaBase = plr[p]._pMaxManaBase;
+			drawmanaflag = TRUE;
+		}
+		break;
+	case IMISC_FULLREJUV:
+		plr[p]._pHitPoints = plr[p]._pMaxHP;
+		plr[p]._pHPBase = plr[p]._pMaxHPBase;
+		drawhpflag = TRUE;
+		if (!(plr[p]._pIFlags & ISPL_NOMANA)) {
+			plr[p]._pMana = plr[p]._pMaxMana;
+			plr[p]._pManaBase = plr[p]._pMaxManaBase;
+			drawmanaflag = TRUE;
+		}
+		break;
+	case IMISC_SCROLL:
+		if (spelldata[spl].sTargeted) {
+			plr[p]._pTSpell = spl;
+			plr[p]._pTSplType = RSPLTYPE_INVALID;
+			if (p == myplr)
+				NewCursor(CURSOR_TELEPORT);
+		} else {
+			ClrPlrPath(p);
+			plr[p]._pSpell = spl;
+			plr[p]._pSplType = RSPLTYPE_INVALID;
+			plr[p]._pSplFrom = 3;
+			plr[p].destAction = ACTION_SPELL;
+			plr[p].destParam1 = cursmx;
+			plr[p].destParam2 = cursmy;
+			if (p == myplr && spl == SPL_NOVA)
+				NetSendCmdLoc(TRUE, CMD_NOVA, cursmx, cursmy);
+		}
+		break;
+	case IMISC_SCROLLT:
+		if (spelldata[spl].sTargeted) {
+			plr[p]._pTSpell = spl;
+			plr[p]._pTSplType = RSPLTYPE_INVALID;
+			if (p == myplr)
+				NewCursor(CURSOR_TELEPORT);
+		} else {
+			ClrPlrPath(p);
+			plr[p]._pSpell = spl;
+			plr[p]._pSplType = RSPLTYPE_INVALID;
+			plr[p]._pSplFrom = 3;
+			plr[p].destAction = ACTION_SPELL;
+			plr[p].destParam1 = cursmx;
+			plr[p].destParam2 = cursmy;
+		}
+		break;
+	case IMISC_BOOK:
+		plr[p]._pMemSpells |= (__int64)1 << (spl - 1);
+		if (plr[p]._pSplLvl[spl] < 15)
+			plr[p]._pSplLvl[spl]++;
+		plr[p]._pMana += spelldata[spl].sManaCost << 6;
+		if (plr[p]._pMana > plr[p]._pMaxMana)
+			plr[p]._pMana = plr[p]._pMaxMana;
+		plr[p]._pManaBase += spelldata[spl].sManaCost << 6;
+		if (plr[p]._pManaBase > plr[p]._pMaxManaBase)
+			plr[p]._pManaBase = plr[p]._pMaxManaBase;
+		if (p == myplr)
+			CalcPlrBookVals(p);
+		drawmanaflag = TRUE;
+		break;
+	case IMISC_MAPOFDOOM:
+		doom_init();
+		break;
+	case IMISC_SPECELIX:
+		ModifyPlrStr(p, 3);
+		ModifyPlrMag(p, 3);
+		ModifyPlrDex(p, 3);
+		ModifyPlrVit(p, 3);
+		break;
+	}
+}
+
+BOOL StoreStatOk(ItemStruct *h)
+{
+	BOOL sf;
+
+	sf = TRUE;
+	if (plr[myplr]._pStrength < h->_iMinStr)
+		sf = FALSE;
+	if (plr[myplr]._pMagic < h->_iMinMag)
+		sf = FALSE;
+	if (plr[myplr]._pDexterity < h->_iMinDex)
+		sf = FALSE;
+
+	return sf;
+}
+
+BOOL SmithItemOk(int i)
+{
+	BOOL rv;
+
+	rv = TRUE;
+	if (AllItemsList[i].itype == ITYPE_MISC)
+		rv = FALSE;
+	if (AllItemsList[i].itype == ITYPE_GOLD)
+		rv = FALSE;
+	if (AllItemsList[i].itype == ITYPE_0E)
+		rv = FALSE;
+	if (AllItemsList[i].itype == ITYPE_STAFF)
+		rv = FALSE;
+	if (AllItemsList[i].itype == ITYPE_RING)
+		rv = FALSE;
+	if (AllItemsList[i].itype == ITYPE_AMULET)
+		rv = FALSE;
+
+	return rv;
+}
+
+int RndSmithItem(int lvl)
+{
+	int i, ri;
+	int ril[512];
+
+	ri = 0;
+	for (i = 1; AllItemsList[i].iLoc != -1; i++) {
+		if (AllItemsList[i].iRnd && SmithItemOk(i) && lvl >= AllItemsList[i].iMinMLvl) {
+			ril[ri] = i;
+			ri++;
+			if (AllItemsList[i].iRnd == 2) {
+				ril[ri] = i;
+				ri++;
+			}
+		}
+	}
+
+	return ril[random(50, ri)] + 1;
+}
+
+void BubbleSwapItem(ItemStruct *a, ItemStruct *b)
+{
+	ItemStruct h;
+
+	h = *a;
+	*a = *b;
+	*b = h;
+}
+
+void SortSmith()
+{
+	int j, k;
+	BOOL sorted;
+
+	j = 0;
+	while (smithitem[j + 1]._itype != -1) {
+		j++;
+	}
+
+	sorted = FALSE;
+	while (j > 0 && !sorted) {
+		sorted = TRUE;
+		if (j > 0) {
+			for (k = 0; k < j; k++) {
+				if (smithitem[k].IDidx > smithitem[k + 1].IDidx) {
+					BubbleSwapItem(&smithitem[k], &smithitem[k + 1]);
+					sorted = FALSE;
+				}
+			}
+		}
+		j--;
+	}
+}
+
+void SpawnSmith(int lvl)
+{
+	int i, iCnt, idata;
+
+	iCnt = random(50, 10) + 10;
+	for (i = 0; i < iCnt; i++) {
+		do {
+			item[0]._iSeed = GetRndSeed();
+			SetRndSeed(item[0]._iSeed);
+			idata = RndSmithItem(lvl) - 1;
+			GetItemAttrs(0, idata, lvl);
+		} while (item[0]._iIvalue > 140000);
+		smithitem[i] = item[0];
+		smithitem[i]._iCreateInfo = lvl | 0x400;
+		smithitem[i]._iIdentified = TRUE;
+		smithitem[i]._iStatFlag = StoreStatOk(&smithitem[i]);
+	}
+	for (i = iCnt; i < 20; i++)
+		smithitem[i]._itype = -1;
+
+	SortSmith();
+}
+
+BOOL PremiumItemOk(int i)
+{
+	BOOL rv;
+
+	rv = TRUE;
+	if (AllItemsList[i].itype == ITYPE_MISC)
+		rv = FALSE;
+	if (AllItemsList[i].itype == ITYPE_GOLD)
+		rv = FALSE;
+	if (AllItemsList[i].itype == ITYPE_0E)
+		rv = FALSE;
+	if (AllItemsList[i].itype == ITYPE_STAFF)
+		rv = FALSE;
+
+	if (gbMaxPlayers != 1) {
+		if (AllItemsList[i].itype == ITYPE_RING)
+			rv = FALSE;
+		if (AllItemsList[i].itype == ITYPE_AMULET)
+			rv = FALSE;
+	}
+
+	return rv;
+}
+// 679660: using guessed type char gbMaxPlayers;
+
+int RndPremiumItem(int minlvl, int maxlvl)
+{
+	int i, ri;
+	int ril[512];
+
+	ri = 0;
+	for (i = 1; AllItemsList[i].iLoc != -1; i++) {
+		if (AllItemsList[i].iRnd) {
+			if (PremiumItemOk(i)) {
+				if (AllItemsList[i].iMinMLvl >= minlvl && AllItemsList[i].iMinMLvl <= maxlvl)
+					ril[ri++] = i;
+			}
+		}
+	}
+
+	return ril[random(50, ri)] + 1;
+}
+// 42445F: using guessed type int ril[512];
+
+void SpawnOnePremium(int i, int plvl)
+{
+	int itype;
+	ItemStruct holditem;
+
+	holditem = item[0];
+	if (plvl > 30)
+		plvl = 30;
+	if (plvl < 1)
+		plvl = 1;
+	do {
+		item[0]._iSeed = GetRndSeed();
+		SetRndSeed(item[0]._iSeed);
+		itype = RndPremiumItem(plvl >> 2, plvl) - 1;
+		GetItemAttrs(0, itype, plvl);
+		GetItemBonus(0, itype, plvl >> 1, plvl, 1);
+	} while (item[0]._iIvalue > 140000);
+	premiumitem[i] = item[0];
+	premiumitem[i]._iCreateInfo = plvl | 0x800;
+	premiumitem[i]._iIdentified = TRUE;
+	premiumitem[i]._iStatFlag = StoreStatOk(&premiumitem[i]);
+	item[0] = holditem;
+}
+
+void SpawnPremium(int lvl)
+{
+	int i;
+
+	if (numpremium < 6) {
+		for (i = 0; i < 6; i++) {
+			if (premiumitem[i]._itype == -1)
+				SpawnOnePremium(i, premiumlevel + premiumlvladd[i]);
+		}
+		numpremium = 6;
+	}
+	while (premiumlevel < lvl) {
+		premiumlevel++;
+		premiumitem[0] = premiumitem[2];
+		premiumitem[1] = premiumitem[3];
+		premiumitem[2] = premiumitem[4];
+		SpawnOnePremium(3, premiumlevel + premiumlvladd[3]);
+		premiumitem[4] = premiumitem[5];
+		SpawnOnePremium(5, premiumlevel + premiumlvladd[5]);
+	}
+}
+// 69FB38: using guessed type int talker;
+
+BOOL WitchItemOk(int i)
+{
+	BOOL rv;
+
+	rv = FALSE;
+	if (AllItemsList[i].itype == ITYPE_MISC)
+		rv = TRUE;
+	if (AllItemsList[i].itype == ITYPE_STAFF)
+		rv = TRUE;
+	if (AllItemsList[i].iMiscId == IMISC_MANA)
+		rv = FALSE;
+	if (AllItemsList[i].iMiscId == IMISC_FULLMANA)
+		rv = FALSE;
+	if (AllItemsList[i].iSpell == SPL_TOWN)
+		rv = FALSE;
+	if (AllItemsList[i].iMiscId == IMISC_FULLHEAL)
+		rv = FALSE;
+	if (AllItemsList[i].iMiscId == IMISC_HEAL)
+		rv = FALSE;
+	if (AllItemsList[i].iSpell == SPL_RESURRECT && gbMaxPlayers == 1)
+		rv = FALSE;
+	if (AllItemsList[i].iSpell == SPL_HEALOTHER && gbMaxPlayers == 1)
+		rv = FALSE;
+
+	return rv;
+}
+// 679660: using guessed type char gbMaxPlayers;
+
+int RndWitchItem(int lvl)
+{
+	int i, ri;
+	int ril[512];
+
+	ri = 0;
+	for (i = 1; AllItemsList[i].iLoc != -1; i++) {
+		if (AllItemsList[i].iRnd && WitchItemOk(i) && lvl >= AllItemsList[i].iMinMLvl) {
+			ril[ri] = i;
+			ri++;
+		}
+	}
+
+	return ril[random(51, ri)] + 1;
+}
+
+void SortWitch()
+{
+	int j, k;
+	BOOL sorted;
+
+	j = 3;
+	while (witchitem[j + 1]._itype != -1) {
+		j++;
+	}
+
+	sorted = FALSE;
+	while (j > 3 && !sorted) {
+		sorted = TRUE;
+		if (j > 3) {
+			for (k = 3; k < j; k++) {
+				if (witchitem[k].IDidx > witchitem[k + 1].IDidx) {
+					BubbleSwapItem(&witchitem[k], &witchitem[k + 1]);
+					sorted = FALSE;
+				}
+			}
+		}
+		j--;
+	}
+}
+
+void WitchBookLevel(int ii)
+{
+	int slvl; // edi
+
+	if (witchitem[ii]._iMiscId == IMISC_BOOK) {
+		witchitem[ii]._iMinMag = spelldata[witchitem[ii]._iSpell].sMinInt;
+		slvl = plr[myplr]._pSplLvl[witchitem[ii]._iSpell];
+		if (slvl) {
+			do {
+				witchitem[ii]._iMinMag += 20 * witchitem[ii]._iMinMag / 100;
+				--slvl;
+				if (witchitem[ii]._iMinMag > 255) {
+					witchitem[ii]._iMinMag = -1;
+					slvl = 0;
+				}
+			} while (slvl);
+		}
+	}
+}
+
+void SpawnWitch(int lvl)
+{
+	int i, iCnt;
+	int idata, maxlvl;
+
+	GetItemAttrs(0, IDI_MANA, 1);
+	witchitem[0] = item[0];
+	witchitem[0]._iCreateInfo = lvl;
+	witchitem[0]._iStatFlag = 1;
+	GetItemAttrs(0, IDI_FULLMANA, 1);
+	witchitem[1] = item[0];
+	witchitem[1]._iCreateInfo = lvl;
+	witchitem[1]._iStatFlag = 1;
+	GetItemAttrs(0, IDI_PORTAL, 1);
+	witchitem[2] = item[0];
+	witchitem[2]._iCreateInfo = lvl;
+	witchitem[2]._iStatFlag = 1;
+	iCnt = random(51, 8) + 10;
+
+	for (i = 3; i < iCnt; i++) {
+		do {
+			item[0]._iSeed = GetRndSeed();
+			SetRndSeed(item[0]._iSeed);
+			idata = RndWitchItem(lvl) - 1;
+			GetItemAttrs(0, idata, lvl);
+			maxlvl = -1;
+			if (random(51, 100) <= 5)
+				maxlvl = 2 * lvl;
+			if (maxlvl == -1 && item[0]._iMiscId == IMISC_STAFF)
+				maxlvl = 2 * lvl;
+			if (maxlvl != -1)
+				GetItemBonus(0, idata, maxlvl >> 1, maxlvl, 1);
+		} while (item[0]._iIvalue > 140000);
+		witchitem[i] = item[0];
+		witchitem[i]._iCreateInfo = lvl | 0x2000;
+		witchitem[i]._iIdentified = TRUE;
+		WitchBookLevel(i);
+		witchitem[i]._iStatFlag = StoreStatOk(&witchitem[i]);
+	}
+
+	for (i = iCnt; i < 20; i++)
+		witchitem[i]._itype = -1;
+
+	SortWitch();
+}
+
+int RndBoyItem(int lvl)
+{
+	int i, ri;
+	int ril[512];
+
+	ri = 0;
+	for (i = 1; AllItemsList[i].iLoc != -1; i++) {
+		if (AllItemsList[i].iRnd && PremiumItemOk(i) && lvl >= AllItemsList[i].iMinMLvl) {
+			ril[ri] = i;
+			ri++;
+		}
+	}
+
+	return ril[random(49, ri)] + 1;
+}
+// 4249A4: using guessed type int var_800[512];
+
+void SpawnBoy(int lvl)
+{
+	int itype;
+
+	if (boylevel<lvl>> 1 || boyitem._itype == -1) {
+		do {
+			item[0]._iSeed = GetRndSeed();
+			SetRndSeed(item[0]._iSeed);
+			itype = RndBoyItem(lvl) - 1;
+			GetItemAttrs(0, itype, lvl);
+			GetItemBonus(0, itype, lvl, 2 * lvl, 1);
+		} while (item[0]._iIvalue > 90000);
+		boyitem = item[0];
+		boyitem._iCreateInfo = lvl | 0x1000;
+		boyitem._iIdentified = TRUE;
+		boyitem._iStatFlag = StoreStatOk(&boyitem);
+		boylevel = lvl >> 1;
+	}
+}
+// 6A8A3C: using guessed type int boylevel;
+
+BOOL HealerItemOk(int i)
+{
+	BOOL result;
+
+	result = FALSE;
+	if (AllItemsList[i].itype != ITYPE_MISC)
+		return FALSE;
+
+	if (AllItemsList[i].iMiscId == IMISC_SCROLL && AllItemsList[i].iSpell == SPL_HEAL)
+		result = TRUE;
+	if (AllItemsList[i].iMiscId == IMISC_SCROLLT && AllItemsList[i].iSpell == SPL_RESURRECT && gbMaxPlayers != 1)
+		result = FALSE;
+	if (AllItemsList[i].iMiscId == IMISC_SCROLLT && AllItemsList[i].iSpell == SPL_HEALOTHER && gbMaxPlayers != 1)
+		result = TRUE;
+
+	if (gbMaxPlayers == 1) {
+		if (AllItemsList[i].iMiscId == IMISC_ELIXSTR)
+			result = TRUE;
+		if (AllItemsList[i].iMiscId == IMISC_ELIXMAG)
+			result = TRUE;
+		if (AllItemsList[i].iMiscId == IMISC_ELIXDEX)
+			result = TRUE;
+		if (AllItemsList[i].iMiscId == IMISC_ELIXVIT)
+			result = TRUE;
+	}
+
+	if (AllItemsList[i].iMiscId == IMISC_FULLHEAL) // BUGFIX this is a duplicate with the wrong case
+		result = TRUE;
+
+	if (AllItemsList[i].iMiscId == IMISC_REJUV)
+		result = TRUE;
+	if (AllItemsList[i].iMiscId == IMISC_FULLREJUV)
+		result = TRUE;
+	if (AllItemsList[i].iMiscId == IMISC_HEAL)
+		result = FALSE;
+	if (AllItemsList[i].iMiscId == IMISC_FULLHEAL)
+		result = FALSE;
+	if (AllItemsList[i].iMiscId == IMISC_MANA)
+		result = FALSE;
+	if (AllItemsList[i].iMiscId == IMISC_FULLMANA)
+		result = FALSE;
+
+	return result;
+}
+// 679660: using guessed type char gbMaxPlayers;
+
+int RndHealerItem(int lvl)
+{
+	int i, ri;
+	int ril[512];
+
+	ri = 0;
+	for (i = 1; AllItemsList[i].iLoc != -1; i++) {
+		if (AllItemsList[i].iRnd && HealerItemOk(i) && lvl >= AllItemsList[i].iMinMLvl) {
+			ril[ri] = i;
+			ri++;
+		}
+	}
+
+	return ril[random(50, ri)] + 1;
+}
+
+void SortHealer()
+{
+	int j, k;
+	BOOL sorted;
+
+	j = 2;
+	while (healitem[j + 1]._itype != -1) {
+		j++;
+	}
+
+	sorted = FALSE;
+	while (j > 2 && !sorted) {
+		sorted = TRUE;
+		if (j > 2) {
+			for (k = 2; k < j; k++) {
+				if (healitem[k].IDidx > healitem[k + 1].IDidx) {
+					BubbleSwapItem(&healitem[k], &healitem[k + 1]);
+					sorted = FALSE;
+				}
+			}
+		}
+		j--;
+	}
+}
+
+void SpawnHealer(int lvl)
+{
+	int i, nsi, srnd;
+
+	GetItemAttrs(0, IDI_HEAL, 1);
+	healitem[0] = item[0];
+	healitem[0]._iCreateInfo = lvl;
+	healitem[0]._iStatFlag = TRUE;
+
+	GetItemAttrs(0, IDI_FULLHEAL, 1);
+	healitem[1] = item[0];
+	healitem[1]._iCreateInfo = lvl;
+	healitem[1]._iStatFlag = TRUE;
+
+	if (gbMaxPlayers != 1) {
+		GetItemAttrs(0, IDI_RESURRECT, 1);
+		healitem[2] = item[0];
+		healitem[2]._iCreateInfo = lvl;
+		healitem[2]._iStatFlag = TRUE;
+
+		i = 3;
+	} else {
+		i = 2;
+	}
+	nsi = random(50, 8) + 10;
+	for (; i < nsi; i++) {
+		item[0]._iSeed = GetRndSeed();
+		SetRndSeed(item[0]._iSeed);
+		srnd = RndHealerItem(lvl) - 1;
+		GetItemAttrs(0, srnd, lvl);
+		healitem[i] = item[0];
+		healitem[i]._iCreateInfo = lvl | 0x4000;
+		healitem[i]._iIdentified = TRUE;
+		healitem[i]._iStatFlag = StoreStatOk(&healitem[i]);
+	}
+	for (i = nsi; i < 20; i++) {
+		healitem[i]._itype = -1;
+	}
+	SortHealer();
+}
+// 679660: using guessed type char gbMaxPlayers;
+
+void SpawnStoreGold()
+{
+	GetItemAttrs(0, IDI_GOLD, 1);
+	golditem = item[0];
+	golditem._iStatFlag = 1;
+}
+
+void RecreateSmithItem(int ii, int idx, int plvl, int iseed)
+{
+	SetRndSeed(iseed);
+	GetItemAttrs(ii, RndSmithItem(plvl) - 1, plvl);
+	item[ii]._iSeed = iseed;
+	item[ii]._iCreateInfo = plvl | 0x400;
+	item[ii]._iIdentified = TRUE;
+}
+
+void RecreatePremiumItem(int ii, int idx, int lvl, int iseed)
+{
+	int itype; // edi
+
+	SetRndSeed(iseed);
+	itype = RndPremiumItem(lvl >> 2, lvl) - 1;
+	GetItemAttrs(ii, itype, lvl);
+	GetItemBonus(ii, itype, lvl >> 1, lvl, 1);
+	item[ii]._iCreateInfo = lvl | 0x800;
+	item[ii]._iSeed = iseed;
+	item[ii]._iIdentified = TRUE;
+}
+
+void RecreateBoyItem(int ii, int idx, int lvl, int iseed)
+{
+	int itype; // edi
+
+	SetRndSeed(iseed);
+	itype = RndBoyItem(lvl) - 1;
+	GetItemAttrs(ii, itype, lvl);
+	GetItemBonus(ii, itype, lvl, 2 * lvl, 1);
+	item[ii]._iCreateInfo = lvl | 0x1000;
+	item[ii]._iSeed = iseed;
+	item[ii]._iIdentified = TRUE;
+}
+
+void RecreateWitchItem(int ii, int idx, int lvl, int iseed)
+{
+	int itype; // edi
+	int iblvl; // eax
+
+	if (idx == IDI_MANA || idx == IDI_FULLMANA || idx == IDI_PORTAL) {
+		GetItemAttrs(ii, idx, lvl);
+	} else {
+		SetRndSeed(iseed);
+		itype = RndWitchItem(lvl) - 1;
+		GetItemAttrs(ii, itype, lvl);
+		iblvl = 2 * lvl;
+		if (iblvl != -1 && (random(51, 100) <= 5 || item[ii]._iMiscId == IMISC_STAFF)) {
+			GetItemBonus(ii, itype, iblvl >> 1, iblvl, 1);
+		}
+	}
+	item[ii]._iCreateInfo = lvl | 0x2000;
+	item[ii]._iSeed = iseed;
+	item[ii]._iIdentified = TRUE;
+}
+
+void RecreateHealerItem(int ii, int idx, int lvl, int iseed)
+{
+	if (idx != IDI_HEAL && idx != IDI_FULLHEAL && idx != IDI_RESURRECT) {
+		SetRndSeed(iseed);
+		idx = RndHealerItem(lvl) - 1;
+	}
+	GetItemAttrs(ii, idx, lvl);
+	item[ii]._iCreateInfo = lvl | 0x4000;
+	item[ii]._iSeed = iseed;
+	item[ii]._iIdentified = TRUE;
+}
+
+void RecreateTownItem(int ii, int idx, unsigned short icreateinfo, int iseed, int ivalue)
+{
+	if (icreateinfo & 0x400)
+		RecreateSmithItem(ii, idx, icreateinfo & 0x3F, iseed);
+	else if (icreateinfo & 0x800)
+		RecreatePremiumItem(ii, idx, icreateinfo & 0x3F, iseed);
+	else if (icreateinfo & 0x1000)
+		RecreateBoyItem(ii, idx, icreateinfo & 0x3F, iseed);
+	else if (icreateinfo & 0x2000)
+		RecreateWitchItem(ii, idx, icreateinfo & 0x3F, iseed);
+	else if (icreateinfo & 0x4000)
+		RecreateHealerItem(ii, idx, icreateinfo & 0x3F, iseed);
+}
+
+void RecalcStoreStats()
+{
+	int i;
+
+	for (i = 0; i < 20; i++) {
+		if (smithitem[i]._itype != -1)
+			smithitem[i]._iStatFlag = StoreStatOk(&smithitem[i]);
+		if (witchitem[i]._itype != -1)
+			witchitem[i]._iStatFlag = StoreStatOk(&witchitem[i]);
+		if (healitem[i]._itype != -1)
+			healitem[i]._iStatFlag = StoreStatOk(&healitem[i]);
+	}
+
+	for (i = 0; i < 6; i++) {
+		if (premiumitem[i]._itype != -1)
+			premiumitem[i]._iStatFlag = StoreStatOk(&premiumitem[i]);
+	}
+
+	boyitem._iStatFlag = StoreStatOk(&boyitem);
+}
+// 6A6BB8: using guessed type int stextscrl;
+// 6AA700: using guessed type int stextdown;
+
+int ItemNoFlippy()
+{
+	int r; // ecx
+
+	r = itemactive[numitems - 1];
+	item[r]._iAnimFlag = FALSE;
+	item[r]._iAnimFrame = item[r]._iAnimLen;
+	item[r]._iSelFlag = 1;
+
+	return r;
+}
+
+void CreateSpellBook(int x, int y, int ispell, BOOLEAN sendmsg, int delta)
+{
+	int ii;       // edi
+	int idx;      // [esp+8h] [ebp-8h]
+	BOOLEAN done; // [esp+Ch] [ebp-4h]
+
+	done = 0;
+	idx = RndTypeItems(0, 24);
+	if (numitems < MAXITEMS) {
+		ii = itemavail[0];
+		GetSuperItemSpace(x, y, itemavail[0]);
+		itemactive[numitems] = ii;
+		itemavail[0] = itemavail[MAXITEMS - numitems - 1];
+		do {
+			SetupAllItems(ii, idx, GetRndSeed(), 2 * currlevel, 1, 1, 0, delta);
+			if (item[ii]._iMiscId == IMISC_BOOK && item[ii]._iSpell == ispell)
+				done = 1;
+		} while (!done);
+		if (sendmsg)
+			NetSendCmdDItem(FALSE, ii);
+		if (delta)
+			DeltaAddItem(ii);
+		++numitems;
+	}
+}
+
+void CreateMagicArmor(int x, int y, int imisc, int icurs, int sendmsg, int delta)
+{
+	int ii;    // esi
+	int idx;   // ebx
+	BOOL done; // [esp+Ch] [ebp-4h]
+
+	done = 0;
+	if (numitems < MAXITEMS) {
+		ii = itemavail[0];
+		GetSuperItemSpace(x, y, ii);
+		itemavail[0] = itemavail[MAXITEMS - numitems - 1];
+		itemactive[numitems] = ii;
+		idx = RndTypeItems(imisc, 0);
+		do {
+			SetupAllItems(ii, idx, GetRndSeed(), 2 * currlevel, 1, 1, 0, delta);
+			if (item[ii]._iCurs == icurs)
+				done = 1;
+			else
+				idx = RndTypeItems(imisc, 0);
+		} while (!done);
+		if (sendmsg)
+			NetSendCmdDItem(FALSE, ii);
+		if (delta)
+			DeltaAddItem(ii);
+		numitems++;
+	}
+}
+
+void CreateMagicWeapon(int x, int y, int imisc, int icurs, int sendmsg, int delta)
+{
+	int ii;    // esi
+	int idx;   // ebx
+	BOOL done; // [esp+Ch] [ebp-4h]
+
+	done = 0;
+	if (numitems < MAXITEMS) {
+		ii = itemavail[0];
+		GetSuperItemSpace(x, y, ii);
+		itemavail[0] = itemavail[MAXITEMS - numitems - 1];
+		itemactive[numitems] = ii;
+		idx = RndTypeItems(imisc, 0);
+		do {
+			SetupAllItems(ii, idx, GetRndSeed(), 2 * currlevel, 1, 1, 0, delta);
+			if (item[ii]._iCurs == icurs)
+				done = 1;
+			else
+				idx = RndTypeItems(imisc, 0);
+		} while (!done);
+		if (sendmsg)
+			NetSendCmdDItem(FALSE, ii);
+		if (delta)
+			DeltaAddItem(ii);
+		numitems++;
+	}
+}
+
+BOOL GetItemRecord(int nSeed, WORD wCI, int nIndex)
+{
+	int i;
+	DWORD dwTicks;
+
+	dwTicks = GetTickCount();
+
+	for(i = 0; i < gnNumGetRecords; i++) {
+		if(dwTicks - itemrecord[i].dwTimestamp > 6000) {
+			NextItemRecord(i);
+			i--;
+		} else if(nSeed == itemrecord[i].nSeed && wCI == itemrecord[i].wCI && nIndex == itemrecord[i].nIndex) {
+			return FALSE;
+		}
+	}
+
+	return TRUE;
+}
+
+void NextItemRecord(int i)
+{
+	gnNumGetRecords--;
+
+	if(gnNumGetRecords == 0) {
+		return;
+	}
+
+	itemrecord[i].dwTimestamp = itemrecord[gnNumGetRecords].dwTimestamp;
+	itemrecord[i].nSeed = itemrecord[gnNumGetRecords].nSeed;
+	itemrecord[i].wCI = itemrecord[gnNumGetRecords].wCI;
+	itemrecord[i].nIndex = itemrecord[gnNumGetRecords].nIndex;
+}
+
+void SetItemRecord(int nSeed, WORD wCI, int nIndex)
+{
+	DWORD dwTicks;
+
+	dwTicks = GetTickCount();
+
+	if(gnNumGetRecords == MAXITEMS) {
+		return;
+	}
+
+	itemrecord[gnNumGetRecords].dwTimestamp = dwTicks;
+	itemrecord[gnNumGetRecords].nSeed = nSeed;
+	itemrecord[gnNumGetRecords].wCI = wCI;
+	itemrecord[gnNumGetRecords].nIndex = nIndex;
+	gnNumGetRecords++;
+}
+
+void PutItemRecord(int nSeed, WORD wCI, int nIndex)
+{
+	int i;
+	DWORD dwTicks;
+
+	dwTicks = GetTickCount();
+
+	for(i = 0; i < gnNumGetRecords; i++) {
+		if(dwTicks - itemrecord[i].dwTimestamp > 6000) {
+			NextItemRecord(i);
+			i--;
+		} else if(nSeed == itemrecord[i].nSeed && wCI == itemrecord[i].wCI && nIndex == itemrecord[i].nIndex) {
+			NextItemRecord(i);
+			break;
+		}
+	}
+}
+
+DEVILUTION_END_NAMESPACE