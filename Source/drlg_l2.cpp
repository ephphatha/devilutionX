--- conflicted
+++ resolved
@@ -1,2577 +1,2384 @@
-//HEADER_GOES_HERE
-
-#include "../types.h"
-
-DEVILUTION_BEGIN_NAMESPACE
-
-int nSx1;
-int nSx2; // weak
-int nSy1;
-int nSy2; // weak
-int nRoomCnt;
-unsigned char predungeon[40][40];
-ROOMNODE RoomList[81];
-HALLNODE *pHallList;
-
-int Area_Min = 2;  // weak
-int Room_Max = 10; // weak
-int Room_Min = 4;  // weak
-int Dir_Xadd[5] = { 0, 0, 1, 0, -1 };
-int Dir_Yadd[5] = { 0, -1, 0, 1, 0 };
-ShadowStruct SPATSL2[2] = { { 6u, 3u, 0u, 3u, 48u, 0u, 50u }, { 9u, 3u, 0u, 3u, 48u, 0u, 50u } };
-//short word_48489A = 0; // weak
-unsigned char BTYPESL2[161] = { 0, 1, 2, 3, 4, 5, 6, 7, 8, 9, 0, 0, 0, 0, 0, 0, 0, 17, 18, 1, 1, 2, 2, 1, 1, 1, 1, 1, 1, 2, 2, 2, 2, 2, 0, 0, 0, 0, 8, 0, 0, 0, 0, 0, 0, 0, 0, 0, 0, 0, 0, 0, 0, 0, 0, 0, 0, 0, 0, 0, 0, 0, 0, 0, 0, 0, 0, 0, 1, 1, 1, 0, 0, 2, 2, 2, 0, 0, 0, 1, 0, 0, 0, 0, 0, 0, 0, 0, 3, 3, 3, 3, 0, 0, 0, 0, 0, 0, 0, 0, 0, 0, 0, 0, 0, 3, 3, 3, 0, 3, 0, 3, 0, 0, 0, 0, 0, 0, 0, 0, 0, 0, 0, 0, 0, 0, 0, 0, 0, 0, 0, 0, 0, 0, 0, 0, 0, 0, 0, 0, 0, 0, 0, 0, 0, 0, 0, 0, 0, 0, 0, 0, 0, 0, 0, 0, 0, 0, 0, 0, 0 };
-unsigned char BSTYPESL2[161] = { 0, 1, 2, 3, 0, 0, 6, 0, 0, 9, 0, 0, 0, 0, 0, 0, 0, 0, 0, 1, 1, 2, 2, 1, 1, 1, 1, 1, 1, 2, 2, 2, 2, 2, 0, 0, 0, 0, 0, 6, 6, 6, 9, 0, 0, 0, 0, 0, 0, 0, 0, 0, 0, 0, 0, 0, 0, 0, 0, 0, 0, 0, 0, 0, 0, 0, 0, 0, 1, 1, 1, 0, 0, 2, 2, 2, 0, 0, 0, 1, 1, 1, 1, 6, 2, 2, 2, 0, 3, 3, 3, 3, 0, 0, 0, 0, 0, 0, 0, 0, 0, 0, 0, 0, 3, 3, 3, 3, 3, 3, 3, 3, 3, 3, 3, 3, 1, 1, 2, 2, 3, 3, 3, 3, 1, 1, 2, 2, 3, 3, 3, 3, 1, 1, 3, 3, 2, 2, 3, 3, 0, 0, 0, 0, 0, 0, 0, 0, 0, 0, 0, 0, 0, 0, 0, 0, 0, 0, 0, 0, 0 };
-unsigned char VARCH1[] = { 2, 4, 3, 0, 3, 1, 3, 4, 0, 7, 48, 0, 51, 39, 47, 44, 0, 0 };
-unsigned char VARCH2[] = { 2, 4, 3, 0, 3, 1, 3, 4, 0, 8, 48, 0, 51, 39, 47, 44, 0, 0 };
-unsigned char VARCH3[] = { 2, 4, 3, 0, 3, 1, 3, 4, 0, 6, 48, 0, 51, 39, 47, 44, 0, 0 };
-unsigned char VARCH4[] = { 2, 4, 3, 0, 3, 1, 3, 4, 0, 9, 48, 0, 51, 39, 47, 44, 0, 0 };
-unsigned char VARCH5[] = { 2, 4, 3, 0, 3, 1, 3, 4, 0, 14, 48, 0, 51, 39, 47, 44, 0, 0 };
-unsigned char VARCH6[] = { 2, 4, 3, 0, 3, 1, 3, 4, 0, 13, 48, 0, 51, 39, 47, 44, 0, 0 };
-unsigned char VARCH7[] = { 2, 4, 3, 0, 3, 1, 3, 4, 0, 16, 48, 0, 51, 39, 47, 44, 0, 0 };
-unsigned char VARCH8[] = { 2, 4, 3, 0, 3, 1, 3, 4, 0, 15, 48, 0, 51, 39, 47, 44, 0, 0 };
-unsigned char VARCH9[] = { 2, 4, 3, 0, 3, 8, 3, 4, 0, 7, 48, 0, 51, 42, 47, 44, 0, 0 };
-unsigned char VARCH10[] = { 2, 4, 3, 0, 3, 8, 3, 4, 0, 8, 48, 0, 51, 42, 47, 44, 0, 0 };
-unsigned char VARCH11[] = { 2, 4, 3, 0, 3, 8, 3, 4, 0, 6, 48, 0, 51, 42, 47, 44, 0, 0 };
-unsigned char VARCH12[] = { 2, 4, 3, 0, 3, 8, 3, 4, 0, 9, 48, 0, 51, 42, 47, 44, 0, 0 };
-unsigned char VARCH13[] = { 2, 4, 3, 0, 3, 8, 3, 4, 0, 14, 48, 0, 51, 42, 47, 44, 0, 0 };
-unsigned char VARCH14[] = { 2, 4, 3, 0, 3, 8, 3, 4, 0, 13, 48, 0, 51, 42, 47, 44, 0, 0 };
-unsigned char VARCH15[] = { 2, 4, 3, 0, 3, 8, 3, 4, 0, 16, 48, 0, 51, 42, 47, 44, 0, 0 };
-unsigned char VARCH16[] = { 2, 4, 3, 0, 3, 8, 3, 4, 0, 15, 48, 0, 51, 42, 47, 44, 0, 0 };
-unsigned char VARCH17[] = { 2, 3, 2, 7, 3, 4, 0, 7, 141, 39, 47, 44, 0, 0 };
-unsigned char VARCH18[] = { 2, 3, 2, 7, 3, 4, 0, 8, 141, 39, 47, 44, 0, 0 };
-unsigned char VARCH19[] = { 2, 3, 2, 7, 3, 4, 0, 6, 141, 39, 47, 44, 0, 0 };
-unsigned char VARCH20[] = { 2, 3, 2, 7, 3, 4, 0, 9, 141, 39, 47, 44, 0, 0 };
-unsigned char VARCH21[] = { 2, 3, 2, 7, 3, 4, 0, 14, 141, 39, 47, 44, 0, 0 };
-unsigned char VARCH22[] = { 2, 3, 2, 7, 3, 4, 0, 13, 141, 39, 47, 44, 0, 0 };
-unsigned char VARCH23[] = { 2, 3, 2, 7, 3, 4, 0, 16, 141, 39, 47, 44, 0, 0 };
-unsigned char VARCH24[] = { 2, 3, 2, 7, 3, 4, 0, 15, 141, 39, 47, 44, 0, 0 };
-unsigned char VARCH25[] = { 2, 4, 3, 0, 3, 4, 3, 1, 0, 7, 48, 0, 51, 39, 47, 44, 0, 0 };
-unsigned char VARCH26[] = { 2, 4, 3, 0, 3, 4, 3, 1, 0, 8, 48, 0, 51, 39, 47, 44, 0, 0 };
-unsigned char VARCH27[] = { 2, 4, 3, 0, 3, 4, 3, 1, 0, 6, 48, 0, 51, 39, 47, 44, 0, 0 };
-unsigned char VARCH28[] = { 2, 4, 3, 0, 3, 4, 3, 1, 0, 9, 48, 0, 51, 39, 47, 44, 0, 0 };
-unsigned char VARCH29[] = { 2, 4, 3, 0, 3, 4, 3, 1, 0, 14, 48, 0, 51, 39, 47, 44, 0, 0 };
-unsigned char VARCH30[] = { 2, 4, 3, 0, 3, 4, 3, 1, 0, 13, 48, 0, 51, 39, 47, 44, 0, 0 };
-unsigned char VARCH31[] = { 2, 4, 3, 0, 3, 4, 3, 1, 0, 16, 48, 0, 51, 39, 47, 44, 0, 0 };
-unsigned char VARCH32[] = { 2, 4, 3, 0, 3, 4, 3, 1, 0, 15, 48, 0, 51, 39, 47, 44, 0, 0 };
-unsigned char VARCH33[] = { 2, 4, 2, 0, 3, 8, 3, 4, 0, 7, 142, 0, 51, 42, 47, 44, 0, 0 };
-unsigned char VARCH34[] = { 2, 4, 2, 0, 3, 8, 3, 4, 0, 8, 142, 0, 51, 42, 47, 44, 0, 0 };
-unsigned char VARCH35[] = { 2, 4, 2, 0, 3, 8, 3, 4, 0, 6, 142, 0, 51, 42, 47, 44, 0, 0 };
-unsigned char VARCH36[] = { 2, 4, 2, 0, 3, 8, 3, 4, 0, 9, 142, 0, 51, 42, 47, 44, 0, 0 };
-unsigned char VARCH37[] = { 2, 4, 2, 0, 3, 8, 3, 4, 0, 14, 142, 0, 51, 42, 47, 44, 0, 0 };
-unsigned char VARCH38[] = { 2, 4, 2, 0, 3, 8, 3, 4, 0, 13, 142, 0, 51, 42, 47, 44, 0, 0 };
-unsigned char VARCH39[] = { 2, 4, 2, 0, 3, 8, 3, 4, 0, 16, 142, 0, 51, 42, 47, 44, 0, 0 };
-unsigned char VARCH40[] = { 2, 4, 2, 0, 3, 8, 3, 4, 0, 15, 142, 0, 51, 42, 47, 44, 0, 0 };
-unsigned char HARCH1[] = { 3, 2, 3, 3, 0, 2, 5, 9, 49, 46, 0, 40, 45, 0 };
-unsigned char HARCH2[] = { 3, 2, 3, 3, 0, 2, 5, 6, 49, 46, 0, 40, 45, 0 };
-unsigned char HARCH3[] = { 3, 2, 3, 3, 0, 2, 5, 8, 49, 46, 0, 40, 45, 0 };
-unsigned char HARCH4[] = { 3, 2, 3, 3, 0, 2, 5, 7, 49, 46, 0, 40, 45, 0 };
-unsigned char HARCH5[] = { 3, 2, 3, 3, 0, 2, 5, 15, 49, 46, 0, 40, 45, 0 };
-unsigned char HARCH6[] = { 3, 2, 3, 3, 0, 2, 5, 16, 49, 46, 0, 40, 45, 0 };
-unsigned char HARCH7[] = { 3, 2, 3, 3, 0, 2, 5, 13, 49, 46, 0, 40, 45, 0 };
-unsigned char HARCH8[] = { 3, 2, 3, 3, 0, 2, 5, 14, 49, 46, 0, 40, 45, 0 };
-unsigned char HARCH9[] = { 3, 2, 3, 3, 0, 8, 5, 9, 49, 46, 0, 43, 45, 0 };
-unsigned char HARCH10[] = { 3, 2, 3, 3, 0, 8, 5, 6, 49, 46, 0, 43, 45, 0 };
-unsigned char HARCH11[] = { 3, 2, 3, 3, 0, 8, 5, 8, 49, 46, 0, 43, 45, 0 };
-unsigned char HARCH12[] = { 3, 2, 3, 3, 0, 8, 5, 7, 49, 46, 0, 43, 45, 0 };
-unsigned char HARCH13[] = { 3, 2, 3, 3, 0, 8, 5, 15, 49, 46, 0, 43, 45, 0 };
-unsigned char HARCH14[] = { 3, 2, 3, 3, 0, 8, 5, 16, 49, 46, 0, 43, 45, 0 };
-unsigned char HARCH15[] = { 3, 2, 3, 3, 0, 8, 5, 13, 49, 46, 0, 43, 45, 0 };
-unsigned char HARCH16[] = { 3, 2, 3, 3, 0, 8, 5, 14, 49, 46, 0, 43, 45, 0 };
-unsigned char HARCH17[] = { 3, 2, 1, 3, 0, 8, 5, 9, 140, 46, 0, 43, 45, 0 };
-unsigned char HARCH18[] = { 3, 2, 1, 3, 0, 8, 5, 6, 140, 46, 0, 43, 45, 0 };
-unsigned char HARCH19[] = { 3, 2, 1, 3, 0, 8, 5, 8, 140, 46, 0, 43, 45, 0 };
-unsigned char HARCH20[] = { 3, 2, 1, 3, 0, 8, 5, 7, 140, 46, 0, 43, 45, 0 };
-unsigned char HARCH21[] = { 3, 2, 1, 3, 0, 8, 5, 15, 140, 46, 0, 43, 45, 0 };
-unsigned char HARCH22[] = { 3, 2, 1, 3, 0, 8, 5, 16, 140, 46, 0, 43, 45, 0 };
-unsigned char HARCH23[] = { 3, 2, 1, 3, 0, 8, 5, 13, 140, 46, 0, 43, 45, 0 };
-unsigned char HARCH24[] = { 3, 2, 1, 3, 0, 8, 5, 14, 140, 46, 0, 43, 45, 0 };
-unsigned char HARCH25[] = { 3, 2, 3, 3, 0, 5, 2, 9, 49, 46, 0, 40, 45, 0 };
-unsigned char HARCH26[] = { 3, 2, 3, 3, 0, 5, 2, 6, 49, 46, 0, 40, 45, 0 };
-unsigned char HARCH27[] = { 3, 2, 3, 3, 0, 5, 2, 8, 49, 46, 0, 40, 45, 0 };
-unsigned char HARCH28[] = { 3, 2, 3, 3, 0, 5, 2, 7, 49, 46, 0, 40, 45, 0 };
-unsigned char HARCH29[] = { 3, 2, 3, 3, 0, 5, 2, 15, 49, 46, 0, 40, 45, 0 };
-unsigned char HARCH30[] = { 3, 2, 3, 3, 0, 5, 2, 16, 49, 46, 0, 40, 45, 0 };
-unsigned char HARCH31[] = { 3, 2, 3, 3, 0, 5, 2, 13, 49, 46, 0, 40, 45, 0 };
-unsigned char HARCH32[] = { 3, 2, 3, 3, 0, 5, 2, 14, 49, 46, 0, 40, 45, 0 };
-unsigned char HARCH33[] = { 3, 2, 1, 3, 0, 9, 5, 9, 140, 46, 0, 40, 45, 0 };
-unsigned char HARCH34[] = { 3, 2, 1, 3, 0, 9, 5, 6, 140, 46, 0, 40, 45, 0 };
-unsigned char HARCH35[] = { 3, 2, 1, 3, 0, 9, 5, 8, 140, 46, 0, 40, 45, 0 };
-unsigned char HARCH36[] = { 3, 2, 1, 3, 0, 9, 5, 7, 140, 46, 0, 40, 45, 0 };
-unsigned char HARCH37[] = { 3, 2, 1, 3, 0, 9, 5, 15, 140, 46, 0, 40, 45, 0 };
-unsigned char HARCH38[] = { 3, 2, 1, 3, 0, 9, 5, 16, 140, 46, 0, 40, 45, 0 };
-unsigned char HARCH39[] = { 3, 2, 1, 3, 0, 9, 5, 13, 140, 46, 0, 40, 45, 0 };
-unsigned char HARCH40[] = { 3, 2, 1, 3, 0, 9, 5, 14, 140, 46, 0, 40, 45, 0 };
-unsigned char USTAIRS[] = { 4, 4, 3, 3, 3, 3, 3, 3, 3, 3, 3, 3, 3, 3, 3, 3, 3, 3, 0, 0, 0, 0, 0, 72, 77, 0, 0, 76, 0, 0, 0, 0, 0, 0 };
-unsigned char DSTAIRS[] = { 4, 4, 3, 3, 3, 3, 3, 3, 3, 3, 3, 3, 3, 3, 3, 3, 3, 3, 0, 0, 0, 0, 0, 48, 71, 0, 0, 50, 78, 0, 0, 0, 0, 0 };
-unsigned char WARPSTAIRS[] = { 4, 4, 3, 3, 3, 3, 3, 3, 3, 3, 3, 3, 3, 3, 3, 3, 3, 3, 0, 0, 0, 0, 0, 158, 160, 0, 0, 159, 0, 0, 0, 0, 0, 0 };
-unsigned char CRUSHCOL[] = { 3, 3, 3, 1, 3, 2, 6, 3, 3, 3, 3, 0, 0, 0, 0, 83, 0, 0, 0, 0 };
-unsigned char BIG1[] = { 2, 2, 3, 3, 3, 3, 113, 0, 112, 0 };
-unsigned char BIG2[] = { 2, 2, 3, 3, 3, 3, 114, 115, 0, 0 };
-unsigned char BIG3[] = { 1, 2, 1, 1, 117, 116 };
-unsigned char BIG4[] = { 2, 1, 2, 2, 118, 119 };
-unsigned char BIG5[] = { 2, 2, 3, 3, 3, 3, 120, 122, 121, 123 };
-unsigned char BIG6[] = { 1, 2, 1, 1, 125, 124 };
-unsigned char BIG7[] = { 2, 1, 2, 2, 126, 127 };
-unsigned char BIG8[] = { 2, 2, 3, 3, 3, 3, 128, 130, 129, 131 };
-unsigned char BIG9[] = { 2, 2, 1, 3, 1, 3, 133, 135, 132, 134 };
-unsigned char BIG10[] = { 2, 2, 2, 2, 3, 3, 136, 137, 3, 3 };
-unsigned char RUINS1[] = { 1, 1, 1, 80 };
-unsigned char RUINS2[] = { 1, 1, 1, 81 };
-unsigned char RUINS3[] = { 1, 1, 1, 82 };
-unsigned char RUINS4[] = { 1, 1, 2, 84 };
-unsigned char RUINS5[] = { 1, 1, 2, 85 };
-unsigned char RUINS6[] = { 1, 1, 2, 86 };
-unsigned char RUINS7[] = { 1, 1, 8, 87 };
-unsigned char PANCREAS1[] = { 5, 3, 3, 3, 3, 3, 3, 3, 3, 3, 3, 3, 3, 3, 3, 3, 3, 0, 0, 0, 0, 0, 0, 0, 108, 0, 0, 0, 0, 0, 0, 0 };
-unsigned char PANCREAS2[] = { 5, 3, 3, 3, 3, 3, 3, 3, 3, 3, 3, 3, 3, 3, 3, 3, 3, 0, 0, 0, 0, 0, 0, 0, 110, 0, 0, 0, 0, 0, 0, 0 };
-unsigned char CTRDOOR1[] = { 3, 3, 3, 1, 3, 0, 4, 0, 0, 9, 0, 0, 4, 0, 0, 1, 0, 0, 0, 0 };
-unsigned char CTRDOOR2[] = { 3, 3, 3, 1, 3, 0, 4, 0, 0, 8, 0, 0, 4, 0, 0, 1, 0, 0, 0, 0 };
-unsigned char CTRDOOR3[] = { 3, 3, 3, 1, 3, 0, 4, 0, 0, 6, 0, 0, 4, 0, 0, 1, 0, 0, 0, 0 };
-unsigned char CTRDOOR4[] = { 3, 3, 3, 1, 3, 0, 4, 0, 0, 7, 0, 0, 4, 0, 0, 1, 0, 0, 0, 0 };
-unsigned char CTRDOOR5[] = { 3, 3, 3, 1, 3, 0, 4, 0, 0, 15, 0, 0, 4, 0, 0, 1, 0, 0, 0, 0 };
-unsigned char CTRDOOR6[] = { 3, 3, 3, 1, 3, 0, 4, 0, 0, 13, 0, 0, 4, 0, 0, 1, 0, 0, 0, 0 };
-unsigned char CTRDOOR7[] = { 3, 3, 3, 1, 3, 0, 4, 0, 0, 16, 0, 0, 4, 0, 0, 1, 0, 0, 0, 0 };
-unsigned char CTRDOOR8[] = { 3, 3, 3, 1, 3, 0, 4, 0, 0, 14, 0, 0, 4, 0, 0, 1, 0, 0, 0, 0 };
-int Patterns[100][10] = {
-	{ 0, 0, 0, 0, 0, 0, 0, 0, 0, 3 },
-	{ 0, 0, 0, 0, 2, 0, 0, 0, 0, 3 },
-	{ 0, 7, 0, 0, 1, 0, 0, 5, 0, 2 },
-	{ 0, 5, 0, 0, 1, 0, 0, 7, 0, 2 },
-	{ 0, 0, 0, 7, 1, 5, 0, 0, 0, 1 },
-	{ 0, 0, 0, 5, 1, 7, 0, 0, 0, 1 },
-	{ 0, 1, 0, 0, 3, 0, 0, 1, 0, 4 },
-	{ 0, 0, 0, 1, 3, 1, 0, 0, 0, 5 },
-	{ 0, 6, 0, 6, 1, 0, 0, 0, 0, 6 },
-	{ 0, 6, 0, 0, 1, 6, 0, 0, 0, 9 },
-	{ 0, 0, 0, 6, 1, 0, 0, 6, 0, 7 },
-	{ 0, 0, 0, 0, 1, 6, 0, 6, 0, 8 },
-	{ 0, 6, 0, 6, 6, 0, 8, 6, 0, 7 },
-	{ 0, 6, 8, 6, 6, 6, 0, 0, 0, 9 },
-	{ 0, 6, 0, 0, 6, 6, 0, 6, 8, 8 },
-	{ 6, 6, 6, 6, 6, 6, 0, 6, 0, 8 },
-	{ 2, 6, 6, 6, 6, 6, 0, 6, 0, 8 },
-	{ 7, 7, 7, 6, 6, 6, 0, 6, 0, 8 },
-	{ 6, 6, 2, 6, 6, 6, 0, 6, 0, 8 },
-	{ 6, 2, 6, 6, 6, 6, 0, 6, 0, 8 },
-	{ 2, 6, 6, 6, 6, 6, 0, 6, 0, 8 },
-	{ 6, 7, 7, 6, 6, 6, 0, 6, 0, 8 },
-	{ 4, 4, 6, 6, 6, 6, 2, 6, 2, 8 },
-	{ 2, 2, 2, 2, 6, 2, 2, 6, 2, 7 },
-	{ 2, 2, 2, 2, 6, 2, 6, 6, 6, 7 },
-	{ 2, 2, 6, 2, 6, 6, 2, 2, 6, 9 },
-	{ 2, 6, 2, 2, 6, 2, 2, 2, 2, 6 },
-	{ 2, 2, 2, 2, 6, 6, 2, 2, 2, 9 },
-	{ 2, 2, 2, 6, 6, 2, 2, 2, 2, 6 },
-	{ 2, 2, 0, 2, 6, 6, 2, 2, 0, 9 },
-	{ 0, 0, 0, 0, 4, 0, 0, 0, 0, 12 },
-	{ 0, 1, 0, 0, 1, 4, 0, 1, 0, 10 },
-	{ 0, 0, 0, 1, 1, 1, 0, 4, 0, 11 },
-	{ 0, 0, 0, 6, 1, 4, 0, 1, 0, 14 },
-	{ 0, 6, 0, 1, 1, 0, 0, 4, 0, 16 },
-	{ 0, 6, 0, 0, 1, 1, 0, 4, 0, 15 },
-	{ 0, 0, 0, 0, 1, 1, 0, 1, 4, 13 },
-	{ 8, 8, 8, 8, 1, 1, 0, 1, 1, 13 },
-	{ 8, 8, 4, 8, 1, 1, 0, 1, 1, 10 },
-	{ 0, 0, 0, 1, 1, 1, 1, 1, 1, 11 },
-	{ 1, 1, 1, 1, 1, 1, 2, 2, 8, 2 },
-	{ 0, 1, 0, 1, 1, 4, 1, 1, 0, 16 },
-	{ 0, 0, 0, 1, 1, 1, 1, 1, 4, 11 },
-	{ 1, 1, 4, 1, 1, 1, 0, 2, 2, 2 },
-	{ 1, 1, 1, 1, 1, 1, 6, 2, 6, 2 },
-	{ 4, 1, 1, 1, 1, 1, 6, 2, 6, 2 },
-	{ 2, 2, 2, 1, 1, 1, 4, 1, 1, 11 },
-	{ 4, 1, 1, 1, 1, 1, 2, 2, 2, 2 },
-	{ 1, 1, 4, 1, 1, 1, 2, 2, 1, 2 },
-	{ 4, 1, 1, 1, 1, 1, 1, 2, 2, 2 },
-	{ 2, 2, 6, 1, 1, 1, 4, 1, 1, 11 },
-	{ 4, 1, 1, 1, 1, 1, 2, 2, 6, 2 },
-	{ 1, 2, 2, 1, 1, 1, 4, 1, 1, 11 },
-	{ 0, 1, 1, 0, 1, 1, 0, 1, 1, 10 },
-	{ 2, 1, 1, 3, 1, 1, 2, 1, 1, 14 },
-	{ 1, 1, 0, 1, 1, 2, 1, 1, 0, 1 },
-	{ 0, 4, 0, 1, 1, 1, 0, 1, 1, 14 },
-	{ 4, 1, 0, 1, 1, 0, 1, 1, 0, 1 },
-	{ 0, 1, 0, 4, 1, 1, 0, 1, 1, 15 },
-	{ 1, 1, 1, 1, 1, 1, 0, 2, 2, 2 },
-	{ 0, 1, 1, 2, 1, 1, 2, 1, 4, 10 },
-	{ 2, 1, 1, 1, 1, 1, 0, 4, 0, 16 },
-	{ 1, 1, 4, 1, 1, 2, 0, 1, 2, 1 },
-	{ 2, 1, 1, 2, 1, 1, 1, 1, 4, 10 },
-	{ 1, 1, 2, 1, 1, 2, 4, 1, 8, 1 },
-	{ 2, 1, 4, 1, 1, 1, 4, 4, 1, 16 },
-	{ 2, 1, 1, 1, 1, 1, 1, 1, 1, 16 },
-	{ 1, 1, 2, 1, 1, 1, 1, 1, 1, 15 },
-	{ 1, 1, 1, 1, 1, 1, 2, 1, 1, 14 },
-	{ 4, 1, 1, 1, 1, 1, 2, 1, 1, 14 },
-	{ 1, 1, 1, 1, 1, 1, 1, 1, 2, 8 },
-	{ 0, 0, 0, 0, 255, 0, 0, 0, 0, 0 },
-	{ 0, 0, 0, 0, 0, 0, 0, 0, 0, 0 },
-	{ 0, 0, 0, 0, 0, 0, 0, 0, 0, 0 },
-	{ 0, 0, 0, 0, 0, 0, 0, 0, 0, 0 },
-	{ 0, 0, 0, 0, 0, 0, 0, 0, 0, 0 },
-	{ 0, 0, 0, 0, 0, 0, 0, 0, 0, 0 },
-	{ 0, 0, 0, 0, 0, 0, 0, 0, 0, 0 },
-	{ 0, 0, 0, 0, 0, 0, 0, 0, 0, 0 },
-	{ 0, 0, 0, 0, 0, 0, 0, 0, 0, 0 },
-	{ 0, 0, 0, 0, 0, 0, 0, 0, 0, 0 },
-	{ 0, 0, 0, 0, 0, 0, 0, 0, 0, 0 },
-	{ 0, 0, 0, 0, 0, 0, 0, 0, 0, 0 },
-	{ 0, 0, 0, 0, 0, 0, 0, 0, 0, 0 },
-	{ 0, 0, 0, 0, 0, 0, 0, 0, 0, 0 },
-	{ 0, 0, 0, 0, 0, 0, 0, 0, 0, 0 },
-	{ 0, 0, 0, 0, 0, 0, 0, 0, 0, 0 },
-	{ 0, 0, 0, 0, 0, 0, 0, 0, 0, 0 },
-	{ 0, 0, 0, 0, 0, 0, 0, 0, 0, 0 },
-	{ 0, 0, 0, 0, 0, 0, 0, 0, 0, 0 },
-	{ 0, 0, 0, 0, 0, 0, 0, 0, 0, 0 },
-	{ 0, 0, 0, 0, 0, 0, 0, 0, 0, 0 },
-	{ 0, 0, 0, 0, 0, 0, 0, 0, 0, 0 },
-	{ 0, 0, 0, 0, 0, 0, 0, 0, 0, 0 },
-	{ 0, 0, 0, 0, 0, 0, 0, 0, 0, 0 },
-	{ 0, 0, 0, 0, 0, 0, 0, 0, 0, 0 },
-	{ 0, 0, 0, 0, 0, 0, 0, 0, 0, 0 },
-	{ 0, 0, 0, 0, 0, 0, 0, 0, 0, 0 },
-	{ 0, 0, 0, 0, 0, 0, 0, 0, 0, 0 },
-	{ 0, 0, 0, 0, 0, 0, 0, 0, 0, 0 }
-};
-
-void InitDungeon()
-{
-	signed int v0; // edx
-	signed int v1; // eax
-	signed int v2; // ecx
-
-	v0 = 0;
-	do {
-		v1 = v0;
-		v2 = 40;
-		do {
-			dflags[0][v1] = 0;
-			predungeon[0][v1] = 32;
-			v1 += 40;
-			--v2;
-		} while (v2);
-		++v0;
-	} while (v0 < 40);
-}
-
-void L2LockoutFix()
-{
-	signed int v0;   // ecx
-	char *v1;        // eax
-	signed int v2;   // edx
-	signed int v3;   // ecx
-	signed int v4;   // edi
-	signed int v5;   // eax
-	char *v6;        // esi
-	signed int v7;   // edx
-	char v8;         // al
-	unsigned int v9; // ecx
-	signed int v10;  // eax
-	char v11;        // dl
-	signed int v12;  // esi
-	char v13;        // bl
-	char *v14;       // edx
-
-	v0 = 0;
-	do {
-		v1 = (char *)dungeon + v0;
-		v2 = 40;
-		do {
-			if (*v1 == 4 && *(v1 - 40) != 3)
-				*v1 = 1;
-			if (*v1 == 5 && *(v1 - 1) != 3)
-				*v1 = 2;
-			v1 += 40;
-			--v2;
-		} while (v2);
-		++v0;
-	} while (v0 < 40);
-	v3 = 1;
-	do {
-		v4 = 1;
-		do {
-			v5 = v4;
-			if (dflags[v4][v3] >= 0) {
-				v6 = (char *)&dungeon[v5][v3];
-				if ((*v6 == 2 || *v6 == 5) && *(v6 - 1) == 3 && dungeon[v5][v3 + 1] == 3) {
-					v7 = 0;
-					while (1) {
-						v8 = *v6;
-						if (*v6 != 2 && v8 != 5)
-							break;
-						if (*(v6 - 1) != 3 || v6[1] != 3)
-							break;
-						if (v8 == 5)
-							v7 = 1;
-						++v4;
-						v6 += 40;
-					}
-					if (!v7 && dflags[v4 - 1][v3] >= 0) // dflags[-1][]
-						dungeon[v4 - 1][v3] = 5;        // dungeon[-1][]
-				}
-			}
-			++v4;
-		} while (v4 < 39);
-		++v3;
-	} while (v3 < 39);
-	v9 = 1;
-	do {
-		v10 = 1;
-		do {
-			if (dflags[v9][v10] >= 0) {
-				v11 = dungeon[v9][v10];
-				if ((v11 == 1 || v11 == 4)
-				    && dungeon[v9 - 1][v10] == 3 // dungeon[-1][]
-				    && dungeon[v9 + 1][v10] == 3) {
-					v12 = 0;
-					while (1) {
-						v13 = dungeon[v9][v10];
-						if (v13 != 1 && v13 != 4)
-							break;
-						v14 = (char *)&dungeon[v9 + 1][v10];
-						if (*(v14 - 80) != 3 || *v14 != 3)
-							break;
-						if (v13 == 4)
-							v12 = 1;
-						++v10;
-					}
-					if (!v12 && dflags[v9][v10 - 1] >= 0) // dflags[][-1]
-						dungeon[v9][v10 - 1] = 4;         // dungeon[][-1]
-				}
-			}
-			++v10;
-		} while (v10 < 39);
-		++v9;
-	} while (v9 < 39);
-}
-
-void L2DoorFix()
-{
-	int i, j;
-
-	for(j = 1; j < 40; j++) {
-		for(i = 1; i < 40; i++) {
-			if(dungeon[i][j] == 4 && dungeon[i][j - 1] == 3) {
-				dungeon[i][j] = 7;
-			}
-			if(dungeon[i][j] == 5 && dungeon[i - 1][j] == 3) {
-				dungeon[i][j] = 9;
-			}
-		}
-	}
-}
-
-void LoadL2Dungeon(char *sFileName, int vx, int vy)
-{
-	int i, j, rw, rh, pc;
-	BYTE *pLevelMap, *lm;
-
-	InitDungeon();
-	DRLG_InitTrans();
-	pLevelMap = LoadFileInMem(sFileName, 0);
-
-	for (j = 0; j < DMAXY; j++) {
-		for (i = 0; i < DMAXX; i++) {
-			dungeon[i][j] = 12;
-			dflags[i][j] = 0;
-		}
-	}
-
-	lm = pLevelMap;
-	rw = *lm;
-	lm += 2;
-	rh = *lm;
-	lm += 2;
-
-	for (j = 0; j < rh; j++) {
-		for (i = 0; i < rw; i++) {
-			if (*lm != 0) {
-				dungeon[i][j] = *lm;
-				dflags[i][j] |= DFLAG_EXPLORED;
-			} else {
-				dungeon[i][j] = 3;
-			}
-			lm += 2;
-		}
-	}
-	for (j = 0; j < DMAXY; j++) {
-		for (i = 0; i < DMAXX; i++) {
-			if (dungeon[i][j] == 0) {
-				dungeon[i][j] = 12;
-			}
-		}
-	}
-
-	DRLG_L2Pass3();
-	DRLG_Init_Globals();
-
-	for (j = 0; j < MAXDUNY; j++) {
-		for (i = 0; i < MAXDUNX; i++) {
-			pc = 0;
-			if (dPiece[i][j] == 541) {
-				pc = 5;
-			}
-			if (dPiece[i][j] == 178) {
-				pc = 5;
-			}
-			if (dPiece[i][j] == 551) {
-				pc = 5;
-			}
-			if (dPiece[i][j] == 542) {
-				pc = 6;
-			}
-			if (dPiece[i][j] == 553) {
-				pc = 6;
-			}
-			if (dPiece[i][j] == 13) {
-				pc = 5;
-			}
-			if (dPiece[i][j] == 17) {
-				pc = 6;
-			}
-			dArch[i][j] = pc;
-		}
-	}
-	for (j = 0; j < MAXDUNY; j++) {
-		for (i = 0; i < MAXDUNX; i++) {
-			if (dPiece[i][j] == 132) {
-				dArch[i][j + 1] = 2;
-				dArch[i][j + 2] = 1;
-			} else if (dPiece[i][j] == 135 || dPiece[i][j] == 139) {
-				dArch[i + 1][j] = 3;
-				dArch[i + 2][j] = 4;
-			}
-		}
-	}
-
-	ViewX = vx;
-	ViewY = vy;
-	SetMapMonsters(pLevelMap, 0, 0);
-	SetMapObjects(pLevelMap, 0, 0);
-	mem_free_dbg(pLevelMap);
-}
-
-void DRLG_L2Pass3()
-{
-	int i, j, xx, yy;
-	long v1, v2, v3, v4, lv;
-
-	lv = 12 - 1;
-
-#if (_MSC_VER >= 800) && (_MSC_VER <= 1200)
-	__asm {
-		mov		esi, pMegaTiles
-		mov		eax, lv
-		shl		eax, 3
-		add		esi, eax
-		xor		eax, eax
-		lodsw
-		inc		eax
-		mov		v1, eax
-		lodsw
-		inc		eax
-		mov		v2, eax
-		lodsw
-		inc		eax
-		mov		v3, eax
-		lodsw
-		inc		eax
-		mov		v4, eax
-	}
-#else
-	v1 = *((WORD *)&pMegaTiles[lv * 8]) + 1;
-	v2 = *((WORD *)&pMegaTiles[lv * 8] + 1) + 1;
-	v3 = *((WORD *)&pMegaTiles[lv * 8] + 2) + 1;
-	v4 = *((WORD *)&pMegaTiles[lv * 8] + 3) + 1;
-#endif
-
-	for (j = 0; j < MAXDUNY; j += 2)
-	{
-		for (i = 0; i < MAXDUNX; i += 2) {
-			dPiece[i][j] = v1;
-			dPiece[i + 1][j] = v2;
-			dPiece[i][j + 1] = v3;
-			dPiece[i + 1][j + 1] = v4;
-		}
-	}
-
-	yy = 16;
-	for (j = 0; j < DMAXY; j++) {
-		xx = 16;
-		for (i = 0; i < DMAXX; i++) {
-			lv = (unsigned char)dungeon[i][j] - 1;
-#if (_MSC_VER >= 800) && (_MSC_VER <= 1200)
-			__asm {
-				mov		esi, pMegaTiles
-				mov		eax, lv
-				shl		eax, 3
-				add		esi, eax
-				xor		eax, eax
-				lodsw
-				inc		eax
-				mov		v1, eax
-				lodsw
-				inc		eax
-				mov		v2, eax
-				lodsw
-				inc		eax
-				mov		v3, eax
-				lodsw
-				inc		eax
-				mov		v4, eax
-			}
-#else
-			v1 = *((WORD *)&pMegaTiles[lv * 8]) + 1;
-			v2 = *((WORD *)&pMegaTiles[lv * 8] + 1) + 1;
-			v3 = *((WORD *)&pMegaTiles[lv * 8] + 2) + 1;
-			v4 = *((WORD *)&pMegaTiles[lv * 8] + 3) + 1;
-#endif
-			dPiece[xx][yy] = v1;
-			dPiece[xx + 1][yy] = v2;
-			dPiece[xx][yy + 1] = v3;
-			dPiece[xx + 1][yy + 1] = v4;
-			xx += 2;
-		}
-		yy += 2;
-	}
-}
-
-void LoadPreL2Dungeon(char *sFileName, int vx, int vy)
-{
-	int i, j, rw, rh;
-	BYTE *pLevelMap, *lm;
-
-	InitDungeon();
-	DRLG_InitTrans();
-	pLevelMap = LoadFileInMem(sFileName, 0);
-
-	for (j = 0; j < DMAXY; j++) {
-		for (i = 0; i < DMAXX; i++) {
-			dungeon[i][j] = 12;
-			dflags[i][j] = 0;
-		}
-	}
-
-	lm = pLevelMap;
-	rw = *lm;
-	lm += 2;
-	rh = *lm;
-	lm += 2;
-
-	for (j = 0; j < rh; j++) {
-		for (i = 0; i < rw; i++) {
-			if (*lm != 0) {
-				dungeon[i][j] = *lm;
-				dflags[i][j] |= DFLAG_EXPLORED;
-			} else {
-				dungeon[i][j] = 3;
-			}
-			lm += 2;
-		}
-	}
-	for (j = 0; j < DMAXY; j++) {
-		for (i = 0; i < DMAXX; i++) {
-			if (dungeon[i][j] == 0) {
-				dungeon[i][j] = 12;
-			}
-		}
-	}
-	for (j = 0; j < DMAXY; j++) {
-		for (i = 0; i < DMAXX; i++) {
-			pdungeon[i][j] = dungeon[i][j];
-		}
-	}
-
-	mem_free_dbg(pLevelMap);
-}
-
-void CreateL2Dungeon(unsigned int rseed, int entry)
-{
-	if(gbMaxPlayers == 1) {
-		if(currlevel == 7 && !quests[8]._qactive) {
-			currlevel = 6;
-			CreateL2Dungeon(glSeedTbl[6], 4);
-			currlevel = 7;
-		}
-		if(currlevel == 8) {
-			if(!quests[8]._qactive) {
-				currlevel = 6;
-				CreateL2Dungeon(glSeedTbl[6], 4);
-				currlevel = 8;
-			} else {
-				currlevel = 7;
-				CreateL2Dungeon(glSeedTbl[7], 4);
-				currlevel = 8;
-
-			}
-		}
-	}
-
-	SetRndSeed(rseed);
-
-	dminx = 16;
-	dminy = 16;
-	dmaxx = 96;
-	dmaxy = 96;
-
-	DRLG_InitTrans();
-	DRLG_InitSetPC();
-	DRLG_LoadL2SP();
-	DRLG_L2(entry);
-	DRLG_L2Pass3();
-	DRLG_FreeL2SP();
-	DRLG_InitL2Vals();
-	DRLG_SetPC();
-}
-// 5CF328: using guessed type int dmaxx;
-// 5CF32C: using guessed type int dmaxy;
-// 5D2458: using guessed type int dminx;
-// 5D245C: using guessed type int dminy;
-// 679660: using guessed type char gbMaxPlayers;
-
-void DRLG_LoadL2SP()
-{
-	char *v1; // ecx
-
-	setloadflag_2 = 0;
-	if (QuestStatus(QTYPE_BLIND)) {
-		v1 = "Levels\\L2Data\\Blind2.DUN";
-	} else {
-		if (QuestStatus(QTYPE_BLOOD)) {
-			v1 = "Levels\\L2Data\\Blood1.DUN";
-		} else {
-			if (!QuestStatus(QTYPE_BONE))
-				return;
-			v1 = "Levels\\L2Data\\Bonestr2.DUN";
-		}
-	}
-	pSetPiece_2 = (char *)LoadFileInMem(v1, 0);
-	setloadflag_2 = 1;
-}
-// 5B50D8: using guessed type int setloadflag_2;
-
-void DRLG_FreeL2SP()
-{
-	char *ptr;
-
-	ptr = pSetPiece_2;
-	pSetPiece_2 = NULL;
-	mem_free_dbg(ptr);
-}
-
-void DRLG_L2(int entry)
-{
-	int i, j;
-	BOOL doneflag;
-
-	doneflag = FALSE;
-	while(!doneflag) {
-		nRoomCnt = 0;
-		InitDungeon();
-		DRLG_InitTrans();
-		if(!CreateDungeon()) {
-			continue;
-		}
-		L2TileFix();
-		if(setloadflag_2) {
-			DRLG_L2SetRoom(nSx1, nSy1);
-		}
-		DRLG_L2FloodTVal();
-		DRLG_L2TransFix();
-		if(entry == 0) {
-			doneflag = DRLG_L2PlaceMiniSet(USTAIRS, 1, 1, -1, -1, 1, 0);
-			if(doneflag) {
-				doneflag = DRLG_L2PlaceMiniSet(DSTAIRS, 1, 1, -1, -1, 0, 1);
-				if(doneflag && currlevel == 5) {
-					doneflag = DRLG_L2PlaceMiniSet(WARPSTAIRS, 1, 1, -1, -1, 0, 6);
-				}
-			}
-			ViewY -= 2;
-		} else if(entry == 1) {
-			doneflag = DRLG_L2PlaceMiniSet(USTAIRS, 1, 1, -1, -1, 0, 0);
-			if(doneflag) {
-				doneflag = DRLG_L2PlaceMiniSet(DSTAIRS, 1, 1, -1, -1, 1, 1);
-				if(doneflag && currlevel == 5) {
-					doneflag = DRLG_L2PlaceMiniSet(WARPSTAIRS, 1, 1, -1, -1, 0, 6);
-				}
-			}
-			ViewX--;
-		} else {
-			doneflag = DRLG_L2PlaceMiniSet(USTAIRS, 1, 1, -1, -1, 0, 0);
-			if(doneflag) {
-				doneflag = DRLG_L2PlaceMiniSet(DSTAIRS, 1, 1, -1, -1, 0, 1);
-				if(doneflag && currlevel == 5) {
-					doneflag = DRLG_L2PlaceMiniSet(WARPSTAIRS, 1, 1, -1, -1, 1, 6);
-				}
-			}
-			ViewY -= 2;
-		}
-	}
-
-	L2LockoutFix();
-	L2DoorFix();
-	L2DirtFix();
-
-	DRLG_PlaceThemeRooms(6, 10, 3, 0, 0);
-	DRLG_L2PlaceRndSet(CTRDOOR1, 100);
-	DRLG_L2PlaceRndSet(CTRDOOR2, 100);
-	DRLG_L2PlaceRndSet(CTRDOOR3, 100);
-	DRLG_L2PlaceRndSet(CTRDOOR4, 100);
-	DRLG_L2PlaceRndSet(CTRDOOR5, 100);
-	DRLG_L2PlaceRndSet(CTRDOOR6, 100);
-	DRLG_L2PlaceRndSet(CTRDOOR7, 100);
-	DRLG_L2PlaceRndSet(CTRDOOR8, 100);
-	DRLG_L2PlaceRndSet(VARCH33, 100);
-	DRLG_L2PlaceRndSet(VARCH34, 100);
-	DRLG_L2PlaceRndSet(VARCH35, 100);
-	DRLG_L2PlaceRndSet(VARCH36, 100);
-	DRLG_L2PlaceRndSet(VARCH37, 100);
-	DRLG_L2PlaceRndSet(VARCH38, 100);
-	DRLG_L2PlaceRndSet(VARCH39, 100);
-	DRLG_L2PlaceRndSet(VARCH40, 100);
-	DRLG_L2PlaceRndSet(VARCH1, 100);
-	DRLG_L2PlaceRndSet(VARCH2, 100);
-	DRLG_L2PlaceRndSet(VARCH3, 100);
-	DRLG_L2PlaceRndSet(VARCH4, 100);
-	DRLG_L2PlaceRndSet(VARCH5, 100);
-	DRLG_L2PlaceRndSet(VARCH6, 100);
-	DRLG_L2PlaceRndSet(VARCH7, 100);
-	DRLG_L2PlaceRndSet(VARCH8, 100);
-	DRLG_L2PlaceRndSet(VARCH9, 100);
-	DRLG_L2PlaceRndSet(VARCH10, 100);
-	DRLG_L2PlaceRndSet(VARCH11, 100);
-	DRLG_L2PlaceRndSet(VARCH12, 100);
-	DRLG_L2PlaceRndSet(VARCH13, 100);
-	DRLG_L2PlaceRndSet(VARCH14, 100);
-	DRLG_L2PlaceRndSet(VARCH15, 100);
-	DRLG_L2PlaceRndSet(VARCH16, 100);
-	DRLG_L2PlaceRndSet(VARCH17, 100);
-	DRLG_L2PlaceRndSet(VARCH18, 100);
-	DRLG_L2PlaceRndSet(VARCH19, 100);
-	DRLG_L2PlaceRndSet(VARCH20, 100);
-	DRLG_L2PlaceRndSet(VARCH21, 100);
-	DRLG_L2PlaceRndSet(VARCH22, 100);
-	DRLG_L2PlaceRndSet(VARCH23, 100);
-	DRLG_L2PlaceRndSet(VARCH24, 100);
-	DRLG_L2PlaceRndSet(VARCH25, 100);
-	DRLG_L2PlaceRndSet(VARCH26, 100);
-	DRLG_L2PlaceRndSet(VARCH27, 100);
-	DRLG_L2PlaceRndSet(VARCH28, 100);
-	DRLG_L2PlaceRndSet(VARCH29, 100);
-	DRLG_L2PlaceRndSet(VARCH30, 100);
-	DRLG_L2PlaceRndSet(VARCH31, 100);
-	DRLG_L2PlaceRndSet(VARCH32, 100);
-	DRLG_L2PlaceRndSet(HARCH1, 100);
-	DRLG_L2PlaceRndSet(HARCH2, 100);
-	DRLG_L2PlaceRndSet(HARCH3, 100);
-	DRLG_L2PlaceRndSet(HARCH4, 100);
-	DRLG_L2PlaceRndSet(HARCH5, 100);
-	DRLG_L2PlaceRndSet(HARCH6, 100);
-	DRLG_L2PlaceRndSet(HARCH7, 100);
-	DRLG_L2PlaceRndSet(HARCH8, 100);
-	DRLG_L2PlaceRndSet(HARCH9, 100);
-	DRLG_L2PlaceRndSet(HARCH10, 100);
-	DRLG_L2PlaceRndSet(HARCH11, 100);
-	DRLG_L2PlaceRndSet(HARCH12, 100);
-	DRLG_L2PlaceRndSet(HARCH13, 100);
-	DRLG_L2PlaceRndSet(HARCH14, 100);
-	DRLG_L2PlaceRndSet(HARCH15, 100);
-	DRLG_L2PlaceRndSet(HARCH16, 100);
-	DRLG_L2PlaceRndSet(HARCH17, 100);
-	DRLG_L2PlaceRndSet(HARCH18, 100);
-	DRLG_L2PlaceRndSet(HARCH19, 100);
-	DRLG_L2PlaceRndSet(HARCH20, 100);
-	DRLG_L2PlaceRndSet(HARCH21, 100);
-	DRLG_L2PlaceRndSet(HARCH22, 100);
-	DRLG_L2PlaceRndSet(HARCH23, 100);
-	DRLG_L2PlaceRndSet(HARCH24, 100);
-	DRLG_L2PlaceRndSet(HARCH25, 100);
-	DRLG_L2PlaceRndSet(HARCH26, 100);
-	DRLG_L2PlaceRndSet(HARCH27, 100);
-	DRLG_L2PlaceRndSet(HARCH28, 100);
-	DRLG_L2PlaceRndSet(HARCH29, 100);
-	DRLG_L2PlaceRndSet(HARCH30, 100);
-	DRLG_L2PlaceRndSet(HARCH31, 100);
-	DRLG_L2PlaceRndSet(HARCH32, 100);
-	DRLG_L2PlaceRndSet(HARCH33, 100);
-	DRLG_L2PlaceRndSet(HARCH34, 100);
-	DRLG_L2PlaceRndSet(HARCH35, 100);
-	DRLG_L2PlaceRndSet(HARCH36, 100);
-	DRLG_L2PlaceRndSet(HARCH37, 100);
-	DRLG_L2PlaceRndSet(HARCH38, 100);
-	DRLG_L2PlaceRndSet(HARCH39, 100);
-	DRLG_L2PlaceRndSet(HARCH40, 100);
-	DRLG_L2PlaceRndSet(CRUSHCOL, 99);
-	DRLG_L2PlaceRndSet(RUINS1, 10);
-	DRLG_L2PlaceRndSet(RUINS2, 10);
-	DRLG_L2PlaceRndSet(RUINS3, 10);
-	DRLG_L2PlaceRndSet(RUINS4, 10);
-	DRLG_L2PlaceRndSet(RUINS5, 10);
-	DRLG_L2PlaceRndSet(RUINS6, 10);
-	DRLG_L2PlaceRndSet(RUINS7, 50);
-	DRLG_L2PlaceRndSet(PANCREAS1, 1);
-	DRLG_L2PlaceRndSet(PANCREAS2, 1);
-	DRLG_L2PlaceRndSet(BIG1, 3);
-	DRLG_L2PlaceRndSet(BIG2, 3);
-	DRLG_L2PlaceRndSet(BIG3, 3);
-	DRLG_L2PlaceRndSet(BIG4, 3);
-	DRLG_L2PlaceRndSet(BIG5, 3);
-	DRLG_L2PlaceRndSet(BIG6, 20);
-	DRLG_L2PlaceRndSet(BIG7, 20);
-	DRLG_L2PlaceRndSet(BIG8, 3);
-	DRLG_L2PlaceRndSet(BIG9, 20);
-	DRLG_L2PlaceRndSet(BIG10, 20);
-	DRLG_L2Subs();
-	DRLG_L2Shadows();
-
-	for(j = 0; j < 40; j++) {
-		for(i = 0; i < 40; i++) {
-			pdungeon[i][j] = dungeon[i][j];
-		}
-	}
-
-	DRLG_Init_Globals();
-	DRLG_CheckQuests(nSx1, nSy1);
-}
-// 5B50D8: using guessed type int setloadflag_2;
-
-BOOL DRLG_L2PlaceMiniSet(unsigned char *miniset, int tmin, int tmax, int cx, int cy, BOOL setview, int ldir)
-{
-<<<<<<< HEAD
-	int v7;             // ebx
-	int v8;             // esi
-	int v9;             // edi
-	int v10;            // edx
-	int v11;            // eax
-	int v13;            // esi
-	int v14;            // ebx
-	int v15;            // ecx
-	int v16;            // eax
-	int v18;            // eax
-	int v20;            // edi
-	signed int i;       // eax
-	int v22;            // ecx
-	unsigned char v23;  // dl
-	int v24;            // eax
-	int v25;            // edi
-	char *v26;          // edx
-	unsigned char v27;  // bl
-	BOOLEAN result;     // al
-	unsigned char *v29; // [esp+Ch] [ebp-28h]
-	int v30;            // [esp+10h] [ebp-24h]
-	int v31;            // [esp+14h] [ebp-20h]
-	int v32;            // [esp+18h] [ebp-1Ch]
-	signed int v33;     // [esp+1Ch] [ebp-18h]
-	INT_PTR v34;        // [esp+20h] [ebp-14h]
-	INT_PTR v35;        // [esp+24h] [ebp-10h]
-	int v36;            // [esp+28h] [ebp-Ch]
-	int max;            // [esp+2Ch] [ebp-8h]
-	//int v38; // [esp+30h] [ebp-4h]
-	int v39;   // [esp+30h] [ebp-4h]
-	int tmaxa; // [esp+3Ch] [ebp+8h]
-
-	v7 = miniset[1];
-	v8 = tmin;
-	v9 = *miniset;
-	v29 = miniset;
-	v10 = tmax - tmin;
-	v34 = *miniset;
-	v35 = miniset[1];
-	if (v10) {
-		v30 = v8 + random(0, v10);
-=======
-	int sx, sy, sw, sh, xx, yy, i, ii, numt, bailcnt;
-	BOOL found;
-
-	sw = miniset[0];
-	sh = miniset[1];
-
-	if(tmax - tmin == 0) {
-		numt = 1;
->>>>>>> e791f3ee
-	} else {
-		numt = random(0, tmax - tmin) + tmin;
-	}
-
-	for(i = 0; i < numt; i++) {
-		sx = random(0, 40 - sw);
-		sy = random(0, 40 - sh);
-		found = FALSE;
-		for(bailcnt = 0; !found && bailcnt < 200; bailcnt++) {
-			found = TRUE;
-			if(sx >= nSx1 && sx <= nSx2 && sy >= nSy1 && sy <= nSy2) {
-				found = FALSE;
-			}
-			if(cx != -1 && sx >= cx - sw && sx <= cx + 12) {
-				sx = random(0, 40 - sw);
-				sy = random(0, 40 - sh);
-				found = FALSE;
-			}
-			if(cy != -1 && sy >= cy - sh && sy <= cy + 12) {
-				sx = random(0, 40 - sw);
-				sy = random(0, 40 - sh);
-				found = FALSE;
-			}
-			ii = 2;
-			for(yy = 0; yy < sh && found == TRUE; yy++) {
-				for(xx = 0; xx < sw && found == TRUE; xx++) {
-					if(miniset[ii] != 0 && dungeon[xx + sx][yy + sy] != miniset[ii]) {
-						found = FALSE;
-					}
-					if(dflags[xx + sx][yy + sy] != 0) {
-						found = FALSE;
-					}
-					ii++;
-				}
-			}
-			if(!found) {
-				sx++;
-				if(sx == 40 - sw) {
-					sx = 0;
-					sy++;
-					if(sy == 40 - sh) {
-						sy = 0;
-					}
-				}
-<<<<<<< HEAD
-				++v33;
-			} while (!tmaxa);
-			if (v33 >= 200)
-				return 0;
-			v24 = 0;
-			for (miniset = (unsigned char *)(v34 * v35 + 2); v24 < v35; ++v24) {
-				v25 = v34;
-				if (v34 > 0) {
-					v26 = (char *)&dungeon[v13][v24 + v14];
-					do {
-						v27 = v29[(UINT_PTR)miniset];
-						if (v27)
-							*v26 = v27;
-						++miniset;
-						v26 += 40;
-						--v25;
-					} while (v25);
-					v14 = v39;
-=======
-			}
-		}
-		if(bailcnt >= 200) {
-			return FALSE;
-		}
-		ii = sw * sh + 2;
-		for(yy = 0; yy < sh; yy++) {
-			for(xx = 0; xx < sw; xx++) {
-				if(miniset[ii] != 0) {
-					dungeon[xx + sx][yy + sy] = miniset[ii];
->>>>>>> e791f3ee
-				}
-				ii++;
-			}
-		}
-	}
-
-	if(setview == TRUE) {
-		ViewX = 2 * sx + 21;
-		ViewY = 2 * sy + 22;
-	}
-	if(ldir == 0) {
-		LvlViewX = 2 * sx + 21;
-		LvlViewY = 2 * sy + 22;
-	}
-	if(ldir == 6) {
-		LvlViewX = 2 * sx + 21;
-		LvlViewY = 2 * sy + 22;
-	}
-
-	return TRUE;
-}
-// 5276CC: using guessed type int nSx2;
-// 5276D4: using guessed type int nSy2;
-// 5CF320: using guessed type int LvlViewY;
-// 5CF324: using guessed type int LvlViewX;
-
-void DRLG_L2PlaceRndSet(unsigned char *miniset, int rndper)
-{
-<<<<<<< HEAD
-	unsigned char *v2;  // ebx
-	signed int v3;      // esi
-	signed int v4;      // ecx
-	int v5;             // edx
-	signed int v6;      // edi
-	signed int i;       // edx
-	signed int v8;      // esi
-	int v9;             // eax
-	unsigned char v10;  // cl
-	int v11;            // edi
-	_BYTE *v12;         // ecx
-	int v13;            // esi
-	int v14;            // eax
-	int v15;            // eax
-	signed int j;       // edx
-	signed int v17;     // esi
-	unsigned char *v18; // eax
-	unsigned char v19;  // cl
-	int v20;            // [esp+8h] [ebp-3Ch]
-	unsigned char *v21; // [esp+10h] [ebp-34h]
-	int v22;            // [esp+14h] [ebp-30h]
-	int v23;            // [esp+18h] [ebp-2Ch]
-	int v24;            // [esp+1Ch] [ebp-28h]
-	int v25;            // [esp+20h] [ebp-24h]
-	int v26;            // [esp+24h] [ebp-20h]
-	int v27;            // [esp+28h] [ebp-1Ch]
-	int v28;            // [esp+2Ch] [ebp-18h]
-	int v29;            // [esp+30h] [ebp-14h]
-	INT_PTR v30;        // [esp+34h] [ebp-10h]
-	INT_PTR v31;        // [esp+38h] [ebp-Ch]
-	int v32;            // [esp+3Ch] [ebp-8h]
-	signed int v33;     // [esp+40h] [ebp-4h]
-
-	v2 = miniset;
-	v32 = 0;
-	v20 = rndper;
-	v3 = miniset[1];
-	v4 = *miniset;
-	v21 = v2;
-	v30 = v4;
-	v26 = 40 - v3;
-	v31 = v3;
-	if (40 - v3 > 0) {
-		v27 = 40 - v4;
-		v23 = -v3;
-		while (1) {
-			v5 = 0;
-			v25 = 0;
-			if (v27 > 0) {
-				v29 = -v4;
-				v22 = v4 * v3 + 2;
-				v28 = 0;
-				v24 = -40 * v4;
-				do {
-					v33 = 1;
-					v6 = 2;
-					if (v5 >= nSx1 && v5 <= nSx2 && v32 >= nSy1 && v32 <= nSy2)
-						v33 = 0;
-					for (i = 0; i < v31; ++i) {
-						if (v33 != 1)
-							break;
-						v8 = 0;
-						if (v30 > 0) {
-							v9 = v32 + i + v28;
-							do {
-								if (v33 != 1)
-									break;
-								v10 = v2[v6];
-								if (v10 && dungeon[0][v9] != v10)
-									v33 = 0;
-								if (dflags[0][v9])
-									v33 = 0;
-								++v6;
-								++v8;
-								v9 += 40;
-							} while (v8 < v30);
-=======
-	int sx, sy, sw, sh, xx, yy, ii, kk;
-	BOOL found;
-
-	sw = miniset[0];
-	sh = miniset[1];
-
-	for(sy = 0; sy < 40 - sh; sy++) {
-		for(sx = 0; sx < 40 - sw; sx++) {
-			found = TRUE;
-			ii = 2;
-			if(sx >= nSx1 && sx <= nSx2 && sy >= nSy1 && sy <= nSy2) {
-				found = FALSE;
-			}
-			for(yy = 0; yy < sh && found == TRUE; yy++) {
-				for(xx = 0; xx < sw && found == TRUE; xx++) {
-					if(miniset[ii] != 0 && dungeon[xx + sx][yy + sy] != miniset[ii]) {
-						found = FALSE;
-					}
-					if(dflags[xx + sx][yy + sy] != 0) {
-						found = FALSE;
-					}
-					ii++;
-				}
-			}
-			kk = sw * sh + 2;
-			if(found == TRUE) {
-				for(yy = sy - sh; yy < sy + 2 * sh && found == TRUE; yy++) {
-					for(xx = sx - sw; xx < sx + 2 * sw; xx++) {
-						if(dungeon[xx][yy] == miniset[kk]) {
-							found = FALSE;
->>>>>>> e791f3ee
-						}
-					}
-				}
-			}
-			if(found == TRUE && random(0, 100) < rndper) {
-				for(yy = 0; yy < sh; yy++) {
-					for(xx = 0; xx < sw; xx++) {
-						if(miniset[kk] != 0) {
-							dungeon[xx + sx][yy + sy] = miniset[kk];
-						}
-						kk++;
-					}
-				}
-			}
-		}
-	}
-}
-// 5276CC: using guessed type int nSx2;
-// 5276D4: using guessed type int nSy2;
-
-void DRLG_L2Subs()
-{
-	int x, y, i, j, k, rv;
-	unsigned char c;
-
-	for(y = 0; y < 40; y++) {
-		for(x = 0; x < 40; x++) {
-			if((x < nSx1 || x > nSx2) && (y < nSy1 || y > nSy2) && random(0, 4) == 0) {
-				c = BTYPESL2[dungeon[x][y]];
-				if(c != 0) {
-					rv = random(0, 16);
-					k = -1;
-					while(rv >= 0) {
-						k++;
-						if(k == sizeof(BTYPESL2)) {
-							k = 0;
-						}
-						if(c == BTYPESL2[k]) {
-							rv--;
-						}
-					}
-					for(j = y - 2; j < y + 2; j++) {
-						for(i = x - 2; i < x + 2; i++) {
-							if(dungeon[i][j] == k) {
-								j = y + 3;
-								i = x + 2;
-							}
-						}
-					}
-					if(j < y + 3) {
-						dungeon[x][y] = k;
-					}
-				}
-			}
-		}
-	}
-}
-// 5276CC: using guessed type int nSx2;
-// 5276D4: using guessed type int nSy2;
-
-void DRLG_L2Shadows()
-{
-	int x, y, i;
-	BOOL patflag;
-	unsigned char sd[2][2];
-
-	for(y = 1; y < 40; y++) {
-		for(x = 1; x < 40; x++) {
-			sd[0][0] = BSTYPESL2[dungeon[x][y]];
-			sd[1][0] = BSTYPESL2[dungeon[x - 1][y]];
-			sd[0][1] = BSTYPESL2[dungeon[x][y - 1]];
-			sd[1][1] = BSTYPESL2[dungeon[x - 1][y - 1]];
-			for(i = 0; i < 2; i++) {
-				if(SPATSL2[i].strig == sd[0][0]) {
-					patflag = TRUE;
-					if(SPATSL2[i].s1 != 0 && SPATSL2[i].s1 != sd[1][1]) {
-						patflag = FALSE;
-					}
-					if(SPATSL2[i].s2 != 0 && SPATSL2[i].s2 != sd[0][1]) {
-						patflag = FALSE;
-					}
-					if(SPATSL2[i].s3 != 0 && SPATSL2[i].s3 != sd[1][0]) {
-						patflag = FALSE;
-					}
-					if(patflag == TRUE) {
-						if(SPATSL2[i].nv1 != 0) {
-							dungeon[x - 1][y - 1] = SPATSL2[i].nv1;
-						}
-						if(SPATSL2[i].nv2 != 0) {
-							dungeon[x][y - 1] = SPATSL2[i].nv2;
-						}
-						if(SPATSL2[i].nv3 != 0) {
-							dungeon[x - 1][y] = SPATSL2[i].nv3;
-						}
-					}
-				}
-<<<<<<< HEAD
-				v1 += 7;
-			} while ((INT_PTR)v1 < (INT_PTR)&SPATSL2[2].s1);
-			v0 += 40;
-			--v9;
-		} while (v9);
-		++v10;
-	} while (v10 < 40);
-=======
-			}
-		}
-	}
->>>>>>> e791f3ee
-}
-// 48489A: using guessed type short word_48489A;
-
-void DRLG_L2SetRoom(int rx1, int ry1)
-{
-	int rw, rh, i, j;
-	unsigned char *sp;
-
-	rw = (unsigned char)pSetPiece_2[0];
-	rh = (unsigned char)pSetPiece_2[2];
-
-	setpc_x = rx1;
-	setpc_y = ry1;
-	setpc_w = rw;
-	setpc_h = rh;
-
-	sp = (unsigned char *)&pSetPiece_2[4];
-
-	for(j = 0; j < rh; j++) {
-		for(i = 0; i < rw; i++) {
-			if(*sp != 0) {
-				dungeon[i + rx1][j + ry1] = *sp;
-				dflags[i + rx1][j + ry1] |= 0x80;
-			} else {
-				dungeon[i + rx1][j + ry1] = 3;
-			}
-			sp += 2;
-		}
-	}
-}
-// 5CF330: using guessed type int setpc_h;
-// 5CF334: using guessed type int setpc_w;
-
-void L2TileFix()
-{
-	int i, j;
-
-	for(j = 0; j < 40; j++) {
-		for(i = 0; i < 40; i++) {
-			if(dungeon[i][j] == 1 && dungeon[i][j + 1] == 3) {
-				dungeon[i][j + 1] = 1;
-			}
-			if(dungeon[i][j] == 3 && dungeon[i][j + 1] == 1) {
-				dungeon[i][j + 1] = 3;
-			}
-			if(dungeon[i][j] == 3 && dungeon[i + 1][j] == 7) {
-				dungeon[i + 1][j] = 3;
-			}
-			if(dungeon[i][j] == 2 && dungeon[i + 1][j] == 3) {
-				dungeon[i + 1][j] = 2;
-			}
-			if(dungeon[i][j] == 11 && dungeon[i + 1][j] == 14) {
-				dungeon[i + 1][j] = 16;
-			}
-		}
-	}
-}
-
-BOOL CreateDungeon()
-{
-	int v0;         // esi
-	int v1;         // edx
-	int v2;         // ecx
-	signed int v3;  // esi
-	char *v4;       // eax
-	signed int v5;  // ebx
-	_BYTE *v6;      // ecx
-	BOOL v7;     // zf
-	BOOL v8;     // eax
-	int v9;         // edi
-	int v10;        // esi
-	signed int v12; // [esp-4h] [ebp-20h]
-	int nX1;        // [esp+8h] [ebp-14h]
-	int nY1;        // [esp+Ch] [ebp-10h]
-	int nX2;        // [esp+10h] [ebp-Ch]
-	int nY2;        // [esp+14h] [ebp-8h]
-	int nHd;        // [esp+18h] [ebp-4h]
-
-	v0 = 0;
-	v1 = 0;
-	v2 = 0;
-	if (currlevel == 5) {
-		if (!quests[QTYPE_BLOOD]._qactive)
-			goto LABEL_12;
-		v1 = 20;
-		v0 = 14;
-	} else {
-		if (currlevel == 6) {
-			if (!quests[QTYPE_BONE]._qactive)
-				goto LABEL_12;
-			v12 = 10;
-		} else {
-			if (currlevel != 7 || !quests[QTYPE_BLIND]._qactive)
-				goto LABEL_12;
-			v12 = 15;
-		}
-		v0 = v12;
-		v1 = v12;
-	}
-	v2 = 1;
-LABEL_12:
-	CreateRoom(2, 2, 39, 39, 0, 0, v2, v1, v0);
-	while (pHallList) {
-		GetHall(&nX1, &nY1, &nX2, &nY2, &nHd);
-		ConnectHall(nX1, nY1, nX2, nY2, nHd);
-	}
-	v3 = 0;
-	do {
-		v4 = (char *)&predungeon[-1][v3];
-		v5 = 41;
-		do {
-			v6 = (unsigned char *)v4 + 40;
-			if (v4[40] == 67)
-				*v6 = 35;
-			if (*v6 == 66)
-				*v6 = 35;
-			if (*v6 == 69)
-				*v6 = 35;
-			if (*v6 == 65)
-				*v6 = 35;
-			if (*v6 == 44) {
-				v7 = *(v4 - 1) == 32;
-				*v6 = 46;
-				if (v7)
-					*(v4 - 1) = 35;
-				if (*v4 == 32)
-					*v4 = 35;
-				if (v4[1] == 32)
-					v4[1] = 35;
-				if (v4[79] == 32)
-					v4[79] = 35;
-				if (v4[80] == 32)
-					v4[80] = 35;
-				if (v4[81] == 32)
-					v4[81] = 35;
-				if (v4[39] == 32)
-					v4[39] = 35;
-				if (v4[41] == 32)
-					v4[41] = 35;
-			}
-			--v5;
-			v4 += 40;
-		} while (v5);
-		++v3;
-	} while (v3 <= 40);
-	v8 = DL2_FillVoids();
-	if (v8) {
-		v9 = 0;
-		do {
-			v10 = 0;
-			do
-				DoPatternCheck(v10++, v9);
-			while (v10 < 40);
-			++v9;
-		} while (v9 < 40);
-		v8 = 1;
-	}
-	return v8;
-}
-
-void CreateRoom(int nX1, int nY1, int nX2, int nY2, int nRDest, int nHDir, int ForceHW, int nH, int nW)
-{
-	int v9;        // esi
-	int v10;       // ebx
-	int v11;       // edx
-	int v12;       // eax
-	int v13;       // edx
-	int v14;       // edx
-	int v15;       // edi
-	int v17;       // esi
-	int v18;       // ebx
-	int v19;       // edx
-	int v20;       // ecx
-	int v21;       // eax
-	int v23;       // eax
-	int v24;       // eax
-	int v26;       // eax
-	int *v27;      // ecx
-	int v28;       // eax
-	int v29;       // eax
-	int *v30;      // ecx
-	int v31;       // eax
-	int nX1a;      // [esp+Ch] [ebp-30h]
-	int v33;       // [esp+10h] [ebp-2Ch]
-	int v34;       // [esp+14h] [ebp-28h]
-	int v35;       // [esp+18h] [ebp-24h]
-	int v36;       // [esp+1Ch] [ebp-20h]
-	int v37;       // [esp+20h] [ebp-1Ch]
-	int nY1a;      // [esp+24h] [ebp-18h]
-	int v39;       // [esp+28h] [ebp-14h]
-	int v40;       // [esp+2Ch] [ebp-10h]
-	int v41;       // [esp+30h] [ebp-Ch]
-	int v42;       // [esp+34h] [ebp-8h]
-	int v43;       // [esp+38h] [ebp-4h]
-	int *ForceHWa; // [esp+54h] [ebp+18h]
-	int *ForceHWb; // [esp+54h] [ebp+18h]
-
-	v39 = nY1;
-	v37 = nX1;
-	if (nRoomCnt < 80) {
-		v40 = nX2 - 2;
-		nY1a = nY1 + 2;
-		while (1) {
-			v9 = nX2 - v37;
-			v10 = nY2 - v39;
-			if (nX2 - v37 < Area_Min || v10 < Area_Min)
-				return;
-			if (v9 > Room_Max)
-				break;
-			nX1 = Room_Min;
-			if (v9 > Room_Min) {
-				v11 = v9 - Room_Min;
-				goto LABEL_7;
-			}
-			v41 = nX2 - v37;
-		LABEL_11:
-			v13 = Room_Max;
-			if (v10 <= Room_Max) {
-				if (v10 <= nX1) {
-					v36 = nY2 - v39;
-					goto LABEL_16;
-				}
-				v13 = nY2 - v39;
-			}
-			v14 = v13 - nX1;
-			v36 = Room_Min + random(0, v14);
-		LABEL_16:
-			if (ForceHW == 1) {
-				v41 = nW;
-				v36 = nH;
-			}
-			v15 = v37 + random(0, v9);
-			v17 = v39 + random(0, v10);
-			v18 = v15 + v41;
-			v43 = v17 + v36;
-			if (v15 + v41 > nX2) {
-				v18 = nX2;
-				v15 = nX2 - v41;
-			}
-			if (v17 + v36 > nY2) {
-				v43 = nY2;
-				v17 = nY2 - v36;
-			}
-			if (v15 >= 38)
-				v15 = 38;
-			if (v17 >= 38)
-				v17 = 38;
-			if (v15 <= 1)
-				v15 = 1;
-			if (v17 <= 1)
-				v17 = 1;
-			if (v18 >= 38)
-				v18 = 38;
-			if (v43 >= 38)
-				v43 = 38;
-			if (v18 <= 1)
-				v18 = 1;
-			if (v43 <= 1)
-				v43 = 1;
-			DefineRoom(v15, v17, v18, v43, ForceHW);
-			if (ForceHW == 1) {
-				nSx2 = v18;
-				nSx1 = v15 + 2;
-				nSy1 = v17 + 2;
-				nSy2 = v43;
-			}
-			v19 = nRoomCnt;
-			v20 = nRDest;
-			v42 = nRoomCnt;
-			RoomList[nRoomCnt].nRoomDest = nRDest;
-			if (nRDest) {
-				if (nHDir == 1) {
-					v21 = random(0, v18 - v15 - 2);
-					nX1a = v21 + v15 + 1;
-					v33 = v17;
-					v23 = random(0, RoomList[nRDest].nRoomx2 - RoomList[nRDest].nRoomx1 - 2);
-					v20 = 20 * nRDest;
-					v34 = v23 + RoomList[nRDest].nRoomx1 + 1;
-					v35 = RoomList[nRDest].nRoomy2;
-				}
-				if (nHDir == 3) {
-					v24 = random(0, v18 - v15 - 2);
-					nX1a = v24 + v15 + 1;
-					v33 = v43;
-					v26 = random(0, RoomList[nRDest].nRoomx2 - RoomList[nRDest].nRoomx1 - 2);
-					v20 = 20 * nRDest;
-					v34 = v26 + RoomList[nRDest].nRoomx1 + 1;
-					v35 = RoomList[nRDest].nRoomy1;
-				}
-				if (nHDir == 2) {
-					nX1a = v18;
-					v33 = random(0, v43 - v17 - 2) + v17 + 1;
-					v34 = RoomList[nRDest].nRoomx1;
-					v27 = &RoomList[nRDest].nRoomy1;
-					ForceHWa = v27;
-					v28 = RoomList[nRDest].nRoomy2 - *v27;
-					v29 = random(0, v28 - 2);
-					v20 = *ForceHWa;
-					v35 = v29 + *ForceHWa + 1;
-				}
-				if (nHDir == 4) {
-					nX1a = v15;
-					v33 = random(0, v43 - v17 - 2) + v17 + 1;
-					v34 = RoomList[nRDest].nRoomx2;
-					v30 = &RoomList[nRDest].nRoomy1;
-					ForceHWb = v30;
-					v31 = RoomList[nRDest].nRoomy2 - *v30;
-					v35 = random(0, v31 - 2) + *ForceHWb + 1;
-				}
-				AddHall(nX1a, v33, v34, v35, nHDir);
-				v19 = v42;
-			}
-			if (v36 <= v41) {
-				CreateRoom(v37 + 2, nY1a, v18 - 2, v17 - 2, v19, 3, 0, 0, 0);
-				CreateRoom(v15 + 2, v43 + 2, v40, nY2 - 2, v42, 1, 0, 0, 0);
-				CreateRoom(v37 + 2, v17 + 2, v15 - 2, nY2 - 2, v42, 2, 0, 0, 0);
-				nHDir = 4;
-				nW = 0;
-				nH = 0;
-				ForceHW = 0;
-				nRDest = v42;
-				nY2 = v43 - 2;
-				nX2 -= 2;
-				v40 -= 2;
-				v39 += 2;
-				nY1a += 2;
-				v37 = v18 + 2;
-			} else {
-				CreateRoom(v37 + 2, nY1a, v15 - 2, v43 - 2, v19, 2, 0, 0, 0);
-				CreateRoom(v18 + 2, v17 + 2, v40, nY2 - 2, v42, 4, 0, 0, 0);
-				CreateRoom(v37 + 2, v43 + 2, v18 - 2, nY2 - 2, v42, 1, 0, 0, 0);
-				nW = 0;
-				nH = 0;
-				ForceHW = 0;
-				nRDest = v42;
-				nHDir = 3;
-				nX2 -= 2;
-				v40 -= 2;
-				v39 += 2;
-				nY1a += 2;
-				nY2 = v17 - 2;
-				v37 = v15 + 2;
-			}
-			if (nRoomCnt >= 80)
-				return;
-		}
-		v11 = Room_Max - Room_Min;
-	LABEL_7:
-		v12 = random(0, v11);
-		nX1 = Room_Min;
-		v41 = Room_Min + v12;
-		goto LABEL_11;
-	}
-}
-// 484858: using guessed type int Area_Min;
-// 48485C: using guessed type int Room_Max;
-// 484860: using guessed type int Room_Min;
-// 5276CC: using guessed type int nSx2;
-// 5276D4: using guessed type int nSy2;
-
-void DefineRoom(int nX1, int nY1, int nX2, int nY2, int ForceHW)
-{
-	int v5;         // esi
-	int v6;         // edi
-	int v7;         // eax
-	int i;          // eax
-	BOOLEAN v9;     // zf
-	int v10;        // ecx
-	char *v11;      // eax
-	char *v12;      // ebx
-	int v13;        // eax
-	int v14;        // [esp+10h] [ebp-4h]
-	int v15;        // [esp+10h] [ebp-4h]
-	int nY2a;       // [esp+20h] [ebp+Ch]
-	char *ForceHWa; // [esp+24h] [ebp+10h]
-
-	v5 = nX1;
-	v6 = nX2;
-	predungeon[v5][nY1] = 67;
-	predungeon[v5][nY2] = 69;
-	predungeon[v6][nY1] = 66;
-	predungeon[v6][nY2] = 65;
-	v7 = nRoomCnt + 1;
-	nRoomCnt = v7;
-	v7 *= 20;
-	*(int *)((char *)&RoomList[0].nRoomx1 + v7) = nX1;
-	*(int *)((char *)&RoomList[0].nRoomx2 + v7) = nX2;
-	*(int *)((char *)&RoomList[0].nRoomy1 + v7) = nY1;
-	*(int *)((char *)&RoomList[0].nRoomy2 + v7) = nY2;
-	if (ForceHW == 1) {
-		for (i = nX1; i < nX2; ++i) {
-			if (i < nY2) {
-				ForceHWa = &dflags[i][nY1];
-				v14 = nY2 - i;
-				i = nY2;
-				do {
-					*ForceHWa |= DFLAG_EXPLORED;
-					v9 = v14-- == 1;
-					ForceHWa += 40;
-				} while (!v9);
-			}
-		}
-	}
-	v10 = nX1 + 1;
-	if (v10 <= nX2 - 1) {
-		v15 = nX2 - v10;
-		v11 = (char *)&predungeon[v10][nY2];
-		do {
-			v11[nY1 - nY2] = 35;
-			*v11 = 35;
-			v11 += 40;
-			--v15;
-		} while (v15);
-	}
-	nY2a = nY2 - 1;
-	while (++nY1 <= nY2a) {
-		predungeon[v5][nY1] = 35;
-		predungeon[v6][nY1] = 35;
-		if (v10 < nX2) {
-			v12 = (char *)&predungeon[v10][nY1];
-			v13 = nX2 - v10;
-			do {
-				*v12 = 46;
-				v12 += 40;
-				--v13;
-			} while (v13);
-		}
-	}
-}
-
-void AddHall(int nX1, int nY1, int nX2, int nY2, int nHd)
-{
-	int v5;       // edi
-	int v6;       // esi
-	HALLNODE *v7; // eax
-	HALLNODE *i;  // ecx
-
-	v5 = nX1;
-	v6 = nY1;
-	if (pHallList) {
-		v7 = (HALLNODE *)DiabloAllocPtr(24);
-		v7->pNext = 0;
-		v7->nHallx2 = nX2;
-		v7->nHally2 = nY2;
-		v7->nHallx1 = v5;
-		v7->nHally1 = v6;
-		v7->nHalldir = nHd;
-		for (i = pHallList; i->pNext; i = i->pNext)
-			;
-		i->pNext = v7;
-	} else {
-		pHallList = (HALLNODE *)DiabloAllocPtr(24);
-		pHallList->nHallx1 = v5;
-		pHallList->nHally1 = v6;
-		pHallList->nHallx2 = nX2;
-		pHallList->nHally2 = nY2;
-		pHallList->nHalldir = nHd;
-		pHallList->pNext = 0;
-	}
-}
-
-void GetHall(int *nX1, int *nY1, int *nX2, int *nY2, int *nHd)
-{
-	HALLNODE *p1;
-	HALLNODE *p2;
-
-	p1 = pHallList->pNext;
-	*nX1 = pHallList->nHallx1;
-	*nY1 = pHallList->nHally1;
-	*nX2 = pHallList->nHallx2;
-	*nY2 = pHallList->nHally2;
-	*nHd = pHallList->nHalldir;
-
-	p2 = pHallList;
-	pHallList = NULL;
-	mem_free_dbg(p2);
-
-	pHallList = p1;
-}
-
-void ConnectHall(int nX1, int nY1, int nX2, int nY2, int nHd)
-{
-	int v5;        // edi
-	signed int v6; // esi
-	int v7;        // eax
-	int v9;        // edi
-	int v10;       // ebx
-	int v11;       // ecx
-	char v12;      // al
-	int v13;       // eax
-	int v14;       // ecx
-	char *v15;     // ebx
-	int v16;       // ecx
-	int v17;       // edx
-	int v18;       // ecx
-	int v19;       // edx
-	int v20;       // eax
-	//int v21; // ST04_4
-	int v23;        // ebx
-	int v24;        // ebx
-	BOOLEAN v25;    // zf
-	signed int v26; // [esp-4h] [ebp-34h]
-	signed int v27; // [esp-4h] [ebp-34h]
-	signed int v28; // [esp-4h] [ebp-34h]
-	signed int v29; // [esp-4h] [ebp-34h]
-	int v30;        // [esp+Ch] [ebp-24h]
-	int v31;        // [esp+10h] [ebp-20h]
-	int v32;        // [esp+14h] [ebp-1Ch]
-	signed int v33; // [esp+18h] [ebp-18h]
-	signed int v34; // [esp+1Ch] [ebp-14h]
-	signed int v35; // [esp+20h] [ebp-10h]
-	int v36;        // [esp+24h] [ebp-Ch]
-	char *v37;      // [esp+28h] [ebp-8h]
-	signed int nY;  // [esp+2Ch] [ebp-4h]
-	int nX2a;       // [esp+38h] [ebp+8h]
-	int nY2a;       // [esp+3Ch] [ebp+Ch]
-	int nHda;       // [esp+40h] [ebp+10h]
-
-	v34 = 0;
-	v5 = nY1;
-	v6 = nX1;
-	nY = nY1;
-	v7 = random(0, 100);
-	v33 = v7;
-	v32 = random(0, 100);
-	v31 = v6;
-	v30 = v5;
-	CreateDoorType(v6, v5);
-	CreateDoorType(nX2, nY2);
-	abs(nX2 - v6);
-	abs(nY2 - v5);
-	v9 = nHd;
-	v10 = nX2 - Dir_Xadd[nHd];
-	v11 = nY2 - Dir_Yadd[nHd];
-	nHda = 0;
-	nY2a = v11;
-	nX2a = v10;
-	predungeon[v10][v11] = 44;
-	v37 = (char *)&predungeon[v6][nY];
-	do {
-		if (v6 >= 38 && v9 == 2)
-			v9 = 4;
-		if (nY >= 38 && v9 == 3)
-			v9 = 1;
-		if (v6 <= 1 && v9 == 4)
-			v9 = 2;
-		if (nY <= 1 && v9 == 1)
-			v9 = 3;
-		v12 = *v37;
-		if (*v37 == 67 && (v9 == 1 || v9 == 4))
-			v9 = 2;
-		if (v12 == 66 && (v9 == 1 || v9 == 2))
-			v9 = 3;
-		if (v12 == 69 && (v9 == 4 || v9 == 3))
-			v9 = 1;
-		if (v12 == 65 && (v9 == 2 || v9 == 3))
-			v9 = 4;
-		v13 = Dir_Xadd[v9];
-		v14 = Dir_Yadd[v9];
-		nY += v14;
-		v6 += v13;
-		v15 = (char *)&predungeon[v6][nY];
-		v37 = v15;
-		if (*v15 == 32) {
-			if (nHda) {
-				CreateDoorType(v6 - v13, nY - v14);
-			} else {
-				if (v33 < 50) {
-					if (v9 == 1 || v9 == 3) {
-						v17 = nY;
-						v16 = v6 - 1;
-					} else {
-						v16 = v6;
-						v17 = nY - 1;
-					}
-					PlaceHallExt(v16, v17);
-				}
-				if (v32 < 50) {
-					if (v9 == 1 || v9 == 3) {
-						v19 = nY;
-						v18 = v6 + 1;
-					} else {
-						v18 = v6;
-						v19 = nY + 1;
-					}
-					PlaceHallExt(v18, v19);
-				}
-			}
-			nHda = 0;
-			*v15 = 44;
-		} else {
-			if (!nHda && *v15 == 35)
-				CreateDoorType(v6, nY);
-			if (*v15 != 44)
-				nHda = 1;
-		}
-		v36 = abs(nX2a - v6);
-		v20 = abs(nY2a - nY);
-		//v22 = v21;
-		v35 = v20;
-		if (v36 <= v20) {
-			v24 = 5 * v20;
-			if (5 * v20 > 80)
-				v24 = 80;
-			if (random(0, 100) < v24) {
-				if (nY2a <= nY || nY >= 40) {
-					v9 = 1;
-					goto LABEL_67;
-				}
-				v26 = 3;
-				goto LABEL_58;
-			}
-		} else {
-			v23 = 2 * v36;
-			if (2 * v36 > 30)
-				v23 = 30;
-			if (random(0, 100) < v23) {
-				if (nX2a <= v6 || v6 >= 40)
-					v26 = 4;
-				else
-					v26 = 2;
-			LABEL_58:
-				v9 = v26;
-				goto LABEL_67;
-			}
-		}
-	LABEL_67:
-		if (v35 < 10 && v6 == nX2a && (v9 == 2 || v9 == 4)) {
-			if (nY2a <= nY || nY >= 40)
-				v9 = 1;
-			else
-				v9 = 3;
-		}
-		if (v36 < 10 && nY == nY2a && (v9 == 1 || v9 == 3)) {
-			if (nX2a <= v6 || v6 >= 40)
-				v27 = 4;
-			else
-				v27 = 2;
-			v9 = v27;
-		}
-		if (v35 == 1) {
-			v25 = v36 == 1;
-			if (v36 <= 1)
-				goto LABEL_94;
-			if (v9 == 1 || v9 == 3) {
-				if (nX2a <= v6 || v6 >= 40)
-					v28 = 4;
-				else
-					v28 = 2;
-				v9 = v28;
-			}
-		}
-		v25 = v36 == 1;
-	LABEL_94:
-		if (v25) {
-			if (v35 <= 1 || v9 != 2 && v9 != 4)
-				goto LABEL_109;
-			if (nY2a > nY && v6 < 40)
-				goto LABEL_100;
-			v9 = 1;
-		}
-		if (!v36 && *v37 != 32 && (v9 == 2 || v9 == 4)) {
-			if (nX2a <= v31 || v6 >= 40) {
-				v9 = 1;
-				goto LABEL_109;
-			}
-		LABEL_100:
-			v9 = 3;
-		}
-	LABEL_109:
-		if (!v35 && *v37 != 32 && (v9 == 1 || v9 == 3)) {
-			if (nY2a <= v30 || nY >= 40)
-				v29 = 4;
-			else
-				v29 = 2;
-			v9 = v29;
-		}
-		if (v6 == nX2a && nY == nY2a)
-			v34 = 1;
-	} while (!v34);
-}
-
-void CreateDoorType(int nX, int nY)
-{
-	BOOL fDoneflag;
-
-	fDoneflag = FALSE;
-
-	if(predungeon[nX - 1][nY] == 68) {
-		fDoneflag = TRUE;
-	}
-	if(predungeon[nX + 1][nY] == 68) {
-		fDoneflag = TRUE;
-	}
-	if(predungeon[nX][nY - 1] == 68) {
-		fDoneflag = TRUE;
-	}
-	if(predungeon[nX][nY + 1] == 68) {
-		fDoneflag = TRUE;
-	}
-	if(predungeon[nX][nY] == 66 || predungeon[nX][nY] == 67 || predungeon[nX][nY] == 65 || predungeon[nX][nY] == 69) {
-		fDoneflag = TRUE;
-	}
-
-	if(!fDoneflag) {
-		predungeon[nX][nY] = 68;
-	}
-}
-
-void PlaceHallExt(int nX, int nY)
-{
-	if(predungeon[nX][nY] == 32) {
-		predungeon[nX][nY] = 44;
-	}
-}
-
-void DoPatternCheck(int i, int j)
-{
-	int k, l, x, y, nOk;
-
-	for(k = 0; Patterns[k][4] != 255; k++) {
-		x = i - 1;
-		y = j - 1;
-		nOk = 254;
-		for(l = 0; l < 9 && nOk == 254; l++) {
-			nOk = 255;
-			if(l == 3 || l == 6) {
-				y++;
-				x = i - 1;
-			}
-			if(x >= 0 && x < 40 && y >= 0 && y < 40) {
-				switch(Patterns[k][l]) {
-				case 0:
-					nOk = 254;
-					break;
-				case 1:
-					if(predungeon[x][y] == 35) {
-						nOk = 254;
-					}
-					break;
-				case 2:
-					if(predungeon[x][y] == 46) {
-						nOk = 254;
-					}
-					break;
-				case 4:
-					if(predungeon[x][y] == 32) {
-						nOk = 254;
-					}
-					break;
-				case 3:
-					if(predungeon[x][y] == 68) {
-						nOk = 254;
-					}
-					break;
-				case 5:
-					if(predungeon[x][y] == 68 || predungeon[x][y] == 46) {
-						nOk = 254;
-					}
-					break;
-				case 6:
-					if(predungeon[x][y] == 68 || predungeon[x][y] == 35) {
-						nOk = 254;
-					}
-					break;
-				case 7:
-					if(predungeon[x][y] == 32 || predungeon[x][y] == 46) {
-						nOk = 254;
-					}
-					break;
-				case 8:
-					if(predungeon[x][y] == 68 || predungeon[x][y] == 35 || predungeon[x][y] == 46) {
-						nOk = 254;
-					}
-					break;
-				}
-			} else {
-				nOk = 254;
-			}
-			x++;
-		}
-		if(nOk == 254) {
-			dungeon[i][j] = Patterns[k][9];
-		}
-	}
-}
-
-BOOL DL2_FillVoids()
-{
-	int ii, jj, xx, yy, x1, x2, y1, y2;
-	BOOL xf1, xf2, yf1, yf2;
-	int to;
-
-	to = 0;
-	while(DL2_NumNoChar() > 700 && to < 100) {
-		xx = random(0, 38) + 1;
-		yy = random(0, 38) + 1;
-		if(predungeon[xx][yy] != 35) {
-			continue;
-		}
-		yf2 = FALSE;
-		yf1 = FALSE;
-		xf2 = FALSE;
-		xf1 = FALSE;
-		if(predungeon[xx - 1][yy] == 32 && predungeon[xx + 1][yy] == 46) {
-			if(predungeon[xx + 1][yy - 1] == 46
-			&& predungeon[xx + 1][yy + 1] == 46
-			&& predungeon[xx - 1][yy - 1] == 32
-			&& predungeon[xx - 1][yy + 1] == 32) {
-				yf2 = TRUE;
-				yf1 = TRUE;
-				xf1 = TRUE;
-			}
-		} else if(predungeon[xx + 1][yy] == 32 && predungeon[xx - 1][yy] == 46) {
-			if(predungeon[xx - 1][yy - 1] == 46
-			&& predungeon[xx - 1][yy + 1] == 46
-			&& predungeon[xx + 1][yy - 1] == 32
-			&& predungeon[xx + 1][yy + 1] == 32) {
-				yf2 = TRUE;
-				yf1 = TRUE;
-				xf2 = TRUE;
-			}
-		} else if(predungeon[xx][yy - 1] == 32 && predungeon[xx][yy + 1] == 46) {
-			if(predungeon[xx - 1][yy + 1] == 46
-			&& predungeon[xx + 1][yy + 1] == 46
-			&& predungeon[xx - 1][yy - 1] == 32
-			&& predungeon[xx + 1][yy - 1] == 32) {
-				xf2 = TRUE;
-				xf1 = TRUE;
-				yf1 = TRUE;
-			}
-		} else if(predungeon[xx][yy + 1] == 32 && predungeon[xx][yy - 1] == 46) {
-			if(predungeon[xx - 1][yy - 1] == 46
-			&& predungeon[xx + 1][yy - 1] == 46
-			&& predungeon[xx - 1][yy + 1] == 32
-			&& predungeon[xx + 1][yy + 1] == 32) {
-				xf2 = TRUE;
-				xf1 = TRUE;
-				yf2 = TRUE;
-			}
-		}
-		if(DL2_Cont(xf1, yf1, xf2, yf2)) {
-			if(xf1) {
-				x1 = xx - 1;
-			} else {
-				x1 = xx;
-			}
-			if(xf2) {
-				x2 = xx + 1;
-			} else {
-				x2 = xx;
-			}
-			if(yf1) {
-				y1 = yy - 1;
-			} else {
-				y1 = yy;
-			}
-			if(yf2) {
-				y2 = yy + 1;
-			} else {
-				y2 = yy;
-			}
-			if(!xf1) {
-				while(yf1 || yf2) {
-					if(y1 == 0) {
-						yf1 = FALSE;
-					}
-					if(y2 == 39) {
-						yf2 = FALSE;
-					}
-					if(y2 - y1 >= 14) {
-						yf1 = FALSE;
-						yf2 = FALSE;
-					}
-					if(yf1) {
-						y1--;
-					}
-					if(yf2) {
-						y2++;
-					}
-					if(predungeon[x2][y1] != 32) {
-						yf1 = FALSE;
-					}
-					if(predungeon[x2][y2] != 32) {
-						yf2 = FALSE;
-					}
-				}
-				y1 += 2;
-				y2 -= 2;
-				if(y2 - y1 > 5) {
-					while(xf2) {
-						if(x2 == 39) {
-							xf2 = FALSE;
-						}
-						if(x2 - x1 >= 12) {
-							xf2 = FALSE;
-						}
-						for(jj = y1; jj <= y2; jj++) {
-							if(predungeon[x2][jj] != 32) {
-								xf2 = FALSE;
-							}
-						}
-						if(xf2) {
-							x2++;
-						}
-					}
-					x2 -= 2;
-					if(x2 - x1 > 5) {
-						DL2_DrawRoom(x1, y1, x2, y2);
-						DL2_KnockWalls(x1, y1, x2, y2);
-					}
-				}
-			} else if(!xf2) {
-				while(yf1 || yf2) {
-					if(y1 == 0) {
-						yf1 = FALSE;
-					}
-					if(y2 == 39) {
-						yf2 = FALSE;
-					}
-					if(y2 - y1 >= 14) {
-						yf1 = FALSE;
-						yf2 = FALSE;
-					}
-					if(yf1) {
-						y1--;
-					}
-					if(yf2) {
-						y2++;
-					}
-					if(predungeon[x1][y1] != 32) {
-						yf1 = FALSE;
-					}
-					if(predungeon[x1][y2] != 32) {
-						yf2 = FALSE;
-					}
-				}
-				y1 += 2;
-				y2 -= 2;
-				if(y2 - y1 > 5) {
-					while(xf1) {
-						if(x1 == 0) {
-							xf1 = FALSE;
-						}
-						if(x2 - x1 >= 12) {
-							xf1 = FALSE;
-						}
-						for(jj = y1; jj <= y2; jj++) {
-							if(predungeon[x1][jj] != 32) {
-								xf1 = FALSE;
-							}
-						}
-						if(xf1) {
-							x1--;
-						}
-					}
-					x1 += 2;
-					if(x2 - x1 > 5) {
-						DL2_DrawRoom(x1, y1, x2, y2);
-						DL2_KnockWalls(x1, y1, x2, y2);
-					}
-				}
-			} else if(!yf1) {
-				while(xf1 || xf2) {
-					if(x1 == 0) {
-						xf1 = FALSE;
-					}
-					if(x2 == 39) {
-						xf2 = FALSE;
-					}
-					if(x2 - x1 >= 14) {
-						xf1 = FALSE;
-						xf2 = FALSE;
-					}
-					if(xf1) {
-						x1--;
-					}
-					if(xf2) {
-						x2++;
-					}
-					if(predungeon[x1][y2] != 32) {
-						xf1 = FALSE;
-					}
-					if(predungeon[x2][y2] != 32) {
-						xf2 = FALSE;
-					}
-				}
-				x1 += 2;
-				x2 -= 2;
-				if(x2 - x1 > 5) {
-					while(yf2) {
-						if(y2 == 39) {
-							yf2 = FALSE;
-						}
-						if(y2 - y1 >= 12) {
-							yf2 = FALSE;
-						}
-						for(ii = x1; ii <= x2; ii++) {
-							if(predungeon[ii][y2] != 32) {
-								yf2 = FALSE;
-							}
-						}
-						if(yf2) {
-							y2++;
-						}
-					}
-					y2 -= 2;
-					if(y2 - y1 > 5) {
-						DL2_DrawRoom(x1, y1, x2, y2);
-						DL2_KnockWalls(x1, y1, x2, y2);
-					}
-				}
-			} else if(!yf2) {
-				while(xf1 || xf2) {
-					if(x1 == 0) {
-						xf1 = FALSE;
-					}
-					if(x2 == 39) {
-						xf2 = FALSE;
-					}
-					if(x2 - x1 >= 14) {
-						xf1 = FALSE;
-						xf2 = FALSE;
-					}
-					if(xf1) {
-						x1--;
-					}
-					if(xf2) {
-						x2++;
-					}
-					if(predungeon[x1][y1] != 32) {
-						xf1 = FALSE;
-					}
-					if(predungeon[x2][y1] != 32) {
-						xf2 = FALSE;
-					}
-				}
-				x1 += 2;
-				x2 -= 2;
-				if(x2 - x1 > 5) {
-					while(yf1) {
-						if(y1 == 0) {
-							yf1 = FALSE;
-						}
-						if(y2 - y1 >= 12) {
-							yf1 = FALSE;
-						}
-						for(ii = x1; ii <= x2; ii++) {
-							if(predungeon[ii][y1] != 32) {
-								yf1 = FALSE;
-							}
-						}
-						if(yf1) {
-							y1--;
-						}
-					}
-					y1 += 2;
-					if(y2 - y1 > 5) {
-						DL2_DrawRoom(x1, y1, x2, y2);
-						DL2_KnockWalls(x1, y1, x2, y2);
-					}
-				}
-			}
-		}
-		to++;
-	}
-
-	return DL2_NumNoChar() <= 700;
-}
-
-BOOL DL2_Cont(BOOL x1f, BOOL y1f, BOOL x2f, BOOL y2f)
-{
-	if(x1f && x2f && y1f && y2f) {
-		return FALSE;
-	}
-	if(x1f && x2f && (y1f || y2f)) {
-		return TRUE;
-	}
-	if(y1f && y2f && (x1f || x2f)) {
-		return TRUE;
-	}
-
-	return FALSE;
-}
-
-int DL2_NumNoChar()
-{
-	int t, ii, jj;
-
-	t = 0;
-	for(jj = 0; jj < 40; jj++) {
-		for(ii = 0; ii < 40; ii++) {
-			if(predungeon[ii][jj] == 32) {
-				t++;
-			}
-		}
-	}
-
-	return t;
-}
-
-void DL2_DrawRoom(int x1, int y1, int x2, int y2)
-{
-	int ii, jj;
-
-	for(jj = y1; jj <= y2; jj++) {
-		for(ii = x1; ii <= x2; ii++) {
-			predungeon[ii][jj] = 46;
-		}
-	}
-	for(jj = y1; jj <= y2; jj++) {
-		predungeon[x1][jj] = 35;
-		predungeon[x2][jj] = 35;
-	}
-	for(ii = x1; ii <= x2; ii++) {
-		predungeon[ii][y1] = 35;
-		predungeon[ii][y2] = 35;
-	}
-}
-
-void DL2_KnockWalls(int x1, int y1, int x2, int y2)
-{
-	int ii, jj;
-
-	for(ii = x1 + 1; ii < x2; ii++) {
-		if(predungeon[ii][y1 - 1] == 46 && predungeon[ii][y1 + 1] == 46) {
-			predungeon[ii][y1] = 46;
-		}
-		if(predungeon[ii][y2 - 1] == 46 && predungeon[ii][y2 + 1] == 46) {
-			predungeon[ii][y2] = 46;
-		}
-		if(predungeon[ii][y1 - 1] == 68) {
-			predungeon[ii][y1 - 1] = 46;
-		}
-		if(predungeon[ii][y2 + 1] == 68) {
-			predungeon[ii][y2 + 1] = 46;
-		}
-	}
-	for(jj = y1 + 1; jj < y2; jj++) {
-		if(predungeon[x1 - 1][jj] == 46 && predungeon[x1 + 1][jj] == 46) {
-			predungeon[x1][jj] = 46;
-		}
-		if(predungeon[x2 - 1][jj] == 46 && predungeon[x2 + 1][jj] == 46) {
-			predungeon[x2][jj] = 46;
-		}
-		if(predungeon[x1 - 1][jj] == 68) {
-			predungeon[x1 - 1][jj] = 46;
-		}
-		if(predungeon[x2 + 1][jj] == 68) {
-			predungeon[x2 + 1][jj] = 46;
-		}
-	}
-}
-
-void DRLG_L2FloodTVal()
-{
-	int i, j, xx, yy;
-
-	yy = 16;
-	for(j = 0; j < 40; j++) {
-		xx = 16;
-		for(i = 0; i < 40; i++) {
-			if(dungeon[i][j] == 3 && dTransVal[xx][yy] == 0) {
-				DRLG_L2FTVR(i, j, xx, yy, 0);
-				TransVal++;
-			}
-			xx += 2;
-		}
-		yy += 2;
-	}
-}
-// 5A5590: using guessed type char TransVal;
-
-void DRLG_L2FTVR(int i, int j, int x, int y, int d)
-{
-	if(dTransVal[x][y] != 0 || dungeon[i][j] != 3) {
-		if(d == 1) {
-			dTransVal[x][y] = TransVal;
-			dTransVal[x][y + 1] = TransVal;
-		}
-		if(d == 2) {
-			dTransVal[x + 1][y] = TransVal;
-			dTransVal[x + 1][y + 1] = TransVal;
-		}
-		if(d == 3) {
-			dTransVal[x][y] = TransVal;
-			dTransVal[x + 1][y] = TransVal;
-		}
-		if(d == 4) {
-			dTransVal[x][y + 1] = TransVal;
-			dTransVal[x + 1][y + 1] = TransVal;
-		}
-		if(d == 5) {
-			dTransVal[x + 1][y + 1] = TransVal;
-		}
-		if(d == 6) {
-			dTransVal[x][y + 1] = TransVal;
-		}
-		if(d == 7) {
-			dTransVal[x + 1][y] = TransVal;
-		}
-		if(d == 8) {
-			dTransVal[x][y] = TransVal;
-		}
-	} else {
-		dTransVal[x][y] = TransVal;
-		dTransVal[x + 1][y] = TransVal;
-		dTransVal[x][y + 1] = TransVal;
-		dTransVal[x + 1][y + 1] = TransVal;
-		DRLG_L2FTVR(i + 1, j, x + 2, y, 1);
-		DRLG_L2FTVR(i - 1, j, x - 2, y, 2);
-		DRLG_L2FTVR(i, j + 1, x, y + 2, 3);
-		DRLG_L2FTVR(i, j - 1, x, y - 2, 4);
-		DRLG_L2FTVR(i - 1, j - 1, x - 2, y - 2, 5);
-		DRLG_L2FTVR(i + 1, j - 1, x + 2, y - 2, 6);
-		DRLG_L2FTVR(i - 1, j + 1, x - 2, y + 2, 7);
-		DRLG_L2FTVR(i + 1, j + 1, x + 2, y + 2, 8);
-	}
-}
-// 5A5590: using guessed type char TransVal;
-
-void DRLG_L2TransFix()
-{
-	int i, j, xx, yy;
-
-	yy = 16;
-	for(j = 0; j < 40; j++) {
-		xx = 16;
-		for(i = 0; i < 40; i++) {
-			if(dungeon[i][j] == 14 && dungeon[i][j - 1] == 10) {
-				dTransVal[xx + 1][yy] = dTransVal[xx][yy];
-				dTransVal[xx + 1][yy + 1] = dTransVal[xx][yy];
-			}
-			if(dungeon[i][j] == 15 && dungeon[i + 1][j] == 11) {
-				dTransVal[xx][yy + 1] = dTransVal[xx][yy];
-				dTransVal[xx + 1][yy + 1] = dTransVal[xx][yy];
-			}
-			if(dungeon[i][j] == 10) {
-				dTransVal[xx + 1][yy] = dTransVal[xx][yy];
-				dTransVal[xx + 1][yy + 1] = dTransVal[xx][yy];
-			}
-			if(dungeon[i][j] == 11) {
-				dTransVal[xx][yy + 1] = dTransVal[xx][yy];
-				dTransVal[xx + 1][yy + 1] = dTransVal[xx][yy];
-			}
-			if(dungeon[i][j] == 16) {
-				dTransVal[xx + 1][yy] = dTransVal[xx][yy];
-				dTransVal[xx][yy + 1] = dTransVal[xx][yy];
-				dTransVal[xx + 1][yy + 1] = dTransVal[xx][yy];
-			}
-			xx += 2;
-		}
-		yy += 2;
-	}
-}
-
-void L2DirtFix()
-{
-	int i, j;
-
-	for(j = 0; j < 40; j++) {
-		for(i = 0; i < 40; i++) {
-			if(dungeon[i][j] == 13 && dungeon[i + 1][j] != 11) {
-				dungeon[i][j] = 146;
-			}
-			if(dungeon[i][j] == 11 && dungeon[i + 1][j] != 11) {
-				dungeon[i][j] = 144;
-			}
-			if(dungeon[i][j] == 15 && dungeon[i + 1][j] != 11) {
-				dungeon[i][j] = 148;
-			}
-			if(dungeon[i][j] == 10 && dungeon[i][j + 1] != 10) {
-				dungeon[i][j] = 143;
-			}
-			if(dungeon[i][j] == 13 && dungeon[i][j + 1] != 10) {
-				dungeon[i][j] = 146;
-			}
-			if(dungeon[i][j] == 14 && dungeon[i][j + 1] != 15) {
-				dungeon[i][j] = 147;
-			}
-		}
-	}
-}
-
-void DRLG_InitL2Vals()
-{
-	int i, j, pc;
-
-	for(j = 0; j < 112; j++) {
-		for(i = 0; i < 112; i++) {
-			if(dPiece[i][j] == 541) {
-				pc = 5;
-			} else if(dPiece[i][j] == 178) {
-				pc = 5;
-			} else if(dPiece[i][j] == 551) {
-				pc = 5;
-			} else if(dPiece[i][j] == 542) {
-				pc = 6;
-			} else if(dPiece[i][j] == 553) {
-				pc = 6;
-			} else if(dPiece[i][j] == 13) {
-				pc = 5;
-			} else if(dPiece[i][j] == 17) {
-				pc = 6;
-			} else {
-				continue;
-			}
-<<<<<<< HEAD
-			v12 = 5;
-		LABEL_12:
-			*v2 = v12;
-		LABEL_13:
-			++v3;
-			v2 += 112;
-			--v4;
-		} while (v4);
-		v1 = (int(*)[112])((char *)v1 + 4);
-		++v0;
-	} while ((INT_PTR)v1 < (INT_PTR)dPiece[1]);
-	v6 = 0;
-	v7 = dPiece;
-	do {
-		v8 = &dArch[0][v6 + 2];
-		v9 = v7;
-		v10 = 112;
-		do {
-			v11 = (*v9)[0];
-			if ((*v9)[0] == 132) {
-				*(v8 - 1) = 2;
-				*v8 = 1;
-			} else if (v11 == 135 || v11 == 139) {
-				v8[110] = 3;
-				v8[222] = 4;
-			}
-			++v9;
-			v8 += 112;
-			--v10;
-		} while (v10);
-		v7 = (int(*)[112])((char *)v7 + 4);
-		++v6;
-	} while ((INT_PTR)v7 < (INT_PTR)dPiece[1]);
-}
-
-DEVILUTION_END_NAMESPACE
-
-=======
-			dArch[i][j] = pc;
-		}
-	}
-	for(j = 0; j < 112; j++) {
-		for(i = 0; i < 112; i++) {
-			if(dPiece[i][j] == 132) {
-				dArch[i][j + 1] = 2;
-				dArch[i][j + 2] = 1;
-			} else if(dPiece[i][j] == 135 || dPiece[i][j] == 139) {
-				dArch[i + 1][j] = 3;
-				dArch[i + 2][j] = 4;
-			}
-		}
-	}
-}
-
->>>>>>> e791f3ee
+//HEADER_GOES_HERE
+
+#include "../types.h"
+
+DEVILUTION_BEGIN_NAMESPACE
+
+int nSx1;
+int nSx2; // weak
+int nSy1;
+int nSy2; // weak
+int nRoomCnt;
+unsigned char predungeon[40][40];
+ROOMNODE RoomList[81];
+HALLNODE *pHallList;
+
+int Area_Min = 2;  // weak
+int Room_Max = 10; // weak
+int Room_Min = 4;  // weak
+int Dir_Xadd[5] = { 0, 0, 1, 0, -1 };
+int Dir_Yadd[5] = { 0, -1, 0, 1, 0 };
+ShadowStruct SPATSL2[2] = { { 6u, 3u, 0u, 3u, 48u, 0u, 50u }, { 9u, 3u, 0u, 3u, 48u, 0u, 50u } };
+//short word_48489A = 0; // weak
+unsigned char BTYPESL2[161] = { 0, 1, 2, 3, 4, 5, 6, 7, 8, 9, 0, 0, 0, 0, 0, 0, 0, 17, 18, 1, 1, 2, 2, 1, 1, 1, 1, 1, 1, 2, 2, 2, 2, 2, 0, 0, 0, 0, 8, 0, 0, 0, 0, 0, 0, 0, 0, 0, 0, 0, 0, 0, 0, 0, 0, 0, 0, 0, 0, 0, 0, 0, 0, 0, 0, 0, 0, 0, 1, 1, 1, 0, 0, 2, 2, 2, 0, 0, 0, 1, 0, 0, 0, 0, 0, 0, 0, 0, 3, 3, 3, 3, 0, 0, 0, 0, 0, 0, 0, 0, 0, 0, 0, 0, 0, 3, 3, 3, 0, 3, 0, 3, 0, 0, 0, 0, 0, 0, 0, 0, 0, 0, 0, 0, 0, 0, 0, 0, 0, 0, 0, 0, 0, 0, 0, 0, 0, 0, 0, 0, 0, 0, 0, 0, 0, 0, 0, 0, 0, 0, 0, 0, 0, 0, 0, 0, 0, 0, 0, 0, 0 };
+unsigned char BSTYPESL2[161] = { 0, 1, 2, 3, 0, 0, 6, 0, 0, 9, 0, 0, 0, 0, 0, 0, 0, 0, 0, 1, 1, 2, 2, 1, 1, 1, 1, 1, 1, 2, 2, 2, 2, 2, 0, 0, 0, 0, 0, 6, 6, 6, 9, 0, 0, 0, 0, 0, 0, 0, 0, 0, 0, 0, 0, 0, 0, 0, 0, 0, 0, 0, 0, 0, 0, 0, 0, 0, 1, 1, 1, 0, 0, 2, 2, 2, 0, 0, 0, 1, 1, 1, 1, 6, 2, 2, 2, 0, 3, 3, 3, 3, 0, 0, 0, 0, 0, 0, 0, 0, 0, 0, 0, 0, 3, 3, 3, 3, 3, 3, 3, 3, 3, 3, 3, 3, 1, 1, 2, 2, 3, 3, 3, 3, 1, 1, 2, 2, 3, 3, 3, 3, 1, 1, 3, 3, 2, 2, 3, 3, 0, 0, 0, 0, 0, 0, 0, 0, 0, 0, 0, 0, 0, 0, 0, 0, 0, 0, 0, 0, 0 };
+unsigned char VARCH1[] = { 2, 4, 3, 0, 3, 1, 3, 4, 0, 7, 48, 0, 51, 39, 47, 44, 0, 0 };
+unsigned char VARCH2[] = { 2, 4, 3, 0, 3, 1, 3, 4, 0, 8, 48, 0, 51, 39, 47, 44, 0, 0 };
+unsigned char VARCH3[] = { 2, 4, 3, 0, 3, 1, 3, 4, 0, 6, 48, 0, 51, 39, 47, 44, 0, 0 };
+unsigned char VARCH4[] = { 2, 4, 3, 0, 3, 1, 3, 4, 0, 9, 48, 0, 51, 39, 47, 44, 0, 0 };
+unsigned char VARCH5[] = { 2, 4, 3, 0, 3, 1, 3, 4, 0, 14, 48, 0, 51, 39, 47, 44, 0, 0 };
+unsigned char VARCH6[] = { 2, 4, 3, 0, 3, 1, 3, 4, 0, 13, 48, 0, 51, 39, 47, 44, 0, 0 };
+unsigned char VARCH7[] = { 2, 4, 3, 0, 3, 1, 3, 4, 0, 16, 48, 0, 51, 39, 47, 44, 0, 0 };
+unsigned char VARCH8[] = { 2, 4, 3, 0, 3, 1, 3, 4, 0, 15, 48, 0, 51, 39, 47, 44, 0, 0 };
+unsigned char VARCH9[] = { 2, 4, 3, 0, 3, 8, 3, 4, 0, 7, 48, 0, 51, 42, 47, 44, 0, 0 };
+unsigned char VARCH10[] = { 2, 4, 3, 0, 3, 8, 3, 4, 0, 8, 48, 0, 51, 42, 47, 44, 0, 0 };
+unsigned char VARCH11[] = { 2, 4, 3, 0, 3, 8, 3, 4, 0, 6, 48, 0, 51, 42, 47, 44, 0, 0 };
+unsigned char VARCH12[] = { 2, 4, 3, 0, 3, 8, 3, 4, 0, 9, 48, 0, 51, 42, 47, 44, 0, 0 };
+unsigned char VARCH13[] = { 2, 4, 3, 0, 3, 8, 3, 4, 0, 14, 48, 0, 51, 42, 47, 44, 0, 0 };
+unsigned char VARCH14[] = { 2, 4, 3, 0, 3, 8, 3, 4, 0, 13, 48, 0, 51, 42, 47, 44, 0, 0 };
+unsigned char VARCH15[] = { 2, 4, 3, 0, 3, 8, 3, 4, 0, 16, 48, 0, 51, 42, 47, 44, 0, 0 };
+unsigned char VARCH16[] = { 2, 4, 3, 0, 3, 8, 3, 4, 0, 15, 48, 0, 51, 42, 47, 44, 0, 0 };
+unsigned char VARCH17[] = { 2, 3, 2, 7, 3, 4, 0, 7, 141, 39, 47, 44, 0, 0 };
+unsigned char VARCH18[] = { 2, 3, 2, 7, 3, 4, 0, 8, 141, 39, 47, 44, 0, 0 };
+unsigned char VARCH19[] = { 2, 3, 2, 7, 3, 4, 0, 6, 141, 39, 47, 44, 0, 0 };
+unsigned char VARCH20[] = { 2, 3, 2, 7, 3, 4, 0, 9, 141, 39, 47, 44, 0, 0 };
+unsigned char VARCH21[] = { 2, 3, 2, 7, 3, 4, 0, 14, 141, 39, 47, 44, 0, 0 };
+unsigned char VARCH22[] = { 2, 3, 2, 7, 3, 4, 0, 13, 141, 39, 47, 44, 0, 0 };
+unsigned char VARCH23[] = { 2, 3, 2, 7, 3, 4, 0, 16, 141, 39, 47, 44, 0, 0 };
+unsigned char VARCH24[] = { 2, 3, 2, 7, 3, 4, 0, 15, 141, 39, 47, 44, 0, 0 };
+unsigned char VARCH25[] = { 2, 4, 3, 0, 3, 4, 3, 1, 0, 7, 48, 0, 51, 39, 47, 44, 0, 0 };
+unsigned char VARCH26[] = { 2, 4, 3, 0, 3, 4, 3, 1, 0, 8, 48, 0, 51, 39, 47, 44, 0, 0 };
+unsigned char VARCH27[] = { 2, 4, 3, 0, 3, 4, 3, 1, 0, 6, 48, 0, 51, 39, 47, 44, 0, 0 };
+unsigned char VARCH28[] = { 2, 4, 3, 0, 3, 4, 3, 1, 0, 9, 48, 0, 51, 39, 47, 44, 0, 0 };
+unsigned char VARCH29[] = { 2, 4, 3, 0, 3, 4, 3, 1, 0, 14, 48, 0, 51, 39, 47, 44, 0, 0 };
+unsigned char VARCH30[] = { 2, 4, 3, 0, 3, 4, 3, 1, 0, 13, 48, 0, 51, 39, 47, 44, 0, 0 };
+unsigned char VARCH31[] = { 2, 4, 3, 0, 3, 4, 3, 1, 0, 16, 48, 0, 51, 39, 47, 44, 0, 0 };
+unsigned char VARCH32[] = { 2, 4, 3, 0, 3, 4, 3, 1, 0, 15, 48, 0, 51, 39, 47, 44, 0, 0 };
+unsigned char VARCH33[] = { 2, 4, 2, 0, 3, 8, 3, 4, 0, 7, 142, 0, 51, 42, 47, 44, 0, 0 };
+unsigned char VARCH34[] = { 2, 4, 2, 0, 3, 8, 3, 4, 0, 8, 142, 0, 51, 42, 47, 44, 0, 0 };
+unsigned char VARCH35[] = { 2, 4, 2, 0, 3, 8, 3, 4, 0, 6, 142, 0, 51, 42, 47, 44, 0, 0 };
+unsigned char VARCH36[] = { 2, 4, 2, 0, 3, 8, 3, 4, 0, 9, 142, 0, 51, 42, 47, 44, 0, 0 };
+unsigned char VARCH37[] = { 2, 4, 2, 0, 3, 8, 3, 4, 0, 14, 142, 0, 51, 42, 47, 44, 0, 0 };
+unsigned char VARCH38[] = { 2, 4, 2, 0, 3, 8, 3, 4, 0, 13, 142, 0, 51, 42, 47, 44, 0, 0 };
+unsigned char VARCH39[] = { 2, 4, 2, 0, 3, 8, 3, 4, 0, 16, 142, 0, 51, 42, 47, 44, 0, 0 };
+unsigned char VARCH40[] = { 2, 4, 2, 0, 3, 8, 3, 4, 0, 15, 142, 0, 51, 42, 47, 44, 0, 0 };
+unsigned char HARCH1[] = { 3, 2, 3, 3, 0, 2, 5, 9, 49, 46, 0, 40, 45, 0 };
+unsigned char HARCH2[] = { 3, 2, 3, 3, 0, 2, 5, 6, 49, 46, 0, 40, 45, 0 };
+unsigned char HARCH3[] = { 3, 2, 3, 3, 0, 2, 5, 8, 49, 46, 0, 40, 45, 0 };
+unsigned char HARCH4[] = { 3, 2, 3, 3, 0, 2, 5, 7, 49, 46, 0, 40, 45, 0 };
+unsigned char HARCH5[] = { 3, 2, 3, 3, 0, 2, 5, 15, 49, 46, 0, 40, 45, 0 };
+unsigned char HARCH6[] = { 3, 2, 3, 3, 0, 2, 5, 16, 49, 46, 0, 40, 45, 0 };
+unsigned char HARCH7[] = { 3, 2, 3, 3, 0, 2, 5, 13, 49, 46, 0, 40, 45, 0 };
+unsigned char HARCH8[] = { 3, 2, 3, 3, 0, 2, 5, 14, 49, 46, 0, 40, 45, 0 };
+unsigned char HARCH9[] = { 3, 2, 3, 3, 0, 8, 5, 9, 49, 46, 0, 43, 45, 0 };
+unsigned char HARCH10[] = { 3, 2, 3, 3, 0, 8, 5, 6, 49, 46, 0, 43, 45, 0 };
+unsigned char HARCH11[] = { 3, 2, 3, 3, 0, 8, 5, 8, 49, 46, 0, 43, 45, 0 };
+unsigned char HARCH12[] = { 3, 2, 3, 3, 0, 8, 5, 7, 49, 46, 0, 43, 45, 0 };
+unsigned char HARCH13[] = { 3, 2, 3, 3, 0, 8, 5, 15, 49, 46, 0, 43, 45, 0 };
+unsigned char HARCH14[] = { 3, 2, 3, 3, 0, 8, 5, 16, 49, 46, 0, 43, 45, 0 };
+unsigned char HARCH15[] = { 3, 2, 3, 3, 0, 8, 5, 13, 49, 46, 0, 43, 45, 0 };
+unsigned char HARCH16[] = { 3, 2, 3, 3, 0, 8, 5, 14, 49, 46, 0, 43, 45, 0 };
+unsigned char HARCH17[] = { 3, 2, 1, 3, 0, 8, 5, 9, 140, 46, 0, 43, 45, 0 };
+unsigned char HARCH18[] = { 3, 2, 1, 3, 0, 8, 5, 6, 140, 46, 0, 43, 45, 0 };
+unsigned char HARCH19[] = { 3, 2, 1, 3, 0, 8, 5, 8, 140, 46, 0, 43, 45, 0 };
+unsigned char HARCH20[] = { 3, 2, 1, 3, 0, 8, 5, 7, 140, 46, 0, 43, 45, 0 };
+unsigned char HARCH21[] = { 3, 2, 1, 3, 0, 8, 5, 15, 140, 46, 0, 43, 45, 0 };
+unsigned char HARCH22[] = { 3, 2, 1, 3, 0, 8, 5, 16, 140, 46, 0, 43, 45, 0 };
+unsigned char HARCH23[] = { 3, 2, 1, 3, 0, 8, 5, 13, 140, 46, 0, 43, 45, 0 };
+unsigned char HARCH24[] = { 3, 2, 1, 3, 0, 8, 5, 14, 140, 46, 0, 43, 45, 0 };
+unsigned char HARCH25[] = { 3, 2, 3, 3, 0, 5, 2, 9, 49, 46, 0, 40, 45, 0 };
+unsigned char HARCH26[] = { 3, 2, 3, 3, 0, 5, 2, 6, 49, 46, 0, 40, 45, 0 };
+unsigned char HARCH27[] = { 3, 2, 3, 3, 0, 5, 2, 8, 49, 46, 0, 40, 45, 0 };
+unsigned char HARCH28[] = { 3, 2, 3, 3, 0, 5, 2, 7, 49, 46, 0, 40, 45, 0 };
+unsigned char HARCH29[] = { 3, 2, 3, 3, 0, 5, 2, 15, 49, 46, 0, 40, 45, 0 };
+unsigned char HARCH30[] = { 3, 2, 3, 3, 0, 5, 2, 16, 49, 46, 0, 40, 45, 0 };
+unsigned char HARCH31[] = { 3, 2, 3, 3, 0, 5, 2, 13, 49, 46, 0, 40, 45, 0 };
+unsigned char HARCH32[] = { 3, 2, 3, 3, 0, 5, 2, 14, 49, 46, 0, 40, 45, 0 };
+unsigned char HARCH33[] = { 3, 2, 1, 3, 0, 9, 5, 9, 140, 46, 0, 40, 45, 0 };
+unsigned char HARCH34[] = { 3, 2, 1, 3, 0, 9, 5, 6, 140, 46, 0, 40, 45, 0 };
+unsigned char HARCH35[] = { 3, 2, 1, 3, 0, 9, 5, 8, 140, 46, 0, 40, 45, 0 };
+unsigned char HARCH36[] = { 3, 2, 1, 3, 0, 9, 5, 7, 140, 46, 0, 40, 45, 0 };
+unsigned char HARCH37[] = { 3, 2, 1, 3, 0, 9, 5, 15, 140, 46, 0, 40, 45, 0 };
+unsigned char HARCH38[] = { 3, 2, 1, 3, 0, 9, 5, 16, 140, 46, 0, 40, 45, 0 };
+unsigned char HARCH39[] = { 3, 2, 1, 3, 0, 9, 5, 13, 140, 46, 0, 40, 45, 0 };
+unsigned char HARCH40[] = { 3, 2, 1, 3, 0, 9, 5, 14, 140, 46, 0, 40, 45, 0 };
+unsigned char USTAIRS[] = { 4, 4, 3, 3, 3, 3, 3, 3, 3, 3, 3, 3, 3, 3, 3, 3, 3, 3, 0, 0, 0, 0, 0, 72, 77, 0, 0, 76, 0, 0, 0, 0, 0, 0 };
+unsigned char DSTAIRS[] = { 4, 4, 3, 3, 3, 3, 3, 3, 3, 3, 3, 3, 3, 3, 3, 3, 3, 3, 0, 0, 0, 0, 0, 48, 71, 0, 0, 50, 78, 0, 0, 0, 0, 0 };
+unsigned char WARPSTAIRS[] = { 4, 4, 3, 3, 3, 3, 3, 3, 3, 3, 3, 3, 3, 3, 3, 3, 3, 3, 0, 0, 0, 0, 0, 158, 160, 0, 0, 159, 0, 0, 0, 0, 0, 0 };
+unsigned char CRUSHCOL[] = { 3, 3, 3, 1, 3, 2, 6, 3, 3, 3, 3, 0, 0, 0, 0, 83, 0, 0, 0, 0 };
+unsigned char BIG1[] = { 2, 2, 3, 3, 3, 3, 113, 0, 112, 0 };
+unsigned char BIG2[] = { 2, 2, 3, 3, 3, 3, 114, 115, 0, 0 };
+unsigned char BIG3[] = { 1, 2, 1, 1, 117, 116 };
+unsigned char BIG4[] = { 2, 1, 2, 2, 118, 119 };
+unsigned char BIG5[] = { 2, 2, 3, 3, 3, 3, 120, 122, 121, 123 };
+unsigned char BIG6[] = { 1, 2, 1, 1, 125, 124 };
+unsigned char BIG7[] = { 2, 1, 2, 2, 126, 127 };
+unsigned char BIG8[] = { 2, 2, 3, 3, 3, 3, 128, 130, 129, 131 };
+unsigned char BIG9[] = { 2, 2, 1, 3, 1, 3, 133, 135, 132, 134 };
+unsigned char BIG10[] = { 2, 2, 2, 2, 3, 3, 136, 137, 3, 3 };
+unsigned char RUINS1[] = { 1, 1, 1, 80 };
+unsigned char RUINS2[] = { 1, 1, 1, 81 };
+unsigned char RUINS3[] = { 1, 1, 1, 82 };
+unsigned char RUINS4[] = { 1, 1, 2, 84 };
+unsigned char RUINS5[] = { 1, 1, 2, 85 };
+unsigned char RUINS6[] = { 1, 1, 2, 86 };
+unsigned char RUINS7[] = { 1, 1, 8, 87 };
+unsigned char PANCREAS1[] = { 5, 3, 3, 3, 3, 3, 3, 3, 3, 3, 3, 3, 3, 3, 3, 3, 3, 0, 0, 0, 0, 0, 0, 0, 108, 0, 0, 0, 0, 0, 0, 0 };
+unsigned char PANCREAS2[] = { 5, 3, 3, 3, 3, 3, 3, 3, 3, 3, 3, 3, 3, 3, 3, 3, 3, 0, 0, 0, 0, 0, 0, 0, 110, 0, 0, 0, 0, 0, 0, 0 };
+unsigned char CTRDOOR1[] = { 3, 3, 3, 1, 3, 0, 4, 0, 0, 9, 0, 0, 4, 0, 0, 1, 0, 0, 0, 0 };
+unsigned char CTRDOOR2[] = { 3, 3, 3, 1, 3, 0, 4, 0, 0, 8, 0, 0, 4, 0, 0, 1, 0, 0, 0, 0 };
+unsigned char CTRDOOR3[] = { 3, 3, 3, 1, 3, 0, 4, 0, 0, 6, 0, 0, 4, 0, 0, 1, 0, 0, 0, 0 };
+unsigned char CTRDOOR4[] = { 3, 3, 3, 1, 3, 0, 4, 0, 0, 7, 0, 0, 4, 0, 0, 1, 0, 0, 0, 0 };
+unsigned char CTRDOOR5[] = { 3, 3, 3, 1, 3, 0, 4, 0, 0, 15, 0, 0, 4, 0, 0, 1, 0, 0, 0, 0 };
+unsigned char CTRDOOR6[] = { 3, 3, 3, 1, 3, 0, 4, 0, 0, 13, 0, 0, 4, 0, 0, 1, 0, 0, 0, 0 };
+unsigned char CTRDOOR7[] = { 3, 3, 3, 1, 3, 0, 4, 0, 0, 16, 0, 0, 4, 0, 0, 1, 0, 0, 0, 0 };
+unsigned char CTRDOOR8[] = { 3, 3, 3, 1, 3, 0, 4, 0, 0, 14, 0, 0, 4, 0, 0, 1, 0, 0, 0, 0 };
+int Patterns[100][10] = {
+	{ 0, 0, 0, 0, 0, 0, 0, 0, 0, 3 },
+	{ 0, 0, 0, 0, 2, 0, 0, 0, 0, 3 },
+	{ 0, 7, 0, 0, 1, 0, 0, 5, 0, 2 },
+	{ 0, 5, 0, 0, 1, 0, 0, 7, 0, 2 },
+	{ 0, 0, 0, 7, 1, 5, 0, 0, 0, 1 },
+	{ 0, 0, 0, 5, 1, 7, 0, 0, 0, 1 },
+	{ 0, 1, 0, 0, 3, 0, 0, 1, 0, 4 },
+	{ 0, 0, 0, 1, 3, 1, 0, 0, 0, 5 },
+	{ 0, 6, 0, 6, 1, 0, 0, 0, 0, 6 },
+	{ 0, 6, 0, 0, 1, 6, 0, 0, 0, 9 },
+	{ 0, 0, 0, 6, 1, 0, 0, 6, 0, 7 },
+	{ 0, 0, 0, 0, 1, 6, 0, 6, 0, 8 },
+	{ 0, 6, 0, 6, 6, 0, 8, 6, 0, 7 },
+	{ 0, 6, 8, 6, 6, 6, 0, 0, 0, 9 },
+	{ 0, 6, 0, 0, 6, 6, 0, 6, 8, 8 },
+	{ 6, 6, 6, 6, 6, 6, 0, 6, 0, 8 },
+	{ 2, 6, 6, 6, 6, 6, 0, 6, 0, 8 },
+	{ 7, 7, 7, 6, 6, 6, 0, 6, 0, 8 },
+	{ 6, 6, 2, 6, 6, 6, 0, 6, 0, 8 },
+	{ 6, 2, 6, 6, 6, 6, 0, 6, 0, 8 },
+	{ 2, 6, 6, 6, 6, 6, 0, 6, 0, 8 },
+	{ 6, 7, 7, 6, 6, 6, 0, 6, 0, 8 },
+	{ 4, 4, 6, 6, 6, 6, 2, 6, 2, 8 },
+	{ 2, 2, 2, 2, 6, 2, 2, 6, 2, 7 },
+	{ 2, 2, 2, 2, 6, 2, 6, 6, 6, 7 },
+	{ 2, 2, 6, 2, 6, 6, 2, 2, 6, 9 },
+	{ 2, 6, 2, 2, 6, 2, 2, 2, 2, 6 },
+	{ 2, 2, 2, 2, 6, 6, 2, 2, 2, 9 },
+	{ 2, 2, 2, 6, 6, 2, 2, 2, 2, 6 },
+	{ 2, 2, 0, 2, 6, 6, 2, 2, 0, 9 },
+	{ 0, 0, 0, 0, 4, 0, 0, 0, 0, 12 },
+	{ 0, 1, 0, 0, 1, 4, 0, 1, 0, 10 },
+	{ 0, 0, 0, 1, 1, 1, 0, 4, 0, 11 },
+	{ 0, 0, 0, 6, 1, 4, 0, 1, 0, 14 },
+	{ 0, 6, 0, 1, 1, 0, 0, 4, 0, 16 },
+	{ 0, 6, 0, 0, 1, 1, 0, 4, 0, 15 },
+	{ 0, 0, 0, 0, 1, 1, 0, 1, 4, 13 },
+	{ 8, 8, 8, 8, 1, 1, 0, 1, 1, 13 },
+	{ 8, 8, 4, 8, 1, 1, 0, 1, 1, 10 },
+	{ 0, 0, 0, 1, 1, 1, 1, 1, 1, 11 },
+	{ 1, 1, 1, 1, 1, 1, 2, 2, 8, 2 },
+	{ 0, 1, 0, 1, 1, 4, 1, 1, 0, 16 },
+	{ 0, 0, 0, 1, 1, 1, 1, 1, 4, 11 },
+	{ 1, 1, 4, 1, 1, 1, 0, 2, 2, 2 },
+	{ 1, 1, 1, 1, 1, 1, 6, 2, 6, 2 },
+	{ 4, 1, 1, 1, 1, 1, 6, 2, 6, 2 },
+	{ 2, 2, 2, 1, 1, 1, 4, 1, 1, 11 },
+	{ 4, 1, 1, 1, 1, 1, 2, 2, 2, 2 },
+	{ 1, 1, 4, 1, 1, 1, 2, 2, 1, 2 },
+	{ 4, 1, 1, 1, 1, 1, 1, 2, 2, 2 },
+	{ 2, 2, 6, 1, 1, 1, 4, 1, 1, 11 },
+	{ 4, 1, 1, 1, 1, 1, 2, 2, 6, 2 },
+	{ 1, 2, 2, 1, 1, 1, 4, 1, 1, 11 },
+	{ 0, 1, 1, 0, 1, 1, 0, 1, 1, 10 },
+	{ 2, 1, 1, 3, 1, 1, 2, 1, 1, 14 },
+	{ 1, 1, 0, 1, 1, 2, 1, 1, 0, 1 },
+	{ 0, 4, 0, 1, 1, 1, 0, 1, 1, 14 },
+	{ 4, 1, 0, 1, 1, 0, 1, 1, 0, 1 },
+	{ 0, 1, 0, 4, 1, 1, 0, 1, 1, 15 },
+	{ 1, 1, 1, 1, 1, 1, 0, 2, 2, 2 },
+	{ 0, 1, 1, 2, 1, 1, 2, 1, 4, 10 },
+	{ 2, 1, 1, 1, 1, 1, 0, 4, 0, 16 },
+	{ 1, 1, 4, 1, 1, 2, 0, 1, 2, 1 },
+	{ 2, 1, 1, 2, 1, 1, 1, 1, 4, 10 },
+	{ 1, 1, 2, 1, 1, 2, 4, 1, 8, 1 },
+	{ 2, 1, 4, 1, 1, 1, 4, 4, 1, 16 },
+	{ 2, 1, 1, 1, 1, 1, 1, 1, 1, 16 },
+	{ 1, 1, 2, 1, 1, 1, 1, 1, 1, 15 },
+	{ 1, 1, 1, 1, 1, 1, 2, 1, 1, 14 },
+	{ 4, 1, 1, 1, 1, 1, 2, 1, 1, 14 },
+	{ 1, 1, 1, 1, 1, 1, 1, 1, 2, 8 },
+	{ 0, 0, 0, 0, 255, 0, 0, 0, 0, 0 },
+	{ 0, 0, 0, 0, 0, 0, 0, 0, 0, 0 },
+	{ 0, 0, 0, 0, 0, 0, 0, 0, 0, 0 },
+	{ 0, 0, 0, 0, 0, 0, 0, 0, 0, 0 },
+	{ 0, 0, 0, 0, 0, 0, 0, 0, 0, 0 },
+	{ 0, 0, 0, 0, 0, 0, 0, 0, 0, 0 },
+	{ 0, 0, 0, 0, 0, 0, 0, 0, 0, 0 },
+	{ 0, 0, 0, 0, 0, 0, 0, 0, 0, 0 },
+	{ 0, 0, 0, 0, 0, 0, 0, 0, 0, 0 },
+	{ 0, 0, 0, 0, 0, 0, 0, 0, 0, 0 },
+	{ 0, 0, 0, 0, 0, 0, 0, 0, 0, 0 },
+	{ 0, 0, 0, 0, 0, 0, 0, 0, 0, 0 },
+	{ 0, 0, 0, 0, 0, 0, 0, 0, 0, 0 },
+	{ 0, 0, 0, 0, 0, 0, 0, 0, 0, 0 },
+	{ 0, 0, 0, 0, 0, 0, 0, 0, 0, 0 },
+	{ 0, 0, 0, 0, 0, 0, 0, 0, 0, 0 },
+	{ 0, 0, 0, 0, 0, 0, 0, 0, 0, 0 },
+	{ 0, 0, 0, 0, 0, 0, 0, 0, 0, 0 },
+	{ 0, 0, 0, 0, 0, 0, 0, 0, 0, 0 },
+	{ 0, 0, 0, 0, 0, 0, 0, 0, 0, 0 },
+	{ 0, 0, 0, 0, 0, 0, 0, 0, 0, 0 },
+	{ 0, 0, 0, 0, 0, 0, 0, 0, 0, 0 },
+	{ 0, 0, 0, 0, 0, 0, 0, 0, 0, 0 },
+	{ 0, 0, 0, 0, 0, 0, 0, 0, 0, 0 },
+	{ 0, 0, 0, 0, 0, 0, 0, 0, 0, 0 },
+	{ 0, 0, 0, 0, 0, 0, 0, 0, 0, 0 },
+	{ 0, 0, 0, 0, 0, 0, 0, 0, 0, 0 },
+	{ 0, 0, 0, 0, 0, 0, 0, 0, 0, 0 },
+	{ 0, 0, 0, 0, 0, 0, 0, 0, 0, 0 }
+};
+
+void InitDungeon()
+{
+	signed int v0; // edx
+	signed int v1; // eax
+	signed int v2; // ecx
+
+	v0 = 0;
+	do {
+		v1 = v0;
+		v2 = 40;
+		do {
+			dflags[0][v1] = 0;
+			predungeon[0][v1] = 32;
+			v1 += 40;
+			--v2;
+		} while (v2);
+		++v0;
+	} while (v0 < 40);
+}
+
+void L2LockoutFix()
+{
+	signed int v0;   // ecx
+	char *v1;        // eax
+	signed int v2;   // edx
+	signed int v3;   // ecx
+	signed int v4;   // edi
+	signed int v5;   // eax
+	char *v6;        // esi
+	signed int v7;   // edx
+	char v8;         // al
+	unsigned int v9; // ecx
+	signed int v10;  // eax
+	char v11;        // dl
+	signed int v12;  // esi
+	char v13;        // bl
+	char *v14;       // edx
+
+	v0 = 0;
+	do {
+		v1 = (char *)dungeon + v0;
+		v2 = 40;
+		do {
+			if (*v1 == 4 && *(v1 - 40) != 3)
+				*v1 = 1;
+			if (*v1 == 5 && *(v1 - 1) != 3)
+				*v1 = 2;
+			v1 += 40;
+			--v2;
+		} while (v2);
+		++v0;
+	} while (v0 < 40);
+	v3 = 1;
+	do {
+		v4 = 1;
+		do {
+			v5 = v4;
+			if (dflags[v4][v3] >= 0) {
+				v6 = (char *)&dungeon[v5][v3];
+				if ((*v6 == 2 || *v6 == 5) && *(v6 - 1) == 3 && dungeon[v5][v3 + 1] == 3) {
+					v7 = 0;
+					while (1) {
+						v8 = *v6;
+						if (*v6 != 2 && v8 != 5)
+							break;
+						if (*(v6 - 1) != 3 || v6[1] != 3)
+							break;
+						if (v8 == 5)
+							v7 = 1;
+						++v4;
+						v6 += 40;
+					}
+					if (!v7 && dflags[v4 - 1][v3] >= 0) // dflags[-1][]
+						dungeon[v4 - 1][v3] = 5;        // dungeon[-1][]
+				}
+			}
+			++v4;
+		} while (v4 < 39);
+		++v3;
+	} while (v3 < 39);
+	v9 = 1;
+	do {
+		v10 = 1;
+		do {
+			if (dflags[v9][v10] >= 0) {
+				v11 = dungeon[v9][v10];
+				if ((v11 == 1 || v11 == 4)
+				    && dungeon[v9 - 1][v10] == 3 // dungeon[-1][]
+				    && dungeon[v9 + 1][v10] == 3) {
+					v12 = 0;
+					while (1) {
+						v13 = dungeon[v9][v10];
+						if (v13 != 1 && v13 != 4)
+							break;
+						v14 = (char *)&dungeon[v9 + 1][v10];
+						if (*(v14 - 80) != 3 || *v14 != 3)
+							break;
+						if (v13 == 4)
+							v12 = 1;
+						++v10;
+					}
+					if (!v12 && dflags[v9][v10 - 1] >= 0) // dflags[][-1]
+						dungeon[v9][v10 - 1] = 4;         // dungeon[][-1]
+				}
+			}
+			++v10;
+		} while (v10 < 39);
+		++v9;
+	} while (v9 < 39);
+}
+
+void L2DoorFix()
+{
+	int i, j;
+
+	for(j = 1; j < 40; j++) {
+		for(i = 1; i < 40; i++) {
+			if(dungeon[i][j] == 4 && dungeon[i][j - 1] == 3) {
+				dungeon[i][j] = 7;
+			}
+			if(dungeon[i][j] == 5 && dungeon[i - 1][j] == 3) {
+				dungeon[i][j] = 9;
+			}
+		}
+	}
+}
+
+void LoadL2Dungeon(char *sFileName, int vx, int vy)
+{
+	int i, j, rw, rh, pc;
+	BYTE *pLevelMap, *lm;
+
+	InitDungeon();
+	DRLG_InitTrans();
+	pLevelMap = LoadFileInMem(sFileName, 0);
+
+	for (j = 0; j < DMAXY; j++) {
+		for (i = 0; i < DMAXX; i++) {
+			dungeon[i][j] = 12;
+			dflags[i][j] = 0;
+		}
+	}
+
+	lm = pLevelMap;
+	rw = *lm;
+	lm += 2;
+	rh = *lm;
+	lm += 2;
+
+	for (j = 0; j < rh; j++) {
+		for (i = 0; i < rw; i++) {
+			if (*lm != 0) {
+				dungeon[i][j] = *lm;
+				dflags[i][j] |= DFLAG_EXPLORED;
+			} else {
+				dungeon[i][j] = 3;
+			}
+			lm += 2;
+		}
+	}
+	for (j = 0; j < DMAXY; j++) {
+		for (i = 0; i < DMAXX; i++) {
+			if (dungeon[i][j] == 0) {
+				dungeon[i][j] = 12;
+			}
+		}
+	}
+
+	DRLG_L2Pass3();
+	DRLG_Init_Globals();
+
+	for (j = 0; j < MAXDUNY; j++) {
+		for (i = 0; i < MAXDUNX; i++) {
+			pc = 0;
+			if (dPiece[i][j] == 541) {
+				pc = 5;
+			}
+			if (dPiece[i][j] == 178) {
+				pc = 5;
+			}
+			if (dPiece[i][j] == 551) {
+				pc = 5;
+			}
+			if (dPiece[i][j] == 542) {
+				pc = 6;
+			}
+			if (dPiece[i][j] == 553) {
+				pc = 6;
+			}
+			if (dPiece[i][j] == 13) {
+				pc = 5;
+			}
+			if (dPiece[i][j] == 17) {
+				pc = 6;
+			}
+			dArch[i][j] = pc;
+		}
+	}
+	for (j = 0; j < MAXDUNY; j++) {
+		for (i = 0; i < MAXDUNX; i++) {
+			if (dPiece[i][j] == 132) {
+				dArch[i][j + 1] = 2;
+				dArch[i][j + 2] = 1;
+			} else if (dPiece[i][j] == 135 || dPiece[i][j] == 139) {
+				dArch[i + 1][j] = 3;
+				dArch[i + 2][j] = 4;
+			}
+		}
+	}
+
+	ViewX = vx;
+	ViewY = vy;
+	SetMapMonsters(pLevelMap, 0, 0);
+	SetMapObjects(pLevelMap, 0, 0);
+	mem_free_dbg(pLevelMap);
+}
+
+void DRLG_L2Pass3()
+{
+	int i, j, xx, yy;
+	long v1, v2, v3, v4, lv;
+
+	lv = 12 - 1;
+
+#if (_MSC_VER >= 800) && (_MSC_VER <= 1200)
+	__asm {
+		mov		esi, pMegaTiles
+		mov		eax, lv
+		shl		eax, 3
+		add		esi, eax
+		xor		eax, eax
+		lodsw
+		inc		eax
+		mov		v1, eax
+		lodsw
+		inc		eax
+		mov		v2, eax
+		lodsw
+		inc		eax
+		mov		v3, eax
+		lodsw
+		inc		eax
+		mov		v4, eax
+	}
+#else
+	v1 = *((WORD *)&pMegaTiles[lv * 8]) + 1;
+	v2 = *((WORD *)&pMegaTiles[lv * 8] + 1) + 1;
+	v3 = *((WORD *)&pMegaTiles[lv * 8] + 2) + 1;
+	v4 = *((WORD *)&pMegaTiles[lv * 8] + 3) + 1;
+#endif
+
+	for (j = 0; j < MAXDUNY; j += 2)
+	{
+		for (i = 0; i < MAXDUNX; i += 2) {
+			dPiece[i][j] = v1;
+			dPiece[i + 1][j] = v2;
+			dPiece[i][j + 1] = v3;
+			dPiece[i + 1][j + 1] = v4;
+		}
+	}
+
+	yy = 16;
+	for (j = 0; j < DMAXY; j++) {
+		xx = 16;
+		for (i = 0; i < DMAXX; i++) {
+			lv = (unsigned char)dungeon[i][j] - 1;
+#if (_MSC_VER >= 800) && (_MSC_VER <= 1200)
+			__asm {
+				mov		esi, pMegaTiles
+				mov		eax, lv
+				shl		eax, 3
+				add		esi, eax
+				xor		eax, eax
+				lodsw
+				inc		eax
+				mov		v1, eax
+				lodsw
+				inc		eax
+				mov		v2, eax
+				lodsw
+				inc		eax
+				mov		v3, eax
+				lodsw
+				inc		eax
+				mov		v4, eax
+			}
+#else
+			v1 = *((WORD *)&pMegaTiles[lv * 8]) + 1;
+			v2 = *((WORD *)&pMegaTiles[lv * 8] + 1) + 1;
+			v3 = *((WORD *)&pMegaTiles[lv * 8] + 2) + 1;
+			v4 = *((WORD *)&pMegaTiles[lv * 8] + 3) + 1;
+#endif
+			dPiece[xx][yy] = v1;
+			dPiece[xx + 1][yy] = v2;
+			dPiece[xx][yy + 1] = v3;
+			dPiece[xx + 1][yy + 1] = v4;
+			xx += 2;
+		}
+		yy += 2;
+	}
+}
+
+void LoadPreL2Dungeon(char *sFileName, int vx, int vy)
+{
+	int i, j, rw, rh;
+	BYTE *pLevelMap, *lm;
+
+	InitDungeon();
+	DRLG_InitTrans();
+	pLevelMap = LoadFileInMem(sFileName, 0);
+
+	for (j = 0; j < DMAXY; j++) {
+		for (i = 0; i < DMAXX; i++) {
+			dungeon[i][j] = 12;
+			dflags[i][j] = 0;
+		}
+	}
+
+	lm = pLevelMap;
+	rw = *lm;
+	lm += 2;
+	rh = *lm;
+	lm += 2;
+
+	for (j = 0; j < rh; j++) {
+		for (i = 0; i < rw; i++) {
+			if (*lm != 0) {
+				dungeon[i][j] = *lm;
+				dflags[i][j] |= DFLAG_EXPLORED;
+			} else {
+				dungeon[i][j] = 3;
+			}
+			lm += 2;
+		}
+	}
+	for (j = 0; j < DMAXY; j++) {
+		for (i = 0; i < DMAXX; i++) {
+			if (dungeon[i][j] == 0) {
+				dungeon[i][j] = 12;
+			}
+		}
+	}
+	for (j = 0; j < DMAXY; j++) {
+		for (i = 0; i < DMAXX; i++) {
+			pdungeon[i][j] = dungeon[i][j];
+		}
+	}
+
+	mem_free_dbg(pLevelMap);
+}
+
+void CreateL2Dungeon(unsigned int rseed, int entry)
+{
+	if(gbMaxPlayers == 1) {
+		if(currlevel == 7 && !quests[8]._qactive) {
+			currlevel = 6;
+			CreateL2Dungeon(glSeedTbl[6], 4);
+			currlevel = 7;
+		}
+		if(currlevel == 8) {
+			if(!quests[8]._qactive) {
+				currlevel = 6;
+				CreateL2Dungeon(glSeedTbl[6], 4);
+				currlevel = 8;
+			} else {
+				currlevel = 7;
+				CreateL2Dungeon(glSeedTbl[7], 4);
+				currlevel = 8;
+
+			}
+		}
+	}
+
+	SetRndSeed(rseed);
+
+	dminx = 16;
+	dminy = 16;
+	dmaxx = 96;
+	dmaxy = 96;
+
+	DRLG_InitTrans();
+	DRLG_InitSetPC();
+	DRLG_LoadL2SP();
+	DRLG_L2(entry);
+	DRLG_L2Pass3();
+	DRLG_FreeL2SP();
+	DRLG_InitL2Vals();
+	DRLG_SetPC();
+}
+// 5CF328: using guessed type int dmaxx;
+// 5CF32C: using guessed type int dmaxy;
+// 5D2458: using guessed type int dminx;
+// 5D245C: using guessed type int dminy;
+// 679660: using guessed type char gbMaxPlayers;
+
+void DRLG_LoadL2SP()
+{
+	char *v1; // ecx
+
+	setloadflag_2 = 0;
+	if (QuestStatus(QTYPE_BLIND)) {
+		v1 = "Levels\\L2Data\\Blind2.DUN";
+	} else {
+		if (QuestStatus(QTYPE_BLOOD)) {
+			v1 = "Levels\\L2Data\\Blood1.DUN";
+		} else {
+			if (!QuestStatus(QTYPE_BONE))
+				return;
+			v1 = "Levels\\L2Data\\Bonestr2.DUN";
+		}
+	}
+	pSetPiece_2 = (char *)LoadFileInMem(v1, 0);
+	setloadflag_2 = 1;
+}
+// 5B50D8: using guessed type int setloadflag_2;
+
+void DRLG_FreeL2SP()
+{
+	char *ptr;
+
+	ptr = pSetPiece_2;
+	pSetPiece_2 = NULL;
+	mem_free_dbg(ptr);
+}
+
+void DRLG_L2(int entry)
+{
+	int i, j;
+	BOOL doneflag;
+
+	doneflag = FALSE;
+	while(!doneflag) {
+		nRoomCnt = 0;
+		InitDungeon();
+		DRLG_InitTrans();
+		if(!CreateDungeon()) {
+			continue;
+		}
+		L2TileFix();
+		if(setloadflag_2) {
+			DRLG_L2SetRoom(nSx1, nSy1);
+		}
+		DRLG_L2FloodTVal();
+		DRLG_L2TransFix();
+		if(entry == 0) {
+			doneflag = DRLG_L2PlaceMiniSet(USTAIRS, 1, 1, -1, -1, 1, 0);
+			if(doneflag) {
+				doneflag = DRLG_L2PlaceMiniSet(DSTAIRS, 1, 1, -1, -1, 0, 1);
+				if(doneflag && currlevel == 5) {
+					doneflag = DRLG_L2PlaceMiniSet(WARPSTAIRS, 1, 1, -1, -1, 0, 6);
+				}
+			}
+			ViewY -= 2;
+		} else if(entry == 1) {
+			doneflag = DRLG_L2PlaceMiniSet(USTAIRS, 1, 1, -1, -1, 0, 0);
+			if(doneflag) {
+				doneflag = DRLG_L2PlaceMiniSet(DSTAIRS, 1, 1, -1, -1, 1, 1);
+				if(doneflag && currlevel == 5) {
+					doneflag = DRLG_L2PlaceMiniSet(WARPSTAIRS, 1, 1, -1, -1, 0, 6);
+				}
+			}
+			ViewX--;
+		} else {
+			doneflag = DRLG_L2PlaceMiniSet(USTAIRS, 1, 1, -1, -1, 0, 0);
+			if(doneflag) {
+				doneflag = DRLG_L2PlaceMiniSet(DSTAIRS, 1, 1, -1, -1, 0, 1);
+				if(doneflag && currlevel == 5) {
+					doneflag = DRLG_L2PlaceMiniSet(WARPSTAIRS, 1, 1, -1, -1, 1, 6);
+				}
+			}
+			ViewY -= 2;
+		}
+	}
+
+	L2LockoutFix();
+	L2DoorFix();
+	L2DirtFix();
+
+	DRLG_PlaceThemeRooms(6, 10, 3, 0, 0);
+	DRLG_L2PlaceRndSet(CTRDOOR1, 100);
+	DRLG_L2PlaceRndSet(CTRDOOR2, 100);
+	DRLG_L2PlaceRndSet(CTRDOOR3, 100);
+	DRLG_L2PlaceRndSet(CTRDOOR4, 100);
+	DRLG_L2PlaceRndSet(CTRDOOR5, 100);
+	DRLG_L2PlaceRndSet(CTRDOOR6, 100);
+	DRLG_L2PlaceRndSet(CTRDOOR7, 100);
+	DRLG_L2PlaceRndSet(CTRDOOR8, 100);
+	DRLG_L2PlaceRndSet(VARCH33, 100);
+	DRLG_L2PlaceRndSet(VARCH34, 100);
+	DRLG_L2PlaceRndSet(VARCH35, 100);
+	DRLG_L2PlaceRndSet(VARCH36, 100);
+	DRLG_L2PlaceRndSet(VARCH37, 100);
+	DRLG_L2PlaceRndSet(VARCH38, 100);
+	DRLG_L2PlaceRndSet(VARCH39, 100);
+	DRLG_L2PlaceRndSet(VARCH40, 100);
+	DRLG_L2PlaceRndSet(VARCH1, 100);
+	DRLG_L2PlaceRndSet(VARCH2, 100);
+	DRLG_L2PlaceRndSet(VARCH3, 100);
+	DRLG_L2PlaceRndSet(VARCH4, 100);
+	DRLG_L2PlaceRndSet(VARCH5, 100);
+	DRLG_L2PlaceRndSet(VARCH6, 100);
+	DRLG_L2PlaceRndSet(VARCH7, 100);
+	DRLG_L2PlaceRndSet(VARCH8, 100);
+	DRLG_L2PlaceRndSet(VARCH9, 100);
+	DRLG_L2PlaceRndSet(VARCH10, 100);
+	DRLG_L2PlaceRndSet(VARCH11, 100);
+	DRLG_L2PlaceRndSet(VARCH12, 100);
+	DRLG_L2PlaceRndSet(VARCH13, 100);
+	DRLG_L2PlaceRndSet(VARCH14, 100);
+	DRLG_L2PlaceRndSet(VARCH15, 100);
+	DRLG_L2PlaceRndSet(VARCH16, 100);
+	DRLG_L2PlaceRndSet(VARCH17, 100);
+	DRLG_L2PlaceRndSet(VARCH18, 100);
+	DRLG_L2PlaceRndSet(VARCH19, 100);
+	DRLG_L2PlaceRndSet(VARCH20, 100);
+	DRLG_L2PlaceRndSet(VARCH21, 100);
+	DRLG_L2PlaceRndSet(VARCH22, 100);
+	DRLG_L2PlaceRndSet(VARCH23, 100);
+	DRLG_L2PlaceRndSet(VARCH24, 100);
+	DRLG_L2PlaceRndSet(VARCH25, 100);
+	DRLG_L2PlaceRndSet(VARCH26, 100);
+	DRLG_L2PlaceRndSet(VARCH27, 100);
+	DRLG_L2PlaceRndSet(VARCH28, 100);
+	DRLG_L2PlaceRndSet(VARCH29, 100);
+	DRLG_L2PlaceRndSet(VARCH30, 100);
+	DRLG_L2PlaceRndSet(VARCH31, 100);
+	DRLG_L2PlaceRndSet(VARCH32, 100);
+	DRLG_L2PlaceRndSet(HARCH1, 100);
+	DRLG_L2PlaceRndSet(HARCH2, 100);
+	DRLG_L2PlaceRndSet(HARCH3, 100);
+	DRLG_L2PlaceRndSet(HARCH4, 100);
+	DRLG_L2PlaceRndSet(HARCH5, 100);
+	DRLG_L2PlaceRndSet(HARCH6, 100);
+	DRLG_L2PlaceRndSet(HARCH7, 100);
+	DRLG_L2PlaceRndSet(HARCH8, 100);
+	DRLG_L2PlaceRndSet(HARCH9, 100);
+	DRLG_L2PlaceRndSet(HARCH10, 100);
+	DRLG_L2PlaceRndSet(HARCH11, 100);
+	DRLG_L2PlaceRndSet(HARCH12, 100);
+	DRLG_L2PlaceRndSet(HARCH13, 100);
+	DRLG_L2PlaceRndSet(HARCH14, 100);
+	DRLG_L2PlaceRndSet(HARCH15, 100);
+	DRLG_L2PlaceRndSet(HARCH16, 100);
+	DRLG_L2PlaceRndSet(HARCH17, 100);
+	DRLG_L2PlaceRndSet(HARCH18, 100);
+	DRLG_L2PlaceRndSet(HARCH19, 100);
+	DRLG_L2PlaceRndSet(HARCH20, 100);
+	DRLG_L2PlaceRndSet(HARCH21, 100);
+	DRLG_L2PlaceRndSet(HARCH22, 100);
+	DRLG_L2PlaceRndSet(HARCH23, 100);
+	DRLG_L2PlaceRndSet(HARCH24, 100);
+	DRLG_L2PlaceRndSet(HARCH25, 100);
+	DRLG_L2PlaceRndSet(HARCH26, 100);
+	DRLG_L2PlaceRndSet(HARCH27, 100);
+	DRLG_L2PlaceRndSet(HARCH28, 100);
+	DRLG_L2PlaceRndSet(HARCH29, 100);
+	DRLG_L2PlaceRndSet(HARCH30, 100);
+	DRLG_L2PlaceRndSet(HARCH31, 100);
+	DRLG_L2PlaceRndSet(HARCH32, 100);
+	DRLG_L2PlaceRndSet(HARCH33, 100);
+	DRLG_L2PlaceRndSet(HARCH34, 100);
+	DRLG_L2PlaceRndSet(HARCH35, 100);
+	DRLG_L2PlaceRndSet(HARCH36, 100);
+	DRLG_L2PlaceRndSet(HARCH37, 100);
+	DRLG_L2PlaceRndSet(HARCH38, 100);
+	DRLG_L2PlaceRndSet(HARCH39, 100);
+	DRLG_L2PlaceRndSet(HARCH40, 100);
+	DRLG_L2PlaceRndSet(CRUSHCOL, 99);
+	DRLG_L2PlaceRndSet(RUINS1, 10);
+	DRLG_L2PlaceRndSet(RUINS2, 10);
+	DRLG_L2PlaceRndSet(RUINS3, 10);
+	DRLG_L2PlaceRndSet(RUINS4, 10);
+	DRLG_L2PlaceRndSet(RUINS5, 10);
+	DRLG_L2PlaceRndSet(RUINS6, 10);
+	DRLG_L2PlaceRndSet(RUINS7, 50);
+	DRLG_L2PlaceRndSet(PANCREAS1, 1);
+	DRLG_L2PlaceRndSet(PANCREAS2, 1);
+	DRLG_L2PlaceRndSet(BIG1, 3);
+	DRLG_L2PlaceRndSet(BIG2, 3);
+	DRLG_L2PlaceRndSet(BIG3, 3);
+	DRLG_L2PlaceRndSet(BIG4, 3);
+	DRLG_L2PlaceRndSet(BIG5, 3);
+	DRLG_L2PlaceRndSet(BIG6, 20);
+	DRLG_L2PlaceRndSet(BIG7, 20);
+	DRLG_L2PlaceRndSet(BIG8, 3);
+	DRLG_L2PlaceRndSet(BIG9, 20);
+	DRLG_L2PlaceRndSet(BIG10, 20);
+	DRLG_L2Subs();
+	DRLG_L2Shadows();
+
+	for(j = 0; j < 40; j++) {
+		for(i = 0; i < 40; i++) {
+			pdungeon[i][j] = dungeon[i][j];
+		}
+	}
+
+	DRLG_Init_Globals();
+	DRLG_CheckQuests(nSx1, nSy1);
+}
+// 5B50D8: using guessed type int setloadflag_2;
+
+BOOL DRLG_L2PlaceMiniSet(unsigned char *miniset, int tmin, int tmax, int cx, int cy, BOOL setview, int ldir)
+{
+	int sx, sy, sw, sh, xx, yy, i, ii, numt, bailcnt;
+	BOOL found;
+
+	sw = miniset[0];
+	sh = miniset[1];
+
+	if(tmax - tmin == 0) {
+		numt = 1;
+	} else {
+		numt = random(0, tmax - tmin) + tmin;
+	}
+
+	for(i = 0; i < numt; i++) {
+		sx = random(0, 40 - sw);
+		sy = random(0, 40 - sh);
+		found = FALSE;
+		for(bailcnt = 0; !found && bailcnt < 200; bailcnt++) {
+			found = TRUE;
+			if(sx >= nSx1 && sx <= nSx2 && sy >= nSy1 && sy <= nSy2) {
+				found = FALSE;
+			}
+			if(cx != -1 && sx >= cx - sw && sx <= cx + 12) {
+				sx = random(0, 40 - sw);
+				sy = random(0, 40 - sh);
+				found = FALSE;
+			}
+			if(cy != -1 && sy >= cy - sh && sy <= cy + 12) {
+				sx = random(0, 40 - sw);
+				sy = random(0, 40 - sh);
+				found = FALSE;
+			}
+			ii = 2;
+			for(yy = 0; yy < sh && found == TRUE; yy++) {
+				for(xx = 0; xx < sw && found == TRUE; xx++) {
+					if(miniset[ii] != 0 && dungeon[xx + sx][yy + sy] != miniset[ii]) {
+						found = FALSE;
+					}
+					if(dflags[xx + sx][yy + sy] != 0) {
+						found = FALSE;
+					}
+					ii++;
+				}
+			}
+			if(!found) {
+				sx++;
+				if(sx == 40 - sw) {
+					sx = 0;
+					sy++;
+					if(sy == 40 - sh) {
+						sy = 0;
+					}
+				}
+			}
+		}
+		if(bailcnt >= 200) {
+			return FALSE;
+		}
+		ii = sw * sh + 2;
+		for(yy = 0; yy < sh; yy++) {
+			for(xx = 0; xx < sw; xx++) {
+				if(miniset[ii] != 0) {
+					dungeon[xx + sx][yy + sy] = miniset[ii];
+				}
+				ii++;
+			}
+		}
+	}
+
+	if(setview == TRUE) {
+		ViewX = 2 * sx + 21;
+		ViewY = 2 * sy + 22;
+	}
+	if(ldir == 0) {
+		LvlViewX = 2 * sx + 21;
+		LvlViewY = 2 * sy + 22;
+	}
+	if(ldir == 6) {
+		LvlViewX = 2 * sx + 21;
+		LvlViewY = 2 * sy + 22;
+	}
+
+	return TRUE;
+}
+// 5276CC: using guessed type int nSx2;
+// 5276D4: using guessed type int nSy2;
+// 5CF320: using guessed type int LvlViewY;
+// 5CF324: using guessed type int LvlViewX;
+
+void DRLG_L2PlaceRndSet(unsigned char *miniset, int rndper)
+{
+	int sx, sy, sw, sh, xx, yy, ii, kk;
+	BOOL found;
+
+	sw = miniset[0];
+	sh = miniset[1];
+
+	for(sy = 0; sy < 40 - sh; sy++) {
+		for(sx = 0; sx < 40 - sw; sx++) {
+			found = TRUE;
+			ii = 2;
+			if(sx >= nSx1 && sx <= nSx2 && sy >= nSy1 && sy <= nSy2) {
+				found = FALSE;
+			}
+			for(yy = 0; yy < sh && found == TRUE; yy++) {
+				for(xx = 0; xx < sw && found == TRUE; xx++) {
+					if(miniset[ii] != 0 && dungeon[xx + sx][yy + sy] != miniset[ii]) {
+						found = FALSE;
+					}
+					if(dflags[xx + sx][yy + sy] != 0) {
+						found = FALSE;
+					}
+					ii++;
+				}
+			}
+			kk = sw * sh + 2;
+			if(found == TRUE) {
+				for(yy = sy - sh; yy < sy + 2 * sh && found == TRUE; yy++) {
+					for(xx = sx - sw; xx < sx + 2 * sw; xx++) {
+						if(dungeon[xx][yy] == miniset[kk]) {
+							found = FALSE;
+						}
+					}
+				}
+			}
+			if(found == TRUE && random(0, 100) < rndper) {
+				for(yy = 0; yy < sh; yy++) {
+					for(xx = 0; xx < sw; xx++) {
+						if(miniset[kk] != 0) {
+							dungeon[xx + sx][yy + sy] = miniset[kk];
+						}
+						kk++;
+					}
+				}
+			}
+		}
+	}
+}
+// 5276CC: using guessed type int nSx2;
+// 5276D4: using guessed type int nSy2;
+
+void DRLG_L2Subs()
+{
+	int x, y, i, j, k, rv;
+	unsigned char c;
+
+	for(y = 0; y < 40; y++) {
+		for(x = 0; x < 40; x++) {
+			if((x < nSx1 || x > nSx2) && (y < nSy1 || y > nSy2) && random(0, 4) == 0) {
+				c = BTYPESL2[dungeon[x][y]];
+				if(c != 0) {
+					rv = random(0, 16);
+					k = -1;
+					while(rv >= 0) {
+						k++;
+						if(k == sizeof(BTYPESL2)) {
+							k = 0;
+						}
+						if(c == BTYPESL2[k]) {
+							rv--;
+						}
+					}
+					for(j = y - 2; j < y + 2; j++) {
+						for(i = x - 2; i < x + 2; i++) {
+							if(dungeon[i][j] == k) {
+								j = y + 3;
+								i = x + 2;
+							}
+						}
+					}
+					if(j < y + 3) {
+						dungeon[x][y] = k;
+					}
+				}
+			}
+		}
+	}
+}
+// 5276CC: using guessed type int nSx2;
+// 5276D4: using guessed type int nSy2;
+
+void DRLG_L2Shadows()
+{
+	int x, y, i;
+	BOOL patflag;
+	unsigned char sd[2][2];
+
+	for(y = 1; y < 40; y++) {
+		for(x = 1; x < 40; x++) {
+			sd[0][0] = BSTYPESL2[dungeon[x][y]];
+			sd[1][0] = BSTYPESL2[dungeon[x - 1][y]];
+			sd[0][1] = BSTYPESL2[dungeon[x][y - 1]];
+			sd[1][1] = BSTYPESL2[dungeon[x - 1][y - 1]];
+			for(i = 0; i < 2; i++) {
+				if(SPATSL2[i].strig == sd[0][0]) {
+					patflag = TRUE;
+					if(SPATSL2[i].s1 != 0 && SPATSL2[i].s1 != sd[1][1]) {
+						patflag = FALSE;
+					}
+					if(SPATSL2[i].s2 != 0 && SPATSL2[i].s2 != sd[0][1]) {
+						patflag = FALSE;
+					}
+					if(SPATSL2[i].s3 != 0 && SPATSL2[i].s3 != sd[1][0]) {
+						patflag = FALSE;
+					}
+					if(patflag == TRUE) {
+						if(SPATSL2[i].nv1 != 0) {
+							dungeon[x - 1][y - 1] = SPATSL2[i].nv1;
+						}
+						if(SPATSL2[i].nv2 != 0) {
+							dungeon[x][y - 1] = SPATSL2[i].nv2;
+						}
+						if(SPATSL2[i].nv3 != 0) {
+							dungeon[x - 1][y] = SPATSL2[i].nv3;
+						}
+					}
+				}
+			}
+		}
+	}
+}
+// 48489A: using guessed type short word_48489A;
+
+void DRLG_L2SetRoom(int rx1, int ry1)
+{
+	int rw, rh, i, j;
+	unsigned char *sp;
+
+	rw = (unsigned char)pSetPiece_2[0];
+	rh = (unsigned char)pSetPiece_2[2];
+
+	setpc_x = rx1;
+	setpc_y = ry1;
+	setpc_w = rw;
+	setpc_h = rh;
+
+	sp = (unsigned char *)&pSetPiece_2[4];
+
+	for(j = 0; j < rh; j++) {
+		for(i = 0; i < rw; i++) {
+			if(*sp != 0) {
+				dungeon[i + rx1][j + ry1] = *sp;
+				dflags[i + rx1][j + ry1] |= 0x80;
+			} else {
+				dungeon[i + rx1][j + ry1] = 3;
+			}
+			sp += 2;
+		}
+	}
+}
+// 5CF330: using guessed type int setpc_h;
+// 5CF334: using guessed type int setpc_w;
+
+void L2TileFix()
+{
+	int i, j;
+
+	for(j = 0; j < 40; j++) {
+		for(i = 0; i < 40; i++) {
+			if(dungeon[i][j] == 1 && dungeon[i][j + 1] == 3) {
+				dungeon[i][j + 1] = 1;
+			}
+			if(dungeon[i][j] == 3 && dungeon[i][j + 1] == 1) {
+				dungeon[i][j + 1] = 3;
+			}
+			if(dungeon[i][j] == 3 && dungeon[i + 1][j] == 7) {
+				dungeon[i + 1][j] = 3;
+			}
+			if(dungeon[i][j] == 2 && dungeon[i + 1][j] == 3) {
+				dungeon[i + 1][j] = 2;
+			}
+			if(dungeon[i][j] == 11 && dungeon[i + 1][j] == 14) {
+				dungeon[i + 1][j] = 16;
+			}
+		}
+	}
+}
+
+BOOL CreateDungeon()
+{
+	int v0;         // esi
+	int v1;         // edx
+	int v2;         // ecx
+	signed int v3;  // esi
+	char *v4;       // eax
+	signed int v5;  // ebx
+	_BYTE *v6;      // ecx
+	BOOL v7;     // zf
+	BOOL v8;     // eax
+	int v9;         // edi
+	int v10;        // esi
+	signed int v12; // [esp-4h] [ebp-20h]
+	int nX1;        // [esp+8h] [ebp-14h]
+	int nY1;        // [esp+Ch] [ebp-10h]
+	int nX2;        // [esp+10h] [ebp-Ch]
+	int nY2;        // [esp+14h] [ebp-8h]
+	int nHd;        // [esp+18h] [ebp-4h]
+
+	v0 = 0;
+	v1 = 0;
+	v2 = 0;
+	if (currlevel == 5) {
+		if (!quests[QTYPE_BLOOD]._qactive)
+			goto LABEL_12;
+		v1 = 20;
+		v0 = 14;
+	} else {
+		if (currlevel == 6) {
+			if (!quests[QTYPE_BONE]._qactive)
+				goto LABEL_12;
+			v12 = 10;
+		} else {
+			if (currlevel != 7 || !quests[QTYPE_BLIND]._qactive)
+				goto LABEL_12;
+			v12 = 15;
+		}
+		v0 = v12;
+		v1 = v12;
+	}
+	v2 = 1;
+LABEL_12:
+	CreateRoom(2, 2, 39, 39, 0, 0, v2, v1, v0);
+	while (pHallList) {
+		GetHall(&nX1, &nY1, &nX2, &nY2, &nHd);
+		ConnectHall(nX1, nY1, nX2, nY2, nHd);
+	}
+	v3 = 0;
+	do {
+		v4 = (char *)&predungeon[-1][v3];
+		v5 = 41;
+		do {
+			v6 = (unsigned char *)v4 + 40;
+			if (v4[40] == 67)
+				*v6 = 35;
+			if (*v6 == 66)
+				*v6 = 35;
+			if (*v6 == 69)
+				*v6 = 35;
+			if (*v6 == 65)
+				*v6 = 35;
+			if (*v6 == 44) {
+				v7 = *(v4 - 1) == 32;
+				*v6 = 46;
+				if (v7)
+					*(v4 - 1) = 35;
+				if (*v4 == 32)
+					*v4 = 35;
+				if (v4[1] == 32)
+					v4[1] = 35;
+				if (v4[79] == 32)
+					v4[79] = 35;
+				if (v4[80] == 32)
+					v4[80] = 35;
+				if (v4[81] == 32)
+					v4[81] = 35;
+				if (v4[39] == 32)
+					v4[39] = 35;
+				if (v4[41] == 32)
+					v4[41] = 35;
+			}
+			--v5;
+			v4 += 40;
+		} while (v5);
+		++v3;
+	} while (v3 <= 40);
+	v8 = DL2_FillVoids();
+	if (v8) {
+		v9 = 0;
+		do {
+			v10 = 0;
+			do
+				DoPatternCheck(v10++, v9);
+			while (v10 < 40);
+			++v9;
+		} while (v9 < 40);
+		v8 = 1;
+	}
+	return v8;
+}
+
+void CreateRoom(int nX1, int nY1, int nX2, int nY2, int nRDest, int nHDir, int ForceHW, int nH, int nW)
+{
+	int v9;        // esi
+	int v10;       // ebx
+	int v11;       // edx
+	int v12;       // eax
+	int v13;       // edx
+	int v14;       // edx
+	int v15;       // edi
+	int v17;       // esi
+	int v18;       // ebx
+	int v19;       // edx
+	int v20;       // ecx
+	int v21;       // eax
+	int v23;       // eax
+	int v24;       // eax
+	int v26;       // eax
+	int *v27;      // ecx
+	int v28;       // eax
+	int v29;       // eax
+	int *v30;      // ecx
+	int v31;       // eax
+	int nX1a;      // [esp+Ch] [ebp-30h]
+	int v33;       // [esp+10h] [ebp-2Ch]
+	int v34;       // [esp+14h] [ebp-28h]
+	int v35;       // [esp+18h] [ebp-24h]
+	int v36;       // [esp+1Ch] [ebp-20h]
+	int v37;       // [esp+20h] [ebp-1Ch]
+	int nY1a;      // [esp+24h] [ebp-18h]
+	int v39;       // [esp+28h] [ebp-14h]
+	int v40;       // [esp+2Ch] [ebp-10h]
+	int v41;       // [esp+30h] [ebp-Ch]
+	int v42;       // [esp+34h] [ebp-8h]
+	int v43;       // [esp+38h] [ebp-4h]
+	int *ForceHWa; // [esp+54h] [ebp+18h]
+	int *ForceHWb; // [esp+54h] [ebp+18h]
+
+	v39 = nY1;
+	v37 = nX1;
+	if (nRoomCnt < 80) {
+		v40 = nX2 - 2;
+		nY1a = nY1 + 2;
+		while (1) {
+			v9 = nX2 - v37;
+			v10 = nY2 - v39;
+			if (nX2 - v37 < Area_Min || v10 < Area_Min)
+				return;
+			if (v9 > Room_Max)
+				break;
+			nX1 = Room_Min;
+			if (v9 > Room_Min) {
+				v11 = v9 - Room_Min;
+				goto LABEL_7;
+			}
+			v41 = nX2 - v37;
+		LABEL_11:
+			v13 = Room_Max;
+			if (v10 <= Room_Max) {
+				if (v10 <= nX1) {
+					v36 = nY2 - v39;
+					goto LABEL_16;
+				}
+				v13 = nY2 - v39;
+			}
+			v14 = v13 - nX1;
+			v36 = Room_Min + random(0, v14);
+		LABEL_16:
+			if (ForceHW == 1) {
+				v41 = nW;
+				v36 = nH;
+			}
+			v15 = v37 + random(0, v9);
+			v17 = v39 + random(0, v10);
+			v18 = v15 + v41;
+			v43 = v17 + v36;
+			if (v15 + v41 > nX2) {
+				v18 = nX2;
+				v15 = nX2 - v41;
+			}
+			if (v17 + v36 > nY2) {
+				v43 = nY2;
+				v17 = nY2 - v36;
+			}
+			if (v15 >= 38)
+				v15 = 38;
+			if (v17 >= 38)
+				v17 = 38;
+			if (v15 <= 1)
+				v15 = 1;
+			if (v17 <= 1)
+				v17 = 1;
+			if (v18 >= 38)
+				v18 = 38;
+			if (v43 >= 38)
+				v43 = 38;
+			if (v18 <= 1)
+				v18 = 1;
+			if (v43 <= 1)
+				v43 = 1;
+			DefineRoom(v15, v17, v18, v43, ForceHW);
+			if (ForceHW == 1) {
+				nSx2 = v18;
+				nSx1 = v15 + 2;
+				nSy1 = v17 + 2;
+				nSy2 = v43;
+			}
+			v19 = nRoomCnt;
+			v20 = nRDest;
+			v42 = nRoomCnt;
+			RoomList[nRoomCnt].nRoomDest = nRDest;
+			if (nRDest) {
+				if (nHDir == 1) {
+					v21 = random(0, v18 - v15 - 2);
+					nX1a = v21 + v15 + 1;
+					v33 = v17;
+					v23 = random(0, RoomList[nRDest].nRoomx2 - RoomList[nRDest].nRoomx1 - 2);
+					v20 = 20 * nRDest;
+					v34 = v23 + RoomList[nRDest].nRoomx1 + 1;
+					v35 = RoomList[nRDest].nRoomy2;
+				}
+				if (nHDir == 3) {
+					v24 = random(0, v18 - v15 - 2);
+					nX1a = v24 + v15 + 1;
+					v33 = v43;
+					v26 = random(0, RoomList[nRDest].nRoomx2 - RoomList[nRDest].nRoomx1 - 2);
+					v20 = 20 * nRDest;
+					v34 = v26 + RoomList[nRDest].nRoomx1 + 1;
+					v35 = RoomList[nRDest].nRoomy1;
+				}
+				if (nHDir == 2) {
+					nX1a = v18;
+					v33 = random(0, v43 - v17 - 2) + v17 + 1;
+					v34 = RoomList[nRDest].nRoomx1;
+					v27 = &RoomList[nRDest].nRoomy1;
+					ForceHWa = v27;
+					v28 = RoomList[nRDest].nRoomy2 - *v27;
+					v29 = random(0, v28 - 2);
+					v20 = *ForceHWa;
+					v35 = v29 + *ForceHWa + 1;
+				}
+				if (nHDir == 4) {
+					nX1a = v15;
+					v33 = random(0, v43 - v17 - 2) + v17 + 1;
+					v34 = RoomList[nRDest].nRoomx2;
+					v30 = &RoomList[nRDest].nRoomy1;
+					ForceHWb = v30;
+					v31 = RoomList[nRDest].nRoomy2 - *v30;
+					v35 = random(0, v31 - 2) + *ForceHWb + 1;
+				}
+				AddHall(nX1a, v33, v34, v35, nHDir);
+				v19 = v42;
+			}
+			if (v36 <= v41) {
+				CreateRoom(v37 + 2, nY1a, v18 - 2, v17 - 2, v19, 3, 0, 0, 0);
+				CreateRoom(v15 + 2, v43 + 2, v40, nY2 - 2, v42, 1, 0, 0, 0);
+				CreateRoom(v37 + 2, v17 + 2, v15 - 2, nY2 - 2, v42, 2, 0, 0, 0);
+				nHDir = 4;
+				nW = 0;
+				nH = 0;
+				ForceHW = 0;
+				nRDest = v42;
+				nY2 = v43 - 2;
+				nX2 -= 2;
+				v40 -= 2;
+				v39 += 2;
+				nY1a += 2;
+				v37 = v18 + 2;
+			} else {
+				CreateRoom(v37 + 2, nY1a, v15 - 2, v43 - 2, v19, 2, 0, 0, 0);
+				CreateRoom(v18 + 2, v17 + 2, v40, nY2 - 2, v42, 4, 0, 0, 0);
+				CreateRoom(v37 + 2, v43 + 2, v18 - 2, nY2 - 2, v42, 1, 0, 0, 0);
+				nW = 0;
+				nH = 0;
+				ForceHW = 0;
+				nRDest = v42;
+				nHDir = 3;
+				nX2 -= 2;
+				v40 -= 2;
+				v39 += 2;
+				nY1a += 2;
+				nY2 = v17 - 2;
+				v37 = v15 + 2;
+			}
+			if (nRoomCnt >= 80)
+				return;
+		}
+		v11 = Room_Max - Room_Min;
+	LABEL_7:
+		v12 = random(0, v11);
+		nX1 = Room_Min;
+		v41 = Room_Min + v12;
+		goto LABEL_11;
+	}
+}
+// 484858: using guessed type int Area_Min;
+// 48485C: using guessed type int Room_Max;
+// 484860: using guessed type int Room_Min;
+// 5276CC: using guessed type int nSx2;
+// 5276D4: using guessed type int nSy2;
+
+void DefineRoom(int nX1, int nY1, int nX2, int nY2, int ForceHW)
+{
+	int v5;         // esi
+	int v6;         // edi
+	int v7;         // eax
+	int i;          // eax
+	BOOLEAN v9;     // zf
+	int v10;        // ecx
+	char *v11;      // eax
+	char *v12;      // ebx
+	int v13;        // eax
+	int v14;        // [esp+10h] [ebp-4h]
+	int v15;        // [esp+10h] [ebp-4h]
+	int nY2a;       // [esp+20h] [ebp+Ch]
+	char *ForceHWa; // [esp+24h] [ebp+10h]
+
+	v5 = nX1;
+	v6 = nX2;
+	predungeon[v5][nY1] = 67;
+	predungeon[v5][nY2] = 69;
+	predungeon[v6][nY1] = 66;
+	predungeon[v6][nY2] = 65;
+	v7 = nRoomCnt + 1;
+	nRoomCnt = v7;
+	v7 *= 20;
+	*(int *)((char *)&RoomList[0].nRoomx1 + v7) = nX1;
+	*(int *)((char *)&RoomList[0].nRoomx2 + v7) = nX2;
+	*(int *)((char *)&RoomList[0].nRoomy1 + v7) = nY1;
+	*(int *)((char *)&RoomList[0].nRoomy2 + v7) = nY2;
+	if (ForceHW == 1) {
+		for (i = nX1; i < nX2; ++i) {
+			if (i < nY2) {
+				ForceHWa = &dflags[i][nY1];
+				v14 = nY2 - i;
+				i = nY2;
+				do {
+					*ForceHWa |= DFLAG_EXPLORED;
+					v9 = v14-- == 1;
+					ForceHWa += 40;
+				} while (!v9);
+			}
+		}
+	}
+	v10 = nX1 + 1;
+	if (v10 <= nX2 - 1) {
+		v15 = nX2 - v10;
+		v11 = (char *)&predungeon[v10][nY2];
+		do {
+			v11[nY1 - nY2] = 35;
+			*v11 = 35;
+			v11 += 40;
+			--v15;
+		} while (v15);
+	}
+	nY2a = nY2 - 1;
+	while (++nY1 <= nY2a) {
+		predungeon[v5][nY1] = 35;
+		predungeon[v6][nY1] = 35;
+		if (v10 < nX2) {
+			v12 = (char *)&predungeon[v10][nY1];
+			v13 = nX2 - v10;
+			do {
+				*v12 = 46;
+				v12 += 40;
+				--v13;
+			} while (v13);
+		}
+	}
+}
+
+void AddHall(int nX1, int nY1, int nX2, int nY2, int nHd)
+{
+	int v5;       // edi
+	int v6;       // esi
+	HALLNODE *v7; // eax
+	HALLNODE *i;  // ecx
+
+	v5 = nX1;
+	v6 = nY1;
+	if (pHallList) {
+		v7 = (HALLNODE *)DiabloAllocPtr(24);
+		v7->pNext = 0;
+		v7->nHallx2 = nX2;
+		v7->nHally2 = nY2;
+		v7->nHallx1 = v5;
+		v7->nHally1 = v6;
+		v7->nHalldir = nHd;
+		for (i = pHallList; i->pNext; i = i->pNext)
+			;
+		i->pNext = v7;
+	} else {
+		pHallList = (HALLNODE *)DiabloAllocPtr(24);
+		pHallList->nHallx1 = v5;
+		pHallList->nHally1 = v6;
+		pHallList->nHallx2 = nX2;
+		pHallList->nHally2 = nY2;
+		pHallList->nHalldir = nHd;
+		pHallList->pNext = 0;
+	}
+}
+
+void GetHall(int *nX1, int *nY1, int *nX2, int *nY2, int *nHd)
+{
+	HALLNODE *p1;
+	HALLNODE *p2;
+
+	p1 = pHallList->pNext;
+	*nX1 = pHallList->nHallx1;
+	*nY1 = pHallList->nHally1;
+	*nX2 = pHallList->nHallx2;
+	*nY2 = pHallList->nHally2;
+	*nHd = pHallList->nHalldir;
+
+	p2 = pHallList;
+	pHallList = NULL;
+	mem_free_dbg(p2);
+
+	pHallList = p1;
+}
+
+void ConnectHall(int nX1, int nY1, int nX2, int nY2, int nHd)
+{
+	int v5;        // edi
+	signed int v6; // esi
+	int v7;        // eax
+	int v9;        // edi
+	int v10;       // ebx
+	int v11;       // ecx
+	char v12;      // al
+	int v13;       // eax
+	int v14;       // ecx
+	char *v15;     // ebx
+	int v16;       // ecx
+	int v17;       // edx
+	int v18;       // ecx
+	int v19;       // edx
+	int v20;       // eax
+	//int v21; // ST04_4
+	int v23;        // ebx
+	int v24;        // ebx
+	BOOLEAN v25;    // zf
+	signed int v26; // [esp-4h] [ebp-34h]
+	signed int v27; // [esp-4h] [ebp-34h]
+	signed int v28; // [esp-4h] [ebp-34h]
+	signed int v29; // [esp-4h] [ebp-34h]
+	int v30;        // [esp+Ch] [ebp-24h]
+	int v31;        // [esp+10h] [ebp-20h]
+	int v32;        // [esp+14h] [ebp-1Ch]
+	signed int v33; // [esp+18h] [ebp-18h]
+	signed int v34; // [esp+1Ch] [ebp-14h]
+	signed int v35; // [esp+20h] [ebp-10h]
+	int v36;        // [esp+24h] [ebp-Ch]
+	char *v37;      // [esp+28h] [ebp-8h]
+	signed int nY;  // [esp+2Ch] [ebp-4h]
+	int nX2a;       // [esp+38h] [ebp+8h]
+	int nY2a;       // [esp+3Ch] [ebp+Ch]
+	int nHda;       // [esp+40h] [ebp+10h]
+
+	v34 = 0;
+	v5 = nY1;
+	v6 = nX1;
+	nY = nY1;
+	v7 = random(0, 100);
+	v33 = v7;
+	v32 = random(0, 100);
+	v31 = v6;
+	v30 = v5;
+	CreateDoorType(v6, v5);
+	CreateDoorType(nX2, nY2);
+	abs(nX2 - v6);
+	abs(nY2 - v5);
+	v9 = nHd;
+	v10 = nX2 - Dir_Xadd[nHd];
+	v11 = nY2 - Dir_Yadd[nHd];
+	nHda = 0;
+	nY2a = v11;
+	nX2a = v10;
+	predungeon[v10][v11] = 44;
+	v37 = (char *)&predungeon[v6][nY];
+	do {
+		if (v6 >= 38 && v9 == 2)
+			v9 = 4;
+		if (nY >= 38 && v9 == 3)
+			v9 = 1;
+		if (v6 <= 1 && v9 == 4)
+			v9 = 2;
+		if (nY <= 1 && v9 == 1)
+			v9 = 3;
+		v12 = *v37;
+		if (*v37 == 67 && (v9 == 1 || v9 == 4))
+			v9 = 2;
+		if (v12 == 66 && (v9 == 1 || v9 == 2))
+			v9 = 3;
+		if (v12 == 69 && (v9 == 4 || v9 == 3))
+			v9 = 1;
+		if (v12 == 65 && (v9 == 2 || v9 == 3))
+			v9 = 4;
+		v13 = Dir_Xadd[v9];
+		v14 = Dir_Yadd[v9];
+		nY += v14;
+		v6 += v13;
+		v15 = (char *)&predungeon[v6][nY];
+		v37 = v15;
+		if (*v15 == 32) {
+			if (nHda) {
+				CreateDoorType(v6 - v13, nY - v14);
+			} else {
+				if (v33 < 50) {
+					if (v9 == 1 || v9 == 3) {
+						v17 = nY;
+						v16 = v6 - 1;
+					} else {
+						v16 = v6;
+						v17 = nY - 1;
+					}
+					PlaceHallExt(v16, v17);
+				}
+				if (v32 < 50) {
+					if (v9 == 1 || v9 == 3) {
+						v19 = nY;
+						v18 = v6 + 1;
+					} else {
+						v18 = v6;
+						v19 = nY + 1;
+					}
+					PlaceHallExt(v18, v19);
+				}
+			}
+			nHda = 0;
+			*v15 = 44;
+		} else {
+			if (!nHda && *v15 == 35)
+				CreateDoorType(v6, nY);
+			if (*v15 != 44)
+				nHda = 1;
+		}
+		v36 = abs(nX2a - v6);
+		v20 = abs(nY2a - nY);
+		//v22 = v21;
+		v35 = v20;
+		if (v36 <= v20) {
+			v24 = 5 * v20;
+			if (5 * v20 > 80)
+				v24 = 80;
+			if (random(0, 100) < v24) {
+				if (nY2a <= nY || nY >= 40) {
+					v9 = 1;
+					goto LABEL_67;
+				}
+				v26 = 3;
+				goto LABEL_58;
+			}
+		} else {
+			v23 = 2 * v36;
+			if (2 * v36 > 30)
+				v23 = 30;
+			if (random(0, 100) < v23) {
+				if (nX2a <= v6 || v6 >= 40)
+					v26 = 4;
+				else
+					v26 = 2;
+			LABEL_58:
+				v9 = v26;
+				goto LABEL_67;
+			}
+		}
+	LABEL_67:
+		if (v35 < 10 && v6 == nX2a && (v9 == 2 || v9 == 4)) {
+			if (nY2a <= nY || nY >= 40)
+				v9 = 1;
+			else
+				v9 = 3;
+		}
+		if (v36 < 10 && nY == nY2a && (v9 == 1 || v9 == 3)) {
+			if (nX2a <= v6 || v6 >= 40)
+				v27 = 4;
+			else
+				v27 = 2;
+			v9 = v27;
+		}
+		if (v35 == 1) {
+			v25 = v36 == 1;
+			if (v36 <= 1)
+				goto LABEL_94;
+			if (v9 == 1 || v9 == 3) {
+				if (nX2a <= v6 || v6 >= 40)
+					v28 = 4;
+				else
+					v28 = 2;
+				v9 = v28;
+			}
+		}
+		v25 = v36 == 1;
+	LABEL_94:
+		if (v25) {
+			if (v35 <= 1 || v9 != 2 && v9 != 4)
+				goto LABEL_109;
+			if (nY2a > nY && v6 < 40)
+				goto LABEL_100;
+			v9 = 1;
+		}
+		if (!v36 && *v37 != 32 && (v9 == 2 || v9 == 4)) {
+			if (nX2a <= v31 || v6 >= 40) {
+				v9 = 1;
+				goto LABEL_109;
+			}
+		LABEL_100:
+			v9 = 3;
+		}
+	LABEL_109:
+		if (!v35 && *v37 != 32 && (v9 == 1 || v9 == 3)) {
+			if (nY2a <= v30 || nY >= 40)
+				v29 = 4;
+			else
+				v29 = 2;
+			v9 = v29;
+		}
+		if (v6 == nX2a && nY == nY2a)
+			v34 = 1;
+	} while (!v34);
+}
+
+void CreateDoorType(int nX, int nY)
+{
+	BOOL fDoneflag;
+
+	fDoneflag = FALSE;
+
+	if(predungeon[nX - 1][nY] == 68) {
+		fDoneflag = TRUE;
+	}
+	if(predungeon[nX + 1][nY] == 68) {
+		fDoneflag = TRUE;
+	}
+	if(predungeon[nX][nY - 1] == 68) {
+		fDoneflag = TRUE;
+	}
+	if(predungeon[nX][nY + 1] == 68) {
+		fDoneflag = TRUE;
+	}
+	if(predungeon[nX][nY] == 66 || predungeon[nX][nY] == 67 || predungeon[nX][nY] == 65 || predungeon[nX][nY] == 69) {
+		fDoneflag = TRUE;
+	}
+
+	if(!fDoneflag) {
+		predungeon[nX][nY] = 68;
+	}
+}
+
+void PlaceHallExt(int nX, int nY)
+{
+	if(predungeon[nX][nY] == 32) {
+		predungeon[nX][nY] = 44;
+	}
+}
+
+void DoPatternCheck(int i, int j)
+{
+	int k, l, x, y, nOk;
+
+	for(k = 0; Patterns[k][4] != 255; k++) {
+		x = i - 1;
+		y = j - 1;
+		nOk = 254;
+		for(l = 0; l < 9 && nOk == 254; l++) {
+			nOk = 255;
+			if(l == 3 || l == 6) {
+				y++;
+				x = i - 1;
+			}
+			if(x >= 0 && x < 40 && y >= 0 && y < 40) {
+				switch(Patterns[k][l]) {
+				case 0:
+					nOk = 254;
+					break;
+				case 1:
+					if(predungeon[x][y] == 35) {
+						nOk = 254;
+					}
+					break;
+				case 2:
+					if(predungeon[x][y] == 46) {
+						nOk = 254;
+					}
+					break;
+				case 4:
+					if(predungeon[x][y] == 32) {
+						nOk = 254;
+					}
+					break;
+				case 3:
+					if(predungeon[x][y] == 68) {
+						nOk = 254;
+					}
+					break;
+				case 5:
+					if(predungeon[x][y] == 68 || predungeon[x][y] == 46) {
+						nOk = 254;
+					}
+					break;
+				case 6:
+					if(predungeon[x][y] == 68 || predungeon[x][y] == 35) {
+						nOk = 254;
+					}
+					break;
+				case 7:
+					if(predungeon[x][y] == 32 || predungeon[x][y] == 46) {
+						nOk = 254;
+					}
+					break;
+				case 8:
+					if(predungeon[x][y] == 68 || predungeon[x][y] == 35 || predungeon[x][y] == 46) {
+						nOk = 254;
+					}
+					break;
+				}
+			} else {
+				nOk = 254;
+			}
+			x++;
+		}
+		if(nOk == 254) {
+			dungeon[i][j] = Patterns[k][9];
+		}
+	}
+}
+
+BOOL DL2_FillVoids()
+{
+	int ii, jj, xx, yy, x1, x2, y1, y2;
+	BOOL xf1, xf2, yf1, yf2;
+	int to;
+
+	to = 0;
+	while(DL2_NumNoChar() > 700 && to < 100) {
+		xx = random(0, 38) + 1;
+		yy = random(0, 38) + 1;
+		if(predungeon[xx][yy] != 35) {
+			continue;
+		}
+		yf2 = FALSE;
+		yf1 = FALSE;
+		xf2 = FALSE;
+		xf1 = FALSE;
+		if(predungeon[xx - 1][yy] == 32 && predungeon[xx + 1][yy] == 46) {
+			if(predungeon[xx + 1][yy - 1] == 46
+			&& predungeon[xx + 1][yy + 1] == 46
+			&& predungeon[xx - 1][yy - 1] == 32
+			&& predungeon[xx - 1][yy + 1] == 32) {
+				yf2 = TRUE;
+				yf1 = TRUE;
+				xf1 = TRUE;
+			}
+		} else if(predungeon[xx + 1][yy] == 32 && predungeon[xx - 1][yy] == 46) {
+			if(predungeon[xx - 1][yy - 1] == 46
+			&& predungeon[xx - 1][yy + 1] == 46
+			&& predungeon[xx + 1][yy - 1] == 32
+			&& predungeon[xx + 1][yy + 1] == 32) {
+				yf2 = TRUE;
+				yf1 = TRUE;
+				xf2 = TRUE;
+			}
+		} else if(predungeon[xx][yy - 1] == 32 && predungeon[xx][yy + 1] == 46) {
+			if(predungeon[xx - 1][yy + 1] == 46
+			&& predungeon[xx + 1][yy + 1] == 46
+			&& predungeon[xx - 1][yy - 1] == 32
+			&& predungeon[xx + 1][yy - 1] == 32) {
+				xf2 = TRUE;
+				xf1 = TRUE;
+				yf1 = TRUE;
+			}
+		} else if(predungeon[xx][yy + 1] == 32 && predungeon[xx][yy - 1] == 46) {
+			if(predungeon[xx - 1][yy - 1] == 46
+			&& predungeon[xx + 1][yy - 1] == 46
+			&& predungeon[xx - 1][yy + 1] == 32
+			&& predungeon[xx + 1][yy + 1] == 32) {
+				xf2 = TRUE;
+				xf1 = TRUE;
+				yf2 = TRUE;
+			}
+		}
+		if(DL2_Cont(xf1, yf1, xf2, yf2)) {
+			if(xf1) {
+				x1 = xx - 1;
+			} else {
+				x1 = xx;
+			}
+			if(xf2) {
+				x2 = xx + 1;
+			} else {
+				x2 = xx;
+			}
+			if(yf1) {
+				y1 = yy - 1;
+			} else {
+				y1 = yy;
+			}
+			if(yf2) {
+				y2 = yy + 1;
+			} else {
+				y2 = yy;
+			}
+			if(!xf1) {
+				while(yf1 || yf2) {
+					if(y1 == 0) {
+						yf1 = FALSE;
+					}
+					if(y2 == 39) {
+						yf2 = FALSE;
+					}
+					if(y2 - y1 >= 14) {
+						yf1 = FALSE;
+						yf2 = FALSE;
+					}
+					if(yf1) {
+						y1--;
+					}
+					if(yf2) {
+						y2++;
+					}
+					if(predungeon[x2][y1] != 32) {
+						yf1 = FALSE;
+					}
+					if(predungeon[x2][y2] != 32) {
+						yf2 = FALSE;
+					}
+				}
+				y1 += 2;
+				y2 -= 2;
+				if(y2 - y1 > 5) {
+					while(xf2) {
+						if(x2 == 39) {
+							xf2 = FALSE;
+						}
+						if(x2 - x1 >= 12) {
+							xf2 = FALSE;
+						}
+						for(jj = y1; jj <= y2; jj++) {
+							if(predungeon[x2][jj] != 32) {
+								xf2 = FALSE;
+							}
+						}
+						if(xf2) {
+							x2++;
+						}
+					}
+					x2 -= 2;
+					if(x2 - x1 > 5) {
+						DL2_DrawRoom(x1, y1, x2, y2);
+						DL2_KnockWalls(x1, y1, x2, y2);
+					}
+				}
+			} else if(!xf2) {
+				while(yf1 || yf2) {
+					if(y1 == 0) {
+						yf1 = FALSE;
+					}
+					if(y2 == 39) {
+						yf2 = FALSE;
+					}
+					if(y2 - y1 >= 14) {
+						yf1 = FALSE;
+						yf2 = FALSE;
+					}
+					if(yf1) {
+						y1--;
+					}
+					if(yf2) {
+						y2++;
+					}
+					if(predungeon[x1][y1] != 32) {
+						yf1 = FALSE;
+					}
+					if(predungeon[x1][y2] != 32) {
+						yf2 = FALSE;
+					}
+				}
+				y1 += 2;
+				y2 -= 2;
+				if(y2 - y1 > 5) {
+					while(xf1) {
+						if(x1 == 0) {
+							xf1 = FALSE;
+						}
+						if(x2 - x1 >= 12) {
+							xf1 = FALSE;
+						}
+						for(jj = y1; jj <= y2; jj++) {
+							if(predungeon[x1][jj] != 32) {
+								xf1 = FALSE;
+							}
+						}
+						if(xf1) {
+							x1--;
+						}
+					}
+					x1 += 2;
+					if(x2 - x1 > 5) {
+						DL2_DrawRoom(x1, y1, x2, y2);
+						DL2_KnockWalls(x1, y1, x2, y2);
+					}
+				}
+			} else if(!yf1) {
+				while(xf1 || xf2) {
+					if(x1 == 0) {
+						xf1 = FALSE;
+					}
+					if(x2 == 39) {
+						xf2 = FALSE;
+					}
+					if(x2 - x1 >= 14) {
+						xf1 = FALSE;
+						xf2 = FALSE;
+					}
+					if(xf1) {
+						x1--;
+					}
+					if(xf2) {
+						x2++;
+					}
+					if(predungeon[x1][y2] != 32) {
+						xf1 = FALSE;
+					}
+					if(predungeon[x2][y2] != 32) {
+						xf2 = FALSE;
+					}
+				}
+				x1 += 2;
+				x2 -= 2;
+				if(x2 - x1 > 5) {
+					while(yf2) {
+						if(y2 == 39) {
+							yf2 = FALSE;
+						}
+						if(y2 - y1 >= 12) {
+							yf2 = FALSE;
+						}
+						for(ii = x1; ii <= x2; ii++) {
+							if(predungeon[ii][y2] != 32) {
+								yf2 = FALSE;
+							}
+						}
+						if(yf2) {
+							y2++;
+						}
+					}
+					y2 -= 2;
+					if(y2 - y1 > 5) {
+						DL2_DrawRoom(x1, y1, x2, y2);
+						DL2_KnockWalls(x1, y1, x2, y2);
+					}
+				}
+			} else if(!yf2) {
+				while(xf1 || xf2) {
+					if(x1 == 0) {
+						xf1 = FALSE;
+					}
+					if(x2 == 39) {
+						xf2 = FALSE;
+					}
+					if(x2 - x1 >= 14) {
+						xf1 = FALSE;
+						xf2 = FALSE;
+					}
+					if(xf1) {
+						x1--;
+					}
+					if(xf2) {
+						x2++;
+					}
+					if(predungeon[x1][y1] != 32) {
+						xf1 = FALSE;
+					}
+					if(predungeon[x2][y1] != 32) {
+						xf2 = FALSE;
+					}
+				}
+				x1 += 2;
+				x2 -= 2;
+				if(x2 - x1 > 5) {
+					while(yf1) {
+						if(y1 == 0) {
+							yf1 = FALSE;
+						}
+						if(y2 - y1 >= 12) {
+							yf1 = FALSE;
+						}
+						for(ii = x1; ii <= x2; ii++) {
+							if(predungeon[ii][y1] != 32) {
+								yf1 = FALSE;
+							}
+						}
+						if(yf1) {
+							y1--;
+						}
+					}
+					y1 += 2;
+					if(y2 - y1 > 5) {
+						DL2_DrawRoom(x1, y1, x2, y2);
+						DL2_KnockWalls(x1, y1, x2, y2);
+					}
+				}
+			}
+		}
+		to++;
+	}
+
+	return DL2_NumNoChar() <= 700;
+}
+
+BOOL DL2_Cont(BOOL x1f, BOOL y1f, BOOL x2f, BOOL y2f)
+{
+	if(x1f && x2f && y1f && y2f) {
+		return FALSE;
+	}
+	if(x1f && x2f && (y1f || y2f)) {
+		return TRUE;
+	}
+	if(y1f && y2f && (x1f || x2f)) {
+		return TRUE;
+	}
+
+	return FALSE;
+}
+
+int DL2_NumNoChar()
+{
+	int t, ii, jj;
+
+	t = 0;
+	for(jj = 0; jj < 40; jj++) {
+		for(ii = 0; ii < 40; ii++) {
+			if(predungeon[ii][jj] == 32) {
+				t++;
+			}
+		}
+	}
+
+	return t;
+}
+
+void DL2_DrawRoom(int x1, int y1, int x2, int y2)
+{
+	int ii, jj;
+
+	for(jj = y1; jj <= y2; jj++) {
+		for(ii = x1; ii <= x2; ii++) {
+			predungeon[ii][jj] = 46;
+		}
+	}
+	for(jj = y1; jj <= y2; jj++) {
+		predungeon[x1][jj] = 35;
+		predungeon[x2][jj] = 35;
+	}
+	for(ii = x1; ii <= x2; ii++) {
+		predungeon[ii][y1] = 35;
+		predungeon[ii][y2] = 35;
+	}
+}
+
+void DL2_KnockWalls(int x1, int y1, int x2, int y2)
+{
+	int ii, jj;
+
+	for(ii = x1 + 1; ii < x2; ii++) {
+		if(predungeon[ii][y1 - 1] == 46 && predungeon[ii][y1 + 1] == 46) {
+			predungeon[ii][y1] = 46;
+		}
+		if(predungeon[ii][y2 - 1] == 46 && predungeon[ii][y2 + 1] == 46) {
+			predungeon[ii][y2] = 46;
+		}
+		if(predungeon[ii][y1 - 1] == 68) {
+			predungeon[ii][y1 - 1] = 46;
+		}
+		if(predungeon[ii][y2 + 1] == 68) {
+			predungeon[ii][y2 + 1] = 46;
+		}
+	}
+	for(jj = y1 + 1; jj < y2; jj++) {
+		if(predungeon[x1 - 1][jj] == 46 && predungeon[x1 + 1][jj] == 46) {
+			predungeon[x1][jj] = 46;
+		}
+		if(predungeon[x2 - 1][jj] == 46 && predungeon[x2 + 1][jj] == 46) {
+			predungeon[x2][jj] = 46;
+		}
+		if(predungeon[x1 - 1][jj] == 68) {
+			predungeon[x1 - 1][jj] = 46;
+		}
+		if(predungeon[x2 + 1][jj] == 68) {
+			predungeon[x2 + 1][jj] = 46;
+		}
+	}
+}
+
+void DRLG_L2FloodTVal()
+{
+	int i, j, xx, yy;
+
+	yy = 16;
+	for(j = 0; j < 40; j++) {
+		xx = 16;
+		for(i = 0; i < 40; i++) {
+			if(dungeon[i][j] == 3 && dTransVal[xx][yy] == 0) {
+				DRLG_L2FTVR(i, j, xx, yy, 0);
+				TransVal++;
+			}
+			xx += 2;
+		}
+		yy += 2;
+	}
+}
+// 5A5590: using guessed type char TransVal;
+
+void DRLG_L2FTVR(int i, int j, int x, int y, int d)
+{
+	if(dTransVal[x][y] != 0 || dungeon[i][j] != 3) {
+		if(d == 1) {
+			dTransVal[x][y] = TransVal;
+			dTransVal[x][y + 1] = TransVal;
+		}
+		if(d == 2) {
+			dTransVal[x + 1][y] = TransVal;
+			dTransVal[x + 1][y + 1] = TransVal;
+		}
+		if(d == 3) {
+			dTransVal[x][y] = TransVal;
+			dTransVal[x + 1][y] = TransVal;
+		}
+		if(d == 4) {
+			dTransVal[x][y + 1] = TransVal;
+			dTransVal[x + 1][y + 1] = TransVal;
+		}
+		if(d == 5) {
+			dTransVal[x + 1][y + 1] = TransVal;
+		}
+		if(d == 6) {
+			dTransVal[x][y + 1] = TransVal;
+		}
+		if(d == 7) {
+			dTransVal[x + 1][y] = TransVal;
+		}
+		if(d == 8) {
+			dTransVal[x][y] = TransVal;
+		}
+	} else {
+		dTransVal[x][y] = TransVal;
+		dTransVal[x + 1][y] = TransVal;
+		dTransVal[x][y + 1] = TransVal;
+		dTransVal[x + 1][y + 1] = TransVal;
+		DRLG_L2FTVR(i + 1, j, x + 2, y, 1);
+		DRLG_L2FTVR(i - 1, j, x - 2, y, 2);
+		DRLG_L2FTVR(i, j + 1, x, y + 2, 3);
+		DRLG_L2FTVR(i, j - 1, x, y - 2, 4);
+		DRLG_L2FTVR(i - 1, j - 1, x - 2, y - 2, 5);
+		DRLG_L2FTVR(i + 1, j - 1, x + 2, y - 2, 6);
+		DRLG_L2FTVR(i - 1, j + 1, x - 2, y + 2, 7);
+		DRLG_L2FTVR(i + 1, j + 1, x + 2, y + 2, 8);
+	}
+}
+// 5A5590: using guessed type char TransVal;
+
+void DRLG_L2TransFix()
+{
+	int i, j, xx, yy;
+
+	yy = 16;
+	for(j = 0; j < 40; j++) {
+		xx = 16;
+		for(i = 0; i < 40; i++) {
+			if(dungeon[i][j] == 14 && dungeon[i][j - 1] == 10) {
+				dTransVal[xx + 1][yy] = dTransVal[xx][yy];
+				dTransVal[xx + 1][yy + 1] = dTransVal[xx][yy];
+			}
+			if(dungeon[i][j] == 15 && dungeon[i + 1][j] == 11) {
+				dTransVal[xx][yy + 1] = dTransVal[xx][yy];
+				dTransVal[xx + 1][yy + 1] = dTransVal[xx][yy];
+			}
+			if(dungeon[i][j] == 10) {
+				dTransVal[xx + 1][yy] = dTransVal[xx][yy];
+				dTransVal[xx + 1][yy + 1] = dTransVal[xx][yy];
+			}
+			if(dungeon[i][j] == 11) {
+				dTransVal[xx][yy + 1] = dTransVal[xx][yy];
+				dTransVal[xx + 1][yy + 1] = dTransVal[xx][yy];
+			}
+			if(dungeon[i][j] == 16) {
+				dTransVal[xx + 1][yy] = dTransVal[xx][yy];
+				dTransVal[xx][yy + 1] = dTransVal[xx][yy];
+				dTransVal[xx + 1][yy + 1] = dTransVal[xx][yy];
+			}
+			xx += 2;
+		}
+		yy += 2;
+	}
+}
+
+void L2DirtFix()
+{
+	int i, j;
+
+	for(j = 0; j < 40; j++) {
+		for(i = 0; i < 40; i++) {
+			if(dungeon[i][j] == 13 && dungeon[i + 1][j] != 11) {
+				dungeon[i][j] = 146;
+			}
+			if(dungeon[i][j] == 11 && dungeon[i + 1][j] != 11) {
+				dungeon[i][j] = 144;
+			}
+			if(dungeon[i][j] == 15 && dungeon[i + 1][j] != 11) {
+				dungeon[i][j] = 148;
+			}
+			if(dungeon[i][j] == 10 && dungeon[i][j + 1] != 10) {
+				dungeon[i][j] = 143;
+			}
+			if(dungeon[i][j] == 13 && dungeon[i][j + 1] != 10) {
+				dungeon[i][j] = 146;
+			}
+			if(dungeon[i][j] == 14 && dungeon[i][j + 1] != 15) {
+				dungeon[i][j] = 147;
+			}
+		}
+	}
+}
+
+void DRLG_InitL2Vals()
+{
+	int i, j, pc;
+
+	for(j = 0; j < 112; j++) {
+		for(i = 0; i < 112; i++) {
+			if(dPiece[i][j] == 541) {
+				pc = 5;
+			} else if(dPiece[i][j] == 178) {
+				pc = 5;
+			} else if(dPiece[i][j] == 551) {
+				pc = 5;
+			} else if(dPiece[i][j] == 542) {
+				pc = 6;
+			} else if(dPiece[i][j] == 553) {
+				pc = 6;
+			} else if(dPiece[i][j] == 13) {
+				pc = 5;
+			} else if(dPiece[i][j] == 17) {
+				pc = 6;
+			} else {
+				continue;
+			}
+			dArch[i][j] = pc;
+		}
+	}
+	for(j = 0; j < 112; j++) {
+		for(i = 0; i < 112; i++) {
+			if(dPiece[i][j] == 132) {
+				dArch[i][j + 1] = 2;
+				dArch[i][j + 2] = 1;
+			} else if(dPiece[i][j] == 135 || dPiece[i][j] == 139) {
+				dArch[i + 1][j] = 3;
+				dArch[i + 2][j] = 4;
+			}
+		}
+	}
+}
+
+DEVILUTION_END_NAMESPACE