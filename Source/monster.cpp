/**
 * @file monster.cpp
 *
 * Implementation of monster functionality, AI, actions, spawning, loading, etc.
 */
#include "monster.h"

#include <climits>

#include <algorithm>
#include <array>

#include <fmt/compile.h>
#include <fmt/format.h>

#include "control.h"
#include "cursor.h"
#include "dead.h"
#include "engine/load_cl2.hpp"
#include "engine/load_file.hpp"
#include "engine/points_in_rectangle_range.hpp"
#include "engine/random.hpp"
#include "engine/render/clx_render.hpp"
#include "engine/world_tile.hpp"
#include "init.h"
#include "levels/crypt.h"
#include "levels/drlg_l4.h"
#include "levels/themes.h"
#include "levels/trigs.h"
#include "lighting.h"
#include "minitext.h"
#include "missiles.h"
#include "movie.h"
#include "options.h"
#include "spelldat.h"
#include "storm/storm_net.hpp"
#include "towners.h"
#include "utils/cl2_to_clx.hpp"
#include "utils/file_name_generator.hpp"
#include "utils/language.h"
#include "utils/stdcompat/string_view.hpp"
#include "utils/str_cat.hpp"
#include "utils/utf8.hpp"

#ifdef _DEBUG
#include "debug.h"
#endif

namespace devilution {

CMonster LevelMonsterTypes[MaxLvlMTypes];
size_t LevelMonsterTypeCount;
Monster Monsters[MaxMonsters];
int ActiveMonsters[MaxMonsters];
size_t ActiveMonsterCount;
// BUGFIX: replace MonsterKillCounts[MaxMonsters] with MonsterKillCounts[NUM_MTYPES].
/** Tracks the total number of monsters killed per monster_id. */
int MonsterKillCounts[MaxMonsters];
bool sgbSaveSoundOn;

namespace {

constexpr int NightmareToHitBonus = 85;
constexpr int HellToHitBonus = 120;

constexpr int NightmareAcBonus = 50;
constexpr int HellAcBonus = 80;

/** Tracks which missile files are already loaded */
size_t totalmonsters;
int monstimgtot;
int uniquetrans;

constexpr const std::array<_monster_id, 12> SkeletonTypes {
	MT_WSKELAX,
	MT_TSKELAX,
	MT_RSKELAX,
	MT_XSKELAX,
	MT_WSKELBW,
	MT_TSKELBW,
	MT_RSKELBW,
	MT_XSKELBW,
	MT_WSKELSD,
	MT_TSKELSD,
	MT_RSKELSD,
	MT_XSKELSD,
};

/** Maps from monster action to monster animation letter. */
constexpr char Animletter[7] = "nwahds";

size_t GetNumAnims(const MonsterData &monsterData)
{
	return monsterData.hasSpecial ? 6 : 5;
}

void InitMonsterTRN(CMonster &monst)
{
	char path[64];
	*BufCopy(path, "monsters\\", monst.data->trnFile, ".trn") = '\0';
	std::array<uint8_t, 256> colorTranslations;
	LoadFileInMem(path, colorTranslations);
	std::replace(colorTranslations.begin(), colorTranslations.end(), 255, 0);

	const size_t numAnims = GetNumAnims(*monst.data);
	for (size_t i = 0; i < numAnims; i++) {
		if (i == 1 && IsAnyOf(monst.type, MT_COUNSLR, MT_MAGISTR, MT_CABALIST, MT_ADVOCATE)) {
			continue;
		}

		AnimStruct &anim = monst.anims[i];
		if (anim.sprites->isSheet()) {
			ClxApplyTrans(ClxSpriteSheet { anim.sprites->sheet() }, colorTranslations.data());
		} else {
			ClxApplyTrans(ClxSpriteList { anim.sprites->list() }, colorTranslations.data());
		}
	}
}

void InitMonster(Monster &monster, Direction rd, size_t typeIndex, Point position)
{
	monster.direction = rd;
	monster.position.tile = position;
	monster.position.future = position;
	monster.position.old = position;
	monster.levelType = typeIndex;
	monster.mode = MonsterMode::Stand;
	monster.animInfo = {};
	monster.changeAnimationData(MonsterGraphic::Stand);
	monster.animInfo.tickCounterOfCurrentFrame = GenerateRnd(monster.animInfo.ticksPerFrame - 1);
	monster.animInfo.currentFrame = GenerateRnd(monster.animInfo.numberOfFrames - 1);

	monster.level = monster.data().level;
	int maxhp = monster.data().hitPointsMinimum + GenerateRnd(monster.data().hitPointsMaximum - monster.data().hitPointsMinimum + 1);
	if (monster.type().type == MT_DIABLO && !gbIsHellfire) {
		maxhp /= 2;
		monster.level -= 15;
	}
	monster.maxHitPoints = maxhp << 6;

	if (!gbIsMultiplayer)
		monster.maxHitPoints = std::max(monster.maxHitPoints / 2, 64);

	monster.hitPoints = monster.maxHitPoints;
	monster.ai = monster.data().ai;
	monster.intelligence = monster.data().intelligence;
	monster.goal = MonsterGoal::Normal;
	monster.goalVar1 = 0;
	monster.goalVar2 = 0;
	monster.goalVar3 = 0;
	monster.pathCount = 0;
	monster.isInvalid = false;
	monster.uniqueType = UniqueMonsterType::None;
	monster.activeForTicks = 0;
	monster.lightId = NO_LIGHT; // BUGFIX monsters initial light id should be -1 (fixed)
	monster.rndItemSeed = AdvanceRndSeed();
	monster.aiSeed = AdvanceRndSeed();
	monster.whoHit = 0;
	monster.exp = monster.data().exp;
	monster.toHit = monster.data().toHit;
	monster.minDamage = monster.data().minDamage;
	monster.maxDamage = monster.data().maxDamage;
	monster.toHitSpecial = monster.data().toHitSpecial;
	monster.minDamageSpecial = monster.data().minDamageSpecial;
	monster.maxDamageSpecial = monster.data().maxDamageSpecial;
	monster.armorClass = monster.data().armorClass;
	monster.resistance = monster.data().resistance;
	monster.leader = Monster::NoLeader;
	monster.leaderRelation = LeaderRelation::None;
	monster.flags = monster.data().abilityFlags;
	monster.talkMsg = TEXT_NONE;

	if (monster.ai == AI_GARG) {
		monster.changeAnimationData(MonsterGraphic::Special);
		monster.animInfo.currentFrame = 0;
		monster.flags |= MFLAG_ALLOW_SPECIAL;
		monster.mode = MonsterMode::SpecialMeleeAttack;
	}

	if (sgGameInitInfo.nDifficulty == DIFF_NIGHTMARE) {
		monster.maxHitPoints = 3 * monster.maxHitPoints;
		if (gbIsHellfire)
			monster.maxHitPoints += (gbIsMultiplayer ? 100 : 50) << 6;
		else
			monster.maxHitPoints += 64;
		monster.hitPoints = monster.maxHitPoints;
		monster.level += 15;
		monster.exp = 2 * (monster.exp + 1000);
		monster.toHit += NightmareToHitBonus;
		monster.minDamage = 2 * (monster.minDamage + 2);
		monster.maxDamage = 2 * (monster.maxDamage + 2);
		monster.toHitSpecial += NightmareToHitBonus;
		monster.minDamageSpecial = 2 * (monster.minDamageSpecial + 2);
		monster.maxDamageSpecial = 2 * (monster.maxDamageSpecial + 2);
		monster.armorClass += NightmareAcBonus;
	} else if (sgGameInitInfo.nDifficulty == DIFF_HELL) {
		monster.maxHitPoints = 4 * monster.maxHitPoints;
		if (gbIsHellfire)
			monster.maxHitPoints += (gbIsMultiplayer ? 200 : 100) << 6;
		else
			monster.maxHitPoints += 192;
		monster.hitPoints = monster.maxHitPoints;
		monster.level += 30;
		monster.exp = 4 * (monster.exp + 1000);
		monster.toHit += HellToHitBonus;
		monster.minDamage = 4 * monster.minDamage + 6;
		monster.maxDamage = 4 * monster.maxDamage + 6;
		monster.toHitSpecial += HellToHitBonus;
		monster.minDamageSpecial = 4 * monster.minDamageSpecial + 6;
		monster.maxDamageSpecial = 4 * monster.maxDamageSpecial + 6;
		monster.armorClass += HellAcBonus;
		monster.resistance = monster.data().resistanceHell;
	}
}

bool CanPlaceMonster(Point position)
{
	return InDungeonBounds(position)
	    && dMonster[position.x][position.y] == 0
	    && dPlayer[position.x][position.y] == 0
	    && !IsTileVisible(position)
	    && !TileContainsSetPiece(position)
	    && !IsTileOccupied(position);
}

void PlaceMonster(int i, size_t typeIndex, Point position)
{
	if (LevelMonsterTypes[typeIndex].type == MT_NAKRUL) {
		for (size_t j = 0; j < ActiveMonsterCount; j++) {
			if (Monsters[j].levelType == typeIndex) {
				return;
			}
		}
	}
	dMonster[position.x][position.y] = i + 1;

	auto rd = static_cast<Direction>(GenerateRnd(8));
	InitMonster(Monsters[i], rd, typeIndex, position);
}

void PlaceGroup(size_t typeIndex, unsigned num, Monster *leader = nullptr, bool leashed = false)
{
	unsigned placed = 0;

	for (int try1 = 0; try1 < 10; try1++) {
		while (placed != 0) {
			ActiveMonsterCount--;
			placed--;
			const auto &position = Monsters[ActiveMonsterCount].position.tile;
			dMonster[position.x][position.y] = 0;
		}

		int xp;
		int yp;
		if (leader != nullptr) {
			int offset = GenerateRnd(8);
			auto position = leader->position.tile + static_cast<Direction>(offset);
			xp = position.x;
			yp = position.y;
		} else {
			do {
				xp = GenerateRnd(80) + 16;
				yp = GenerateRnd(80) + 16;
			} while (!CanPlaceMonster({ xp, yp }));
		}
		int x1 = xp;
		int y1 = yp;

		if (num + ActiveMonsterCount > totalmonsters) {
			num = totalmonsters - ActiveMonsterCount;
		}

		unsigned j = 0;
		for (unsigned try2 = 0; j < num && try2 < 100; xp += Displacement(static_cast<Direction>(GenerateRnd(8))).deltaX, yp += Displacement(static_cast<Direction>(GenerateRnd(8))).deltaX) { /// BUGFIX: `yp += Point.y`
			if (!CanPlaceMonster({ xp, yp })
			    || (dTransVal[xp][yp] != dTransVal[x1][y1])
			    || (leashed && (abs(xp - x1) >= 4 || abs(yp - y1) >= 4))) {
				try2++;
				continue;
			}

			PlaceMonster(ActiveMonsterCount, typeIndex, { xp, yp });
			if (leader != nullptr) {
				auto &minion = Monsters[ActiveMonsterCount];
				minion.maxHitPoints *= 2;
				minion.hitPoints = minion.maxHitPoints;
				minion.intelligence = leader->intelligence;

				if (leashed) {
					minion.setLeader(leader);
				}

				if (minion.ai != AI_GARG) {
					minion.changeAnimationData(MonsterGraphic::Stand);
					minion.animInfo.currentFrame = GenerateRnd(minion.animInfo.numberOfFrames - 1);
					minion.flags &= ~MFLAG_ALLOW_SPECIAL;
					minion.mode = MonsterMode::Stand;
				}
			}
			ActiveMonsterCount++;
			placed++;
			j++;
		}

		if (placed >= num) {
			break;
		}
	}

	if (leashed) {
		leader->packSize = placed;
	}
}

size_t GetMonsterTypeIndex(_monster_id type)
{
	for (size_t i = 0; i < LevelMonsterTypeCount; i++) {
		if (LevelMonsterTypes[i].type == type)
			return i;
	}
	return LevelMonsterTypeCount;
}

void PlaceUniqueMonst(UniqueMonsterType uniqindex, size_t minionType, int bosspacksize)
{
	auto &monster = Monsters[ActiveMonsterCount];
	const auto &uniqueMonsterData = UniqueMonstersData[static_cast<size_t>(uniqindex)];

	int count = 0;
	Point position;
	while (true) {
		position = Point { GenerateRnd(80), GenerateRnd(80) } + Displacement { 16, 16 };
		int count2 = 0;
		for (int x = position.x - 3; x < position.x + 3; x++) {
			for (int y = position.y - 3; y < position.y + 3; y++) {
				if (InDungeonBounds({ x, y }) && CanPlaceMonster({ x, y })) {
					count2++;
				}
			}
		}

		if (count2 < 9) {
			count++;
			if (count < 1000) {
				continue;
			}
		}

		if (CanPlaceMonster(position)) {
			break;
		}
	}

	if (uniqindex == UniqueMonsterType::SnotSpill) {
		position = SetPiece.position.megaToWorld() + Displacement { 8, 12 };
	}
	if (uniqindex == UniqueMonsterType::WarlordOfBlood) {
		position = SetPiece.position.megaToWorld() + Displacement { 6, 7 };
	}
	if (uniqindex == UniqueMonsterType::Zhar) {
		for (int i = 0; i < themeCount; i++) {
			if (i == zharlib) {
				position = themeLoc[i].room.position.megaToWorld() + Displacement { 4, 4 };
				break;
			}
		}
	}
	if (setlevel) {
		if (uniqindex == UniqueMonsterType::Lazarus) {
			position = { 32, 46 };
		}
		if (uniqindex == UniqueMonsterType::RedVex) {
			position = { 40, 45 };
		}
		if (uniqindex == UniqueMonsterType::BlackJade) {
			position = { 38, 49 };
		}
		if (uniqindex == UniqueMonsterType::SkeletonKing) {
			position = { 35, 47 };
		}
	} else {
		if (uniqindex == UniqueMonsterType::Lazarus) {
			position = SetPiece.position.megaToWorld() + Displacement { 3, 6 };
		}
		if (uniqindex == UniqueMonsterType::RedVex) {
			position = SetPiece.position.megaToWorld() + Displacement { 5, 3 };
		}
		if (uniqindex == UniqueMonsterType::BlackJade) {
			position = SetPiece.position.megaToWorld() + Displacement { 5, 9 };
		}
	}
	if (uniqindex == UniqueMonsterType::Butcher) {
		position = SetPiece.position.megaToWorld() + Displacement { 4, 4 };
	}

	if (uniqindex == UniqueMonsterType::NaKrul) {
		if (UberRow == 0 || UberCol == 0) {
			UberDiabloMonsterIndex = -1;
			return;
		}
		position = { UberRow - 2, UberCol };
		UberDiabloMonsterIndex = static_cast<int>(ActiveMonsterCount);
	}
	const size_t typeIndex = GetMonsterTypeIndex(uniqueMonsterData.mtype);
	PlaceMonster(ActiveMonsterCount, typeIndex, position);
	ActiveMonsterCount++;

	PrepareUniqueMonst(monster, uniqindex, minionType, bosspacksize, uniqueMonsterData);
}

size_t AddMonsterType(_monster_id type, placeflag placeflag)
{
	const size_t typeIndex = GetMonsterTypeIndex(type);
	CMonster &monsterType = LevelMonsterTypes[typeIndex];

	if (typeIndex == LevelMonsterTypeCount) {
		LevelMonsterTypeCount++;
		monsterType.type = type;
		monstimgtot += MonstersData[type].image;
		InitMonsterGFX(monsterType);
		InitMonsterSND(monsterType);
	}

	monsterType.placeFlags |= placeflag;
	return typeIndex;
}

inline size_t AddMonsterType(UniqueMonsterType uniqueType, placeflag placeflag)
{
	return AddMonsterType(UniqueMonstersData[static_cast<size_t>(uniqueType)].mtype, placeflag);
}

void ClearMVars(Monster &monster)
{
	monster.var1 = 0;
	monster.var2 = 0;
	monster.var3 = 0;
	monster.position.temp = { 0, 0 };
}

void ClrAllMonsters()
{
	for (auto &monster : Monsters) {
		ClearMVars(monster);
		monster.goal = MonsterGoal::None;
		monster.mode = MonsterMode::Stand;
		monster.var1 = 0;
		monster.var2 = 0;
		monster.position.tile = { 0, 0 };
		monster.position.future = { 0, 0 };
		monster.position.old = { 0, 0 };
		monster.direction = static_cast<Direction>(GenerateRnd(8));
		monster.animInfo = {};
		monster.flags = 0;
		monster.isInvalid = false;
		monster.enemy = GenerateRnd(gbActivePlayers);
		monster.enemyPosition = Players[monster.enemy].position.future;
	}
}

void PlaceUniqueMonsters()
{
	for (size_t u = 0; UniqueMonstersData[u].mtype != -1; u++) {
		if (UniqueMonstersData[u].mlevel != currlevel)
			continue;

		const size_t minionType = GetMonsterTypeIndex(UniqueMonstersData[u].mtype);
		if (minionType == LevelMonsterTypeCount)
			continue;

		UniqueMonsterType uniqueType = static_cast<UniqueMonsterType>(u);
		if (uniqueType == UniqueMonsterType::Garbud && Quests[Q_GARBUD]._qactive == QUEST_NOTAVAIL)
			continue;
		if (uniqueType == UniqueMonsterType::Zhar && Quests[Q_ZHAR]._qactive == QUEST_NOTAVAIL)
			continue;
		if (uniqueType == UniqueMonsterType::SnotSpill && Quests[Q_LTBANNER]._qactive == QUEST_NOTAVAIL)
			continue;
		if (uniqueType == UniqueMonsterType::Lachdan && Quests[Q_VEIL]._qactive == QUEST_NOTAVAIL)
			continue;
		if (uniqueType == UniqueMonsterType::WarlordOfBlood && Quests[Q_WARLORD]._qactive == QUEST_NOTAVAIL)
			continue;

		PlaceUniqueMonst(uniqueType, minionType, 8);
	}
}

void PlaceQuestMonsters()
{
	if (!setlevel) {
		if (Quests[Q_BUTCHER].IsAvailable()) {
			PlaceUniqueMonst(UniqueMonsterType::Butcher, 0, 0);
		}

		if (currlevel == Quests[Q_SKELKING]._qlevel && gbIsMultiplayer) {
			for (size_t i = 0; i < LevelMonsterTypeCount; i++) {
				if (IsSkel(LevelMonsterTypes[i].type)) {
					PlaceUniqueMonst(UniqueMonsterType::SkeletonKing, i, 30);
					break;
				}
			}
		}

		if (Quests[Q_LTBANNER].IsAvailable()) {
			auto dunData = LoadFileInMem<uint16_t>("levels\\l1data\\banner1.dun");
			SetMapMonsters(dunData.get(), SetPiece.position.megaToWorld());
		}
		if (Quests[Q_BLOOD].IsAvailable()) {
			auto dunData = LoadFileInMem<uint16_t>("levels\\l2data\\blood2.dun");
			SetMapMonsters(dunData.get(), SetPiece.position.megaToWorld());
		}
		if (Quests[Q_BLIND].IsAvailable()) {
			auto dunData = LoadFileInMem<uint16_t>("levels\\l2data\\blind2.dun");
			SetMapMonsters(dunData.get(), SetPiece.position.megaToWorld());
		}
		if (Quests[Q_ANVIL].IsAvailable()) {
			auto dunData = LoadFileInMem<uint16_t>("levels\\l3data\\anvil.dun");
			SetMapMonsters(dunData.get(), SetPiece.position.megaToWorld() + Displacement { 2, 2 });
		}
		if (Quests[Q_WARLORD].IsAvailable()) {
			auto dunData = LoadFileInMem<uint16_t>("levels\\l4data\\warlord.dun");
			SetMapMonsters(dunData.get(), SetPiece.position.megaToWorld());
			AddMonsterType(UniqueMonsterType::WarlordOfBlood, PLACE_SCATTER);
		}
		if (Quests[Q_VEIL].IsAvailable()) {
			AddMonsterType(UniqueMonsterType::Lachdan, PLACE_SCATTER);
		}
		if (Quests[Q_ZHAR].IsAvailable() && zharlib == -1) {
			Quests[Q_ZHAR]._qactive = QUEST_NOTAVAIL;
		}

		if (currlevel == Quests[Q_BETRAYER]._qlevel && gbIsMultiplayer) {
			AddMonsterType(UniqueMonsterType::Lazarus, PLACE_UNIQUE);
			AddMonsterType(UniqueMonsterType::RedVex, PLACE_UNIQUE);
			PlaceUniqueMonst(UniqueMonsterType::Lazarus, 0, 0);
			PlaceUniqueMonst(UniqueMonsterType::RedVex, 0, 0);
			PlaceUniqueMonst(UniqueMonsterType::BlackJade, 0, 0);
			auto dunData = LoadFileInMem<uint16_t>("levels\\l4data\\vile1.dun");
			SetMapMonsters(dunData.get(), SetPiece.position.megaToWorld());
		}

		if (currlevel == 24) {
			UberDiabloMonsterIndex = -1;
			const size_t typeIndex = GetMonsterTypeIndex(MT_NAKRUL);
			if (typeIndex < LevelMonsterTypeCount) {
				for (size_t i = 0; i < ActiveMonsterCount; i++) {
					Monster &monster = Monsters[i];
					if (monster.isUnique() || monster.levelType == typeIndex) {
						UberDiabloMonsterIndex = static_cast<int>(i);
						break;
					}
				}
			}
			if (UberDiabloMonsterIndex == -1)
				PlaceUniqueMonst(UniqueMonsterType::NaKrul, 0, 0);
		}
	} else if (setlvlnum == SL_SKELKING) {
		PlaceUniqueMonst(UniqueMonsterType::SkeletonKing, 0, 0);
	}
}

void LoadDiabMonsts()
{
	{
		auto dunData = LoadFileInMem<uint16_t>("levels\\l4data\\diab1.dun");
		SetMapMonsters(dunData.get(), DiabloQuad1.megaToWorld());
	}
	{
		auto dunData = LoadFileInMem<uint16_t>("levels\\l4data\\diab2a.dun");
		SetMapMonsters(dunData.get(), DiabloQuad2.megaToWorld());
	}
	{
		auto dunData = LoadFileInMem<uint16_t>("levels\\l4data\\diab3a.dun");
		SetMapMonsters(dunData.get(), DiabloQuad3.megaToWorld());
	}
	{
		auto dunData = LoadFileInMem<uint16_t>("levels\\l4data\\diab4a.dun");
		SetMapMonsters(dunData.get(), DiabloQuad4.megaToWorld());
	}
}

void DeleteMonster(size_t activeIndex)
{
	const auto &monster = Monsters[ActiveMonsters[activeIndex]];
	if ((monster.flags & MFLAG_BERSERK) != 0) {
		AddUnLight(monster.lightId);
	}

	ActiveMonsterCount--;
	std::swap(ActiveMonsters[activeIndex], ActiveMonsters[ActiveMonsterCount]); // This ensures alive monsters are before ActiveMonsterCount in the array and any deleted monster after
}

void NewMonsterAnim(Monster &monster, MonsterGraphic graphic, Direction md, AnimationDistributionFlags flags = AnimationDistributionFlags::None, int8_t numSkippedFrames = 0, int8_t distributeFramesBeforeFrame = 0)
{
	const auto &animData = monster.type().getAnimData(graphic);
	monster.animInfo.setNewAnimation(animData.spritesForDirection(md), animData.frames, animData.rate, flags, numSkippedFrames, distributeFramesBeforeFrame);
	monster.flags &= ~(MFLAG_LOCK_ANIMATION | MFLAG_ALLOW_SPECIAL);
	monster.direction = md;
}

void StartMonsterGotHit(Monster &monster)
{
	if (monster.type().type != MT_GOLEM) {
		auto animationFlags = gGameLogicStep < GameLogicStep::ProcessMonsters ? AnimationDistributionFlags::ProcessAnimationPending : AnimationDistributionFlags::None;
		int8_t numSkippedFrames = (gbIsHellfire && monster.type().type == MT_DIABLO) ? 4 : 0;
		NewMonsterAnim(monster, MonsterGraphic::GotHit, monster.direction, animationFlags, numSkippedFrames);
		monster.mode = MonsterMode::HitRecovery;
	}
	monster.position.tile = monster.position.old;
	monster.position.future = monster.position.old;
	M_ClearSquares(monster);
	dMonster[monster.position.tile.x][monster.position.tile.y] = monster.getId() + 1;
}

bool IsRanged(Monster &monster)
{
	return IsAnyOf(monster.ai, AI_SKELBOW, AI_GOATBOW, AI_SUCC, AI_LAZHELP);
}

void UpdateEnemy(Monster &monster)
{
	Point target;
	int menemy = -1;
	int bestDist = -1;
	bool bestsameroom = false;
	const auto &position = monster.position.tile;
	if ((monster.flags & MFLAG_BERSERK) != 0 || (monster.flags & MFLAG_GOLEM) == 0) {
		for (size_t pnum = 0; pnum < Players.size(); pnum++) {
			Player &player = Players[pnum];
			if (!player.plractive || !player.isOnActiveLevel() || player._pLvlChanging
			    || (((player._pHitPoints >> 6) == 0) && gbIsMultiplayer))
				continue;
			bool sameroom = (dTransVal[position.x][position.y] == dTransVal[player.position.tile.x][player.position.tile.y]);
			int dist = position.WalkingDistance(player.position.tile);
			if ((sameroom && !bestsameroom)
			    || ((sameroom || !bestsameroom) && dist < bestDist)
			    || (menemy == -1)) {
				monster.flags &= ~MFLAG_TARGETS_MONSTER;
				menemy = static_cast<int>(pnum);
				target = player.position.future;
				bestDist = dist;
				bestsameroom = sameroom;
			}
		}
	}
	for (size_t i = 0; i < ActiveMonsterCount; i++) {
		int monsterId = ActiveMonsters[i];
		auto &otherMonster = Monsters[monsterId];
		if (&otherMonster == &monster)
			continue;
		if ((otherMonster.hitPoints >> 6) <= 0)
			continue;
		if (otherMonster.position.tile == GolemHoldingCell)
			continue;
		if (M_Talker(otherMonster) && otherMonster.talkMsg != TEXT_NONE)
			continue;
		if (monster.isPlayerMinion() && otherMonster.isPlayerMinion()) // prevent golems from fighting each other
			continue;

		int dist = otherMonster.position.tile.WalkingDistance(position);
		if (((monster.flags & MFLAG_GOLEM) == 0
		        && (monster.flags & MFLAG_BERSERK) == 0
		        && dist >= 2
		        && !IsRanged(monster))
		    || ((monster.flags & MFLAG_GOLEM) == 0
		        && (monster.flags & MFLAG_BERSERK) == 0
		        && (otherMonster.flags & MFLAG_GOLEM) == 0)) {
			continue;
		}
		bool sameroom = dTransVal[position.x][position.y] == dTransVal[otherMonster.position.tile.x][otherMonster.position.tile.y];
		if ((sameroom && !bestsameroom)
		    || ((sameroom || !bestsameroom) && dist < bestDist)
		    || (menemy == -1)) {
			monster.flags |= MFLAG_TARGETS_MONSTER;
			menemy = monsterId;
			target = otherMonster.position.future;
			bestDist = dist;
			bestsameroom = sameroom;
		}
	}
	if (menemy != -1) {
		monster.flags &= ~MFLAG_NO_ENEMY;
		monster.enemy = menemy;
		monster.enemyPosition = target;
	} else {
		monster.flags |= MFLAG_NO_ENEMY;
	}
}

/**
 * @brief Make the AI wait a bit before thinking again
 * @param monster The monster that will wait
 * @param len
 */
void AiDelay(Monster &monster, int len)
{
	if (len <= 0) {
		return;
	}

<<<<<<< HEAD
	if (monster.ai == AI_LAZARUS) {
		return;
=======
	AddMonsterType(MT_GOLEM, PLACE_SPECIAL);
	// See https://github.com/diasurgical/devilutionX/pull/2822
	AddMonster(1, 0, 0, 0, FALSE); // BUGFIX: add only if setlevel is true
	AddMonster(1, 0, 0, 0, FALSE); // BUGFIX: add only if setlevel is true
	AddMonster(1, 0, 0, 0, FALSE); // BUGFIX: add only if setlevel is true
	AddMonster(1, 0, 0, 0, FALSE); // BUGFIX: add only if setlevel is true
	if (setlevel && setlvlnum == SL_VILEBETRAYER) {
		AddMonsterType(UniqMonst[UMT_LAZURUS].mtype, PLACE_UNIQUE);
		AddMonsterType(UniqMonst[UMT_RED_VEX].mtype, PLACE_UNIQUE);
		AddMonsterType(UniqMonst[UMT_BLACKJADE].mtype, PLACE_UNIQUE);
		PlaceUniqueMonst(UMT_LAZURUS, 0, 0);
		PlaceUniqueMonst(UMT_RED_VEX, 0, 0);
		PlaceUniqueMonst(UMT_BLACKJADE, 0, 0);
	}
	lm = (WORD *)pMap;
	rw = *lm++;
	rh = *lm++;
	lm += rw * rh;
	rw = rw << 1;
	rh = rh << 1;
	lm += rw * rh;

	for (j = 0; j < rh; j++) {
		for (i = 0; i < rw; i++) {
			if (*lm != 0) {
				mtype = AddMonsterType(MonstConvTbl[(*lm) - 1], PLACE_SPECIAL);
				PlaceMonster(nummonsters++, mtype, i + startx + 16, j + starty + 16);
			}
			lm++;
		}
>>>>>>> 126f6743
	}

	monster.var2 = len;
	monster.mode = MonsterMode::Delay;
}

/**
 * @brief Get the direction from the monster to its current enemy
 */
Direction GetMonsterDirection(Monster &monster)
{
	return GetDirection(monster.position.tile, monster.enemyPosition);
}

void StartSpecialStand(Monster &monster, Direction md)
{
	NewMonsterAnim(monster, MonsterGraphic::Special, md);
	monster.mode = MonsterMode::SpecialStand;
	monster.position.future = monster.position.tile;
	monster.position.old = monster.position.tile;
}

void WalkNorthwards(Monster &monster, int xadd, int yadd, Direction endDir)
{
	const auto fx = static_cast<WorldTileCoord>(xadd + monster.position.tile.x);
	const auto fy = static_cast<WorldTileCoord>(yadd + monster.position.tile.y);

	dMonster[fx][fy] = -(monster.getId() + 1);
	monster.mode = MonsterMode::MoveNorthwards;
	monster.position.old = monster.position.tile;
	monster.position.future = { fx, fy };
	monster.var1 = xadd;
	monster.var2 = yadd;
	monster.var3 = static_cast<int>(endDir);
	NewMonsterAnim(monster, MonsterGraphic::Walk, endDir, AnimationDistributionFlags::ProcessAnimationPending, -1);
}

void WalkSouthwards(Monster &monster, int xoff, int yoff, int xadd, int yadd, Direction endDir)
{
	const auto fx = static_cast<WorldTileCoord>(xadd + monster.position.tile.x);
	const auto fy = static_cast<WorldTileCoord>(yadd + monster.position.tile.y);

	dMonster[monster.position.tile.x][monster.position.tile.y] = -(monster.getId() + 1);
	monster.var1 = monster.position.tile.x;
	monster.var2 = monster.position.tile.y;
	monster.position.old = monster.position.tile;
	monster.position.tile = { fx, fy };
	monster.position.future = { fx, fy };
	dMonster[fx][fy] = monster.getId() + 1;
	if (monster.lightId != NO_LIGHT)
		ChangeLightXY(monster.lightId, monster.position.tile);
	monster.mode = MonsterMode::MoveSouthwards;
	monster.var3 = static_cast<int>(endDir);
	NewMonsterAnim(monster, MonsterGraphic::Walk, endDir, AnimationDistributionFlags::ProcessAnimationPending, -1);
}

void WalkSideways(Monster &monster, int xoff, int yoff, int xadd, int yadd, int mapx, int mapy, Direction endDir)
{
	const auto fx = static_cast<WorldTileCoord>(xadd + monster.position.tile.x);
	const auto fy = static_cast<WorldTileCoord>(yadd + monster.position.tile.y);
	const auto x = static_cast<WorldTileCoord>(mapx + monster.position.tile.x);
	const auto y = static_cast<WorldTileCoord>(mapy + monster.position.tile.y);

	if (monster.lightId != NO_LIGHT)
		ChangeLightXY(monster.lightId, { x, y });

	dMonster[monster.position.tile.x][monster.position.tile.y] = -(monster.getId() + 1);
	dMonster[fx][fy] = monster.getId() + 1;
	monster.position.temp = { x, y };
	monster.position.old = monster.position.tile;
	monster.position.future = { fx, fy };
	monster.mode = MonsterMode::MoveSideways;
	monster.var1 = fx;
	monster.var2 = fy;
	monster.var3 = static_cast<int>(endDir);
	NewMonsterAnim(monster, MonsterGraphic::Walk, endDir, AnimationDistributionFlags::ProcessAnimationPending, -1);
}

void StartAttack(Monster &monster)
{
	Direction md = GetMonsterDirection(monster);
	NewMonsterAnim(monster, MonsterGraphic::Attack, md, AnimationDistributionFlags::ProcessAnimationPending);
	monster.mode = MonsterMode::MeleeAttack;
	monster.position.future = monster.position.tile;
	monster.position.old = monster.position.tile;
}

void StartRangedAttack(Monster &monster, missile_id missileType, int dam)
{
	Direction md = GetMonsterDirection(monster);
	NewMonsterAnim(monster, MonsterGraphic::Attack, md, AnimationDistributionFlags::ProcessAnimationPending);
	monster.mode = MonsterMode::RangedAttack;
	monster.var1 = missileType;
	monster.var2 = dam;
	monster.position.future = monster.position.tile;
	monster.position.old = monster.position.tile;
}

void StartRangedSpecialAttack(Monster &monster, missile_id missileType, int dam)
{
	Direction md = GetMonsterDirection(monster);
	int8_t distributeFramesBeforeFrame = 0;
	if (monster.ai == AI_MEGA)
		distributeFramesBeforeFrame = monster.data().animFrameNumSpecial;
	NewMonsterAnim(monster, MonsterGraphic::Special, md, AnimationDistributionFlags::ProcessAnimationPending, 0, distributeFramesBeforeFrame);
	monster.mode = MonsterMode::SpecialRangedAttack;
	monster.var1 = missileType;
	monster.var2 = 0;
	monster.var3 = dam;
	monster.position.future = monster.position.tile;
	monster.position.old = monster.position.tile;
}

void StartSpecialAttack(Monster &monster)
{
	Direction md = GetMonsterDirection(monster);
	NewMonsterAnim(monster, MonsterGraphic::Special, md);
	monster.mode = MonsterMode::SpecialMeleeAttack;
	monster.position.future = monster.position.tile;
	monster.position.old = monster.position.tile;
}

void StartEating(Monster &monster)
{
	NewMonsterAnim(monster, MonsterGraphic::Special, monster.direction);
	monster.mode = MonsterMode::SpecialMeleeAttack;
	monster.position.future = monster.position.tile;
	monster.position.old = monster.position.tile;
}

void DiabloDeath(Monster &diablo, bool sendmsg)
{
	PlaySFX(USFX_DIABLOD);
	auto &quest = Quests[Q_DIABLO];
	quest._qactive = QUEST_DONE;
	if (sendmsg)
		NetSendCmdQuest(true, quest);
	sgbSaveSoundOn = gbSoundOn;
	gbProcessPlayers = false;
	for (size_t i = 0; i < ActiveMonsterCount; i++) {
		int monsterId = ActiveMonsters[i];
		Monster &monster = Monsters[monsterId];
		if (monster.type().type == MT_DIABLO || diablo.activeForTicks == 0)
			continue;

		NewMonsterAnim(monster, MonsterGraphic::Death, monster.direction);
		monster.mode = MonsterMode::Death;
		monster.var1 = 0;
		monster.position.tile = monster.position.old;
		monster.position.future = monster.position.tile;
		M_ClearSquares(monster);
		dMonster[monster.position.tile.x][monster.position.tile.y] = monsterId + 1;
	}
	AddLight(diablo.position.tile, 8);
	DoVision(diablo.position.tile, 8, MAP_EXP_NONE, true);
	int dist = diablo.position.tile.WalkingDistance(ViewPosition);
	if (dist > 20)
		dist = 20;
	diablo.var3 = ViewPosition.x << 16;
	diablo.position.temp.x = ViewPosition.y << 16;
	diablo.position.temp.y = (int)((diablo.var3 - (diablo.position.tile.x << 16)) / (double)dist);
	if (!gbIsMultiplayer) {
		Player &myPlayer = *MyPlayer;
		myPlayer.pDiabloKillLevel = std::max(myPlayer.pDiabloKillLevel, static_cast<uint8_t>(sgGameInitInfo.nDifficulty + 1));
	}
}

void SpawnLoot(Monster &monster, bool sendmsg)
{
	if (monster.type().type == MT_HORKSPWN) {
		return;
	}

	if (Quests[Q_GARBUD].IsAvailable() && monster.uniqueType == UniqueMonsterType::Garbud) {
		CreateTypeItem(monster.position.tile + Displacement { 1, 1 }, true, ItemType::Mace, IMISC_NONE, sendmsg, false);
	} else if (monster.uniqueType == UniqueMonsterType::Defiler) {
		if (effect_is_playing(USFX_DEFILER8))
			stream_stop();
		Quests[Q_DEFILER]._qlog = false;
		SpawnMapOfDoom(monster.position.tile, sendmsg);
	} else if (monster.uniqueType == UniqueMonsterType::HorkDemon) {
		if (sgGameInitInfo.bTheoQuest != 0) {
			SpawnTheodore(monster.position.tile, sendmsg);
		} else {
			CreateAmulet(monster.position.tile, 13, sendmsg, false);
		}
	} else if (monster.type().type == MT_NAKRUL) {
		int nSFX = IsUberRoomOpened ? USFX_NAKRUL4 : USFX_NAKRUL5;
		if (sgGameInitInfo.bCowQuest != 0)
			nSFX = USFX_NAKRUL6;
		if (effect_is_playing(nSFX))
			stream_stop();
		Quests[Q_NAKRUL]._qlog = false;
		UberDiabloMonsterIndex = -2;
		CreateMagicWeapon(monster.position.tile, ItemType::Sword, ICURS_GREAT_SWORD, sendmsg, false);
		CreateMagicWeapon(monster.position.tile, ItemType::Staff, ICURS_WAR_STAFF, sendmsg, false);
		CreateMagicWeapon(monster.position.tile, ItemType::Bow, ICURS_LONG_WAR_BOW, sendmsg, false);
		CreateSpellBook(monster.position.tile, SPL_APOCA, sendmsg, false);
	} else if (!monster.isPlayerMinion()) {
		SpawnItem(monster, monster.position.tile, sendmsg);
	}
}

std::optional<Point> GetTeleportTile(const Monster &monster)
{
	int mx = monster.enemyPosition.x;
	int my = monster.enemyPosition.y;
	int rx = PickRandomlyAmong({ -1, 1 });
	int ry = PickRandomlyAmong({ -1, 1 });

	for (int j = -1; j <= 1; j++) {
		for (int k = -1; k < 1; k++) {
			if (j == 0 && k == 0)
				continue;
			int x = mx + rx * j;
			int y = my + ry * k;
			if (!InDungeonBounds({ x, y }) || x == monster.position.tile.x || y == monster.position.tile.y)
				continue;
			if (IsTileAvailable(monster, { x, y }))
				return Point { x, y };
		}
	}
	return {};
}

void Teleport(Monster &monster)
{
	if (monster.mode == MonsterMode::Petrified)
		return;

	std::optional<Point> position = GetTeleportTile(monster);
	if (!position)
		return;

	M_ClearSquares(monster);
	dMonster[monster.position.tile.x][monster.position.tile.y] = 0;
	dMonster[position->x][position->y] = monster.getId() + 1;
	monster.position.old = *position;
	monster.direction = GetMonsterDirection(monster);

	if (monster.lightId != NO_LIGHT) {
		ChangeLightXY(monster.lightId, *position);
	}
}

void MonsterHitMonster(Monster &attacker, Monster &target, int dam)
{
	if (IsAnyOf(target.type().type, MT_SNEAK, MT_STALKER, MT_UNSEEN, MT_ILLWEAV) || dam >> 6 >= target.level + 3) {
		target.direction = Opposite(attacker.direction);
	}

	M_StartHit(target, dam);
}

void StartDeathFromMonster(Monster &attacker, Monster &target)
{
	Direction md = GetDirection(target.position.tile, attacker.position.tile);
	MonsterDeath(target, md, true);

	if (gbIsHellfire)
		M_StartStand(attacker, attacker.direction);
}

void StartFadein(Monster &monster, Direction md, bool backwards)
{
	NewMonsterAnim(monster, MonsterGraphic::Special, md);
	monster.mode = MonsterMode::FadeIn;
	monster.position.future = monster.position.tile;
	monster.position.old = monster.position.tile;
	monster.flags &= ~MFLAG_HIDDEN;
	if (backwards) {
		monster.flags |= MFLAG_LOCK_ANIMATION;
		monster.animInfo.currentFrame = monster.animInfo.numberOfFrames - 1;
	}
}

void StartFadeout(Monster &monster, Direction md, bool backwards)
{
	NewMonsterAnim(monster, MonsterGraphic::Special, md);
	monster.mode = MonsterMode::FadeOut;
	monster.position.future = monster.position.tile;
	monster.position.old = monster.position.tile;
	if (backwards) {
		monster.flags |= MFLAG_LOCK_ANIMATION;
		monster.animInfo.currentFrame = monster.animInfo.numberOfFrames - 1;
	}
}

/**
 * @brief Starts the monster healing procedure.
 *
 * The monster will be healed between 1.47% and 25% of its max HP. The healing amount is stored in _mVar1.
 *
 * This is only used by Gargoyles.
 *
 * @param monster The monster that will be healed.
 */
void StartHeal(Monster &monster)
{
	monster.changeAnimationData(MonsterGraphic::Special);
	monster.animInfo.currentFrame = monster.type().getAnimData(MonsterGraphic::Special).frames - 1;
	monster.flags |= MFLAG_LOCK_ANIMATION;
	monster.mode = MonsterMode::Heal;
	monster.var1 = monster.maxHitPoints / (16 * (GenerateRnd(5) + 4));
}

void SyncLightPosition(Monster &monster)
{
	Displacement offset = monster.position.CalculateWalkingOffset(monster.direction, monster.animInfo);
	ChangeLightOffset(monster.lightId, offset.screenToLight());
}

void MonsterIdle(Monster &monster)
{
	if (monster.type().type == MT_GOLEM)
		monster.changeAnimationData(MonsterGraphic::Walk);
	else
		monster.changeAnimationData(MonsterGraphic::Stand);

	if (monster.animInfo.currentFrame == monster.animInfo.numberOfFrames - 1)
		UpdateEnemy(monster);

	monster.var2++;
}

/**
 * @brief Continue movement towards new tile
 */
bool MonsterWalk(Monster &monster, MonsterMode variant)
{
	// Check if we reached new tile
	const bool isAnimationEnd = monster.animInfo.currentFrame == monster.animInfo.numberOfFrames - 1;
	if (isAnimationEnd) {
		switch (variant) {
		case MonsterMode::MoveNorthwards:
			dMonster[monster.position.tile.x][monster.position.tile.y] = 0;
			monster.position.tile.x += monster.var1;
			monster.position.tile.y += monster.var2;
			dMonster[monster.position.tile.x][monster.position.tile.y] = monster.getId() + 1;
			break;
		case MonsterMode::MoveSouthwards:
			dMonster[monster.var1][monster.var2] = 0;
			break;
		case MonsterMode::MoveSideways:
			dMonster[monster.position.tile.x][monster.position.tile.y] = 0;
			monster.position.tile = WorldTilePosition { static_cast<WorldTileCoord>(monster.var1), static_cast<WorldTileCoord>(monster.var2) };
			// dMonster is set here for backwards comparability, without it the monster would be invisible if loaded from a vanilla save.
			dMonster[monster.position.tile.x][monster.position.tile.y] = monster.getId() + 1;
			break;
		default:
			break;
		}
		if (monster.lightId != NO_LIGHT)
			ChangeLightXY(monster.lightId, monster.position.tile);
		M_StartStand(monster, monster.direction);
	} else { // We didn't reach new tile so update monster's "sub-tile" position
		if (monster.animInfo.tickCounterOfCurrentFrame == 0) {
			if (monster.animInfo.currentFrame == 0 && monster.type().type == MT_FLESTHNG)
				PlayEffect(monster, MonsterSound::Special);
		}
	}

	if (monster.lightId != NO_LIGHT) // BUGFIX: change uniqtype check to lightId check like it is in all other places (fixed)
		SyncLightPosition(monster);

	return isAnimationEnd;
}

void MonsterAttackMonster(Monster &attacker, Monster &target, int hper, int mind, int maxd)
{
	if (!target.isPossibleToHit())
		return;

	int hit = GenerateRnd(100);
	if (target.mode == MonsterMode::Petrified)
		hit = 0;
	if (target.tryLiftGargoyle())
		return;
	if (hit >= hper)
		return;

	int dam = (mind + GenerateRnd(maxd - mind + 1)) << 6;
	ApplyMonsterDamage(target, dam);

	if (attacker.isPlayerMinion()) {
		int playerId = attacker.getId();
		const Player &player = Players[playerId];
		target.tag(player);
	}

	if (target.hitPoints >> 6 <= 0) {
		StartDeathFromMonster(attacker, target);
	} else {
		MonsterHitMonster(attacker, target, dam);
	}

	if (target.activeForTicks == 0) {
		target.activeForTicks = UINT8_MAX;
		target.position.last = attacker.position.tile;
	}
}

void CheckReflect(Monster &monster, Player &player, int &dam)
{
	player.wReflections--;
	if (player.wReflections <= 0)
		NetSendCmdParam1(true, CMD_SETREFLECT, 0);
	// reflects 20-30% damage
	int mdam = dam * (GenerateRnd(10) + 20L) / 100;
	ApplyMonsterDamage(monster, mdam);
	dam = std::max(dam - mdam, 0);
	if (monster.hitPoints >> 6 <= 0)
		M_StartKill(monster, player);
	else
		M_StartHit(monster, player, mdam);
}

void MonsterAttackPlayer(Monster &monster, Player &player, int hit, int minDam, int maxDam)
{
	if (player._pHitPoints >> 6 <= 0 || player._pInvincible || HasAnyOf(player._pSpellFlags, SpellFlag::Etherealize))
		return;
	if (monster.position.tile.WalkingDistance(player.position.tile) >= 2)
		return;

	int hper = GenerateRnd(100);
#ifdef _DEBUG
	if (DebugGodMode)
		hper = 1000;
#endif
	int ac = player.GetArmor();
	if (HasAnyOf(player.pDamAcFlags, ItemSpecialEffectHf::ACAgainstDemons) && monster.data().monsterClass == MonsterClass::Demon)
		ac += 40;
	if (HasAnyOf(player.pDamAcFlags, ItemSpecialEffectHf::ACAgainstUndead) && monster.data().monsterClass == MonsterClass::Undead)
		ac += 20;
	hit += 2 * (monster.level - player._pLevel)
	    + 30
	    - ac;
	int minhit = 15;
	if (currlevel == 14)
		minhit = 20;
	if (currlevel == 15)
		minhit = 25;
	if (currlevel == 16)
		minhit = 30;
	hit = std::max(hit, minhit);
	int blkper = 100;
	if ((player._pmode == PM_STAND || player._pmode == PM_ATTACK) && player._pBlockFlag) {
		blkper = GenerateRnd(100);
	}
	int blk = player.GetBlockChance() - (monster.level * 2);
	blk = clamp(blk, 0, 100);
	if (hper >= hit)
		return;
	if (blkper < blk) {
		Direction dir = GetDirection(player.position.tile, monster.position.tile);
		StartPlrBlock(player, dir);
		if (&player == MyPlayer && player.wReflections > 0) {
			int dam = GenerateRnd(((maxDam - minDam) << 6) + 1) + (minDam << 6);
			dam = std::max(dam + (player._pIGetHit << 6), 64);
			CheckReflect(monster, player, dam);
		}
		return;
	}
	if (monster.type().type == MT_YZOMBIE && &player == MyPlayer) {
		if (player._pMaxHP > 64) {
			if (player._pMaxHPBase > 64) {
				player._pMaxHP -= 64;
				if (player._pHitPoints > player._pMaxHP) {
					player._pHitPoints = player._pMaxHP;
				}
				player._pMaxHPBase -= 64;
				if (player._pHPBase > player._pMaxHPBase) {
					player._pHPBase = player._pMaxHPBase;
				}
			}
		}
	}
	int dam = (minDam << 6) + GenerateRnd(((maxDam - minDam) << 6) + 1);
	dam = std::max(dam + (player._pIGetHit << 6), 64);
	if (&player == MyPlayer) {
		if (player.wReflections > 0)
			CheckReflect(monster, player, dam);
		ApplyPlrDamage(player, 0, 0, dam);
	}

	// Reflect can also kill a monster, so make sure the monster is still alive
	if (HasAnyOf(player._pIFlags, ItemSpecialEffect::Thorns) && monster.mode != MonsterMode::Death) {
		int mdam = (GenerateRnd(3) + 1) << 6;
		ApplyMonsterDamage(monster, mdam);
		if (monster.hitPoints >> 6 <= 0)
			M_StartKill(monster, player);
		else
			M_StartHit(monster, player, mdam);
	}

	if ((monster.flags & MFLAG_NOLIFESTEAL) == 0 && monster.type().type == MT_SKING && gbIsMultiplayer)
		monster.hitPoints += dam;
	if (player._pHitPoints >> 6 <= 0) {
		if (gbIsHellfire)
			M_StartStand(monster, monster.direction);
		return;
	}
	StartPlrHit(player, dam, false);
	if ((monster.flags & MFLAG_KNOCKBACK) != 0) {
		if (player._pmode != PM_GOTHIT)
			StartPlrHit(player, 0, true);

		Point newPosition = player.position.tile + monster.direction;
		if (PosOkPlayer(player, newPosition)) {
			player.position.tile = newPosition;
			FixPlayerLocation(player, player._pdir);
			FixPlrWalkTags(player);
			dPlayer[newPosition.x][newPosition.y] = player.getId() + 1;
			SetPlayerOld(player);
		}
	}
}

void MonsterAttackEnemy(Monster &monster, int hit, int minDam, int maxDam)
{
	if ((monster.flags & MFLAG_TARGETS_MONSTER) != 0)
		MonsterAttackMonster(monster, Monsters[monster.enemy], monster.toHit, monster.minDamage, monster.maxDamage);
	else
		MonsterAttackPlayer(monster, Players[monster.enemy], monster.toHit, monster.minDamage, monster.maxDamage);
}

bool MonsterAttack(Monster &monster)
{
	if (monster.animInfo.currentFrame == monster.data().animFrameNum - 1) {
		MonsterAttackEnemy(monster, monster.toHit, monster.minDamage, monster.maxDamage);
		if (monster.ai != AI_SNAKE)
			PlayEffect(monster, MonsterSound::Attack);
	}
	if (IsAnyOf(monster.type().type, MT_NMAGMA, MT_YMAGMA, MT_BMAGMA, MT_WMAGMA) && monster.animInfo.currentFrame == 8) {
		MonsterAttackEnemy(monster, monster.toHit + 10, monster.minDamage - 2, monster.maxDamage - 2);

		PlayEffect(monster, MonsterSound::Attack);
	}
	if (IsAnyOf(monster.type().type, MT_STORM, MT_RSTORM, MT_STORML, MT_MAEL) && monster.animInfo.currentFrame == 12) {
		MonsterAttackEnemy(monster, monster.toHit - 20, monster.minDamage + 4, monster.maxDamage + 4);

		PlayEffect(monster, MonsterSound::Attack);
	}
	if (monster.ai == AI_SNAKE && monster.animInfo.currentFrame == 0)
		PlayEffect(monster, MonsterSound::Attack);
	if (monster.animInfo.currentFrame == monster.animInfo.numberOfFrames - 1) {
		M_StartStand(monster, monster.direction);
		return true;
	}

	return false;
}

bool MonsterRangedAttack(Monster &monster)
{
	if (monster.animInfo.currentFrame == monster.data().animFrameNum - 1) {
		const auto &missileType = static_cast<missile_id>(monster.var1);
		if (missileType != MIS_NULL) {
			int multimissiles = 1;
			if (missileType == MIS_CBOLT)
				multimissiles = 3;
			for (int mi = 0; mi < multimissiles; mi++) {
				AddMissile(
				    monster.position.tile,
				    monster.enemyPosition,
				    monster.direction,
				    missileType,
				    TARGET_PLAYERS,
				    monster.getId(),
				    monster.var2,
				    0);
			}
		}
		PlayEffect(monster, MonsterSound::Attack);
	}

	if (monster.animInfo.currentFrame == monster.animInfo.numberOfFrames - 1) {
		M_StartStand(monster, monster.direction);
		return true;
	}

	return false;
}

bool MonsterRangedSpecialAttack(Monster &monster)
{
	if (monster.animInfo.currentFrame == monster.data().animFrameNumSpecial - 1 && monster.animInfo.tickCounterOfCurrentFrame == 0 && (monster.ai != AI_MEGA || monster.var2 == 0)) {
		if (AddMissile(
		        monster.position.tile,
		        monster.enemyPosition,
		        monster.direction,
		        static_cast<missile_id>(monster.var1),
		        TARGET_PLAYERS,
		        monster.getId(),
		        monster.var3,
		        0)
		    != nullptr) {
			PlayEffect(monster, MonsterSound::Special);
		}
	}

	if (monster.ai == AI_MEGA && monster.animInfo.currentFrame == monster.data().animFrameNumSpecial - 1) {
		if (monster.var2++ == 0) {
			monster.flags |= MFLAG_ALLOW_SPECIAL;
		} else if (monster.var2 == 15) {
			monster.flags &= ~MFLAG_ALLOW_SPECIAL;
		}
	}

	if (monster.animInfo.currentFrame == monster.animInfo.numberOfFrames - 1) {
		M_StartStand(monster, monster.direction);
		return true;
	}

	return false;
}

bool MonsterSpecialAttack(Monster &monster)
{
	if (monster.animInfo.currentFrame == monster.data().animFrameNumSpecial - 1) {
		MonsterAttackEnemy(monster, monster.toHitSpecial, monster.minDamageSpecial, monster.maxDamageSpecial);
	}

	if (monster.animInfo.currentFrame == monster.animInfo.numberOfFrames - 1) {
		M_StartStand(monster, monster.direction);
		return true;
	}

	return false;
}

bool MonsterFadein(Monster &monster)
{
	if (((monster.flags & MFLAG_LOCK_ANIMATION) == 0 || monster.animInfo.currentFrame != 0)
	    && ((monster.flags & MFLAG_LOCK_ANIMATION) != 0 || monster.animInfo.currentFrame != monster.animInfo.numberOfFrames - 1)) {
		return false;
	}

	M_StartStand(monster, monster.direction);
	monster.flags &= ~MFLAG_LOCK_ANIMATION;

	return true;
}

bool MonsterFadeout(Monster &monster)
{
	if (((monster.flags & MFLAG_LOCK_ANIMATION) == 0 || monster.animInfo.currentFrame != 0)
	    && ((monster.flags & MFLAG_LOCK_ANIMATION) != 0 || monster.animInfo.currentFrame != monster.animInfo.numberOfFrames - 1)) {
		return false;
	}

	monster.flags &= ~MFLAG_LOCK_ANIMATION;
	monster.flags |= MFLAG_HIDDEN;

	M_StartStand(monster, monster.direction);

	return true;
}

/**
 * @brief Applies the healing effect on the monster.
 *
 * This is triggered by StartHeal()
 *
 * @param monster The monster that will be healed.
 * @return
 */
void MonsterHeal(Monster &monster)
{
	if ((monster.flags & MFLAG_NOHEAL) != 0) {
		monster.flags &= ~MFLAG_ALLOW_SPECIAL;
		monster.mode = MonsterMode::SpecialMeleeAttack;
		return;
	}

	if (monster.animInfo.currentFrame == 0) {
		monster.flags &= ~MFLAG_LOCK_ANIMATION;
		monster.flags |= MFLAG_ALLOW_SPECIAL;
		if (monster.var1 + monster.hitPoints < monster.maxHitPoints) {
			monster.hitPoints = monster.var1 + monster.hitPoints;
		} else {
			monster.hitPoints = monster.maxHitPoints;
			monster.flags &= ~MFLAG_ALLOW_SPECIAL;
			monster.mode = MonsterMode::SpecialMeleeAttack;
		}
	}
}

void MonsterTalk(Monster &monster)
{
	M_StartStand(monster, monster.direction);
	monster.goal = MonsterGoal::Talking;
	if (effect_is_playing(Speeches[monster.talkMsg].sfxnr))
		return;
	InitQTextMsg(monster.talkMsg);
	if (monster.uniqueType == UniqueMonsterType::Garbud) {
		if (monster.talkMsg == TEXT_GARBUD1) {
			Quests[Q_GARBUD]._qactive = QUEST_ACTIVE;
			Quests[Q_GARBUD]._qlog = true; // BUGFIX: (?) for other quests qactive and qlog go together, maybe this should actually go into the if above (fixed)
		}
		if (monster.talkMsg == TEXT_GARBUD2 && (monster.flags & MFLAG_QUEST_COMPLETE) == 0) {
			SpawnItem(monster, monster.position.tile + Displacement { 1, 1 }, true);
			monster.flags |= MFLAG_QUEST_COMPLETE;
		}
	}
	if (monster.uniqueType == UniqueMonsterType::Zhar
	    && monster.talkMsg == TEXT_ZHAR1
	    && (monster.flags & MFLAG_QUEST_COMPLETE) == 0) {
		Quests[Q_ZHAR]._qactive = QUEST_ACTIVE;
		Quests[Q_ZHAR]._qlog = true;
		CreateTypeItem(monster.position.tile + Displacement { 1, 1 }, false, ItemType::Misc, IMISC_BOOK, true, false);
		monster.flags |= MFLAG_QUEST_COMPLETE;
	}
	if (monster.uniqueType == UniqueMonsterType::SnotSpill) {
		if (monster.talkMsg == TEXT_BANNER10 && (monster.flags & MFLAG_QUEST_COMPLETE) == 0) {
			ObjChangeMap(SetPiece.position.x, SetPiece.position.y, SetPiece.position.x + (SetPiece.size.width / 2) + 2, SetPiece.position.y + (SetPiece.size.height / 2) - 2);
			auto tren = TransVal;
			TransVal = 9;
			DRLG_MRectTrans({ SetPiece.position, { SetPiece.size.width / 2 + 4, SetPiece.size.height / 2 } });
			TransVal = tren;
			Quests[Q_LTBANNER]._qvar1 = 2;
			if (Quests[Q_LTBANNER]._qactive == QUEST_INIT)
				Quests[Q_LTBANNER]._qactive = QUEST_ACTIVE;
			monster.flags |= MFLAG_QUEST_COMPLETE;
		}
		if (Quests[Q_LTBANNER]._qvar1 < 2) {
			app_fatal(StrCat("SS Talk = ", monster.talkMsg, ", Flags = ", monster.flags));
		}
	}
	if (monster.uniqueType == UniqueMonsterType::Lachdan) {
		if (monster.talkMsg == TEXT_VEIL9) {
			Quests[Q_VEIL]._qactive = QUEST_ACTIVE;
			Quests[Q_VEIL]._qlog = true;
		}
		if (monster.talkMsg == TEXT_VEIL11 && (monster.flags & MFLAG_QUEST_COMPLETE) == 0) {
			SpawnUnique(UITEM_STEELVEIL, monster.position.tile + Direction::South);
			monster.flags |= MFLAG_QUEST_COMPLETE;
		}
	}
	if (monster.uniqueType == UniqueMonsterType::WarlordOfBlood)
		Quests[Q_WARLORD]._qvar1 = 2;
	if (monster.uniqueType == UniqueMonsterType::Lazarus && gbIsMultiplayer) {
		Quests[Q_BETRAYER]._qvar1 = 6;
		monster.goal = MonsterGoal::Normal;
		monster.activeForTicks = UINT8_MAX;
		monster.talkMsg = TEXT_NONE;
	}
}

bool MonsterGotHit(Monster &monster)
{
	if (monster.animInfo.currentFrame == monster.animInfo.numberOfFrames - 1) {
		M_StartStand(monster, monster.direction);

		return true;
	}

	return false;
}

void ReleaseMinions(const Monster &leader)
{
	for (size_t i = 0; i < ActiveMonsterCount; i++) {
		auto &minion = Monsters[ActiveMonsters[i]];
		if (minion.leaderRelation == LeaderRelation::Leashed && minion.getLeader() == &leader) {
			minion.setLeader(nullptr);
		}
	}
}

void ShrinkLeaderPacksize(const Monster &monster)
{
	if (monster.leaderRelation == LeaderRelation::Leashed) {
		monster.getLeader()->packSize--;
	}
}

void MonsterDeath(Monster &monster)
{
	monster.var1++;
	if (monster.type().type == MT_DIABLO) {
		if (monster.position.tile.x < ViewPosition.x) {
			ViewPosition.x--;
		} else if (monster.position.tile.x > ViewPosition.x) {
			ViewPosition.x++;
		}

		if (monster.position.tile.y < ViewPosition.y) {
			ViewPosition.y--;
		} else if (monster.position.tile.y > ViewPosition.y) {
			ViewPosition.y++;
		}

		if (monster.var1 == 140)
			PrepDoEnding();
	} else if (monster.animInfo.currentFrame == monster.animInfo.numberOfFrames - 1) {
		if (monster.isUnique())
			AddCorpse(monster.position.tile, monster.corpseId, monster.direction);
		else
			AddCorpse(monster.position.tile, monster.type().corpseId, monster.direction);

		dMonster[monster.position.tile.x][monster.position.tile.y] = 0;
		monster.isInvalid = true;

		M_UpdateRelations(monster);
	}
}

bool MonsterSpecialStand(Monster &monster)
{
	if (monster.animInfo.currentFrame == monster.data().animFrameNumSpecial - 1)
		PlayEffect(monster, MonsterSound::Special);

	if (monster.animInfo.currentFrame == monster.animInfo.numberOfFrames - 1) {
		M_StartStand(monster, monster.direction);
		return true;
	}

	return false;
}

bool MonsterDelay(Monster &monster)
{
	monster.changeAnimationData(MonsterGraphic::Stand, GetMonsterDirection(monster));
	if (monster.ai == AI_LAZARUS) {
		if (monster.var2 > 8 || monster.var2 < 0)
			monster.var2 = 8;
	}

	if (monster.var2-- == 0) {
		int oFrame = monster.animInfo.currentFrame;
		M_StartStand(monster, monster.direction);
		monster.animInfo.currentFrame = oFrame;
		return true;
	}

	return false;
}

void MonsterPetrified(Monster &monster)
{
	if (monster.hitPoints <= 0) {
		dMonster[monster.position.tile.x][monster.position.tile.y] = 0;
		monster.isInvalid = true;
	}
}

Monster *AddSkeleton(Point position, Direction dir, bool inMap)
{
	size_t typeCount = 0;
	size_t skeletonIndexes[sizeof(SkeletonTypes) / sizeof(SkeletonTypes[0])];
	for (size_t i = 0; i < LevelMonsterTypeCount; i++) {
		if (IsSkel(LevelMonsterTypes[i].type)) {
			skeletonIndexes[typeCount++] = i;
		}
	}

	if (typeCount == 0) {
		return nullptr;
	}

	const size_t typeIndex = skeletonIndexes[GenerateRnd(typeCount)];
	return AddMonster(position, dir, typeIndex, inMap);
}

void SpawnSkeleton(Point position, Direction dir)
{
	Monster *skeleton = AddSkeleton(position, dir, true);
	if (skeleton != nullptr)
		StartSpecialStand(*skeleton, dir);
}

bool IsLineNotSolid(Point startPoint, Point endPoint)
{
	return LineClear(IsTileNotSolid, startPoint, endPoint);
}

void FollowTheLeader(Monster &monster)
{
	if (monster.leaderRelation != LeaderRelation::Leashed)
		return;

	Monster *leader = monster.getLeader();
	if (leader == nullptr)
		return;

	if (monster.activeForTicks >= leader->activeForTicks)
		return;

	monster.position.last = leader->position.tile;
	monster.activeForTicks = leader->activeForTicks - 1;
}

void GroupUnity(Monster &monster)
{
	if (monster.leaderRelation == LeaderRelation::None)
		return;

	// No unique monster would be a minion of someone else!
	assert(!monster.isUnique());

	// Someone with a leaderRelation should have a leader, if we end up trying to access a nullptr then the relation was already broken...

	auto &leader = *monster.getLeader();
	if (IsLineNotSolid(monster.position.tile, leader.position.future)) {
		if (monster.leaderRelation == LeaderRelation::Separated
		    && monster.position.tile.WalkingDistance(leader.position.future) < 4) {
			// Reunite the separated monster with the pack
			leader.packSize++;
			monster.leaderRelation = LeaderRelation::Leashed;
		}
	} else if (monster.leaderRelation == LeaderRelation::Leashed) {
		leader.packSize--;
		monster.leaderRelation = LeaderRelation::Separated;
	}

	if (monster.leaderRelation == LeaderRelation::Leashed) {
		if (monster.activeForTicks > leader.activeForTicks) {
			leader.position.last = monster.position.tile;
			leader.activeForTicks = monster.activeForTicks - 1;
		}
		if (leader.ai == AI_GARG && (leader.flags & MFLAG_ALLOW_SPECIAL) != 0) {
			leader.flags &= ~MFLAG_ALLOW_SPECIAL;
			leader.mode = MonsterMode::SpecialMeleeAttack;
		}
	}
}

bool RandomWalk(Monster &monster, Direction md)
{
	Direction mdtemp = md;

	bool ok = DirOK(monster, md);
	if (FlipCoin())
		ok = ok || (md = Right(mdtemp), DirOK(monster, md)) || (md = Left(mdtemp), DirOK(monster, md));
	else
		ok = ok || (md = Left(mdtemp), DirOK(monster, md)) || (md = Right(mdtemp), DirOK(monster, md));
	if (FlipCoin()) {
		ok = ok
		    || (md = Left(Left(mdtemp)), DirOK(monster, md))
		    || (md = Right(Right(mdtemp)), DirOK(monster, md));
	} else {
		ok = ok
		    || (md = Right(Right(mdtemp)), DirOK(monster, md))
		    || (md = Left(Left(mdtemp)), DirOK(monster, md));
	}
	if (ok)
		Walk(monster, md);
	return ok;
}

bool RandomWalk2(Monster &monster, Direction md)
{
	Direction mdtemp = md;
	bool ok = DirOK(monster, md); // Can we continue in the same direction

	// Randomly go left or right
	if (FlipCoin()) {
		ok = ok || (mdtemp = Right(md), DirOK(monster, Right(md))) || (mdtemp = Left(md), DirOK(monster, Left(md)));
	} else {
		ok = ok || (mdtemp = Left(md), DirOK(monster, Left(md))) || (mdtemp = Right(md), DirOK(monster, Right(md)));
	}

	if (ok)
		Walk(monster, mdtemp);

	return ok;
}

/**
 * @brief Check if a tile is affected by a spell we are vunerable to
 */
bool IsTileSafe(const Monster &monster, Point position)
{
	if (!TileContainsMissile(position)) {
		return true;
	}

	bool fearsFire = (monster.resistance & IMMUNE_FIRE) == 0 || monster.type().type == MT_DIABLO;
	bool fearsLightning = (monster.resistance & IMMUNE_LIGHTNING) == 0 || monster.type().type == MT_DIABLO;

	for (auto &missile : Missiles) {
		if (missile.position.tile == position) {
			if (fearsFire && missile._mitype == MIS_FIREWALL) {
				return false;
			}
			if (fearsLightning && missile._mitype == MIS_LIGHTWALL) {
				return false;
			}
		}
	}

	return true;
}

/**
 * @brief Check that the given tile is not currently blocked
 */
bool IsTileAvailable(Point position)
{
	if (dPlayer[position.x][position.y] != 0 || dMonster[position.x][position.y] != 0)
		return false;

	if (!IsTileWalkable(position))
		return false;

	return true;
}

/**
 * @brief If a monster can access the given tile (possibly by opening a door)
 */
bool IsTileAccessible(const Monster &monster, Point position)
{
	if (dPlayer[position.x][position.y] != 0 || dMonster[position.x][position.y] != 0)
		return false;

	if (!IsTileWalkable(position, (monster.flags & MFLAG_CAN_OPEN_DOOR) != 0))
		return false;

	return IsTileSafe(monster, position);
}

bool AiPlanWalk(Monster &monster)
{
	int8_t path[MaxPathLength];

	/** Maps from walking path step to facing direction. */
	const Direction plr2monst[9] = { Direction::South, Direction::NorthEast, Direction::NorthWest, Direction::SouthEast, Direction::SouthWest, Direction::North, Direction::East, Direction::South, Direction::West };

	if (FindPath([&monster](Point position) { return IsTileAccessible(monster, position); }, monster.position.tile, monster.enemyPosition, path) == 0) {
		return false;
	}

	RandomWalk(monster, plr2monst[path[0]]);
	return true;
}

Direction Turn(Direction direction, bool turnLeft)
{
	return turnLeft ? Left(direction) : Right(direction);
}

bool RoundWalk(Monster &monster, Direction direction, int8_t *dir)
{
	Direction turn45deg = Turn(direction, *dir != 0);
	Direction turn90deg = Turn(turn45deg, *dir != 0);

	// Turn 90 degrees
	if (Walk(monster, turn90deg)) {
		return true;
	}

	// Only do a small turn
	if (Walk(monster, turn45deg)) {
		return true;
	}

	// Continue straight
	if (Walk(monster, direction)) {
		return true;
	}

	// Try 90 degrees in the opposite than desired direction
	*dir = (*dir == 0) ? 1 : 0;
	return RandomWalk(monster, Opposite(turn90deg));
}

bool AiPlanPath(Monster &monster)
{
	if (monster.type().type != MT_GOLEM) {
		if (monster.activeForTicks == 0)
			return false;
		if (monster.mode != MonsterMode::Stand)
			return false;
		if (IsNoneOf(monster.goal, MonsterGoal::Normal, MonsterGoal::Move, MonsterGoal::Attack))
			return false;
		if (monster.position.tile == GolemHoldingCell)
			return false;
	}

	bool clear = LineClear(
	    [&monster](Point position) { return IsTileAvailable(monster, position); },
	    monster.position.tile,
	    monster.enemyPosition);
	if (!clear || (monster.pathCount >= 5 && monster.pathCount < 8)) {
		if ((monster.flags & MFLAG_CAN_OPEN_DOOR) != 0)
			MonstCheckDoors(monster);
		monster.pathCount++;
		if (monster.pathCount < 5)
			return false;
		if (AiPlanWalk(monster))
			return true;
	}

	if (monster.type().type != MT_GOLEM)
		monster.pathCount = 0;

	return false;
}

void AiAvoidance(Monster &monster)
{
	if (monster.mode != MonsterMode::Stand || monster.activeForTicks == 0) {
		return;
	}

	Direction md = GetDirection(monster.position.tile, monster.position.last);
	if (monster.activeForTicks < UINT8_MAX)
		MonstCheckDoors(monster);
	int v = GenerateRnd(100);
	unsigned distanceToEnemy = monster.distanceToEnemy();
	if (distanceToEnemy >= 2 && monster.activeForTicks == UINT8_MAX && dTransVal[monster.position.tile.x][monster.position.tile.y] == dTransVal[monster.enemyPosition.x][monster.enemyPosition.y]) {
		if (monster.goal == MonsterGoal::Move || (distanceToEnemy >= 4 && FlipCoin(4))) {
			if (monster.goal != MonsterGoal::Move) {
				monster.goalVar1 = 0;
				monster.goalVar2 = GenerateRnd(2);
			}
			monster.goal = MonsterGoal::Move;
			if ((monster.goalVar1++ >= static_cast<int>(2 * distanceToEnemy) && DirOK(monster, md)) || dTransVal[monster.position.tile.x][monster.position.tile.y] != dTransVal[monster.enemyPosition.x][monster.enemyPosition.y]) {
				monster.goal = MonsterGoal::Normal;
			} else if (!RoundWalk(monster, md, &monster.goalVar2)) {
				AiDelay(monster, GenerateRnd(10) + 10);
			}
		}
	} else {
		monster.goal = MonsterGoal::Normal;
	}
	if (monster.goal == MonsterGoal::Normal) {
		if (distanceToEnemy >= 2) {
			if ((monster.var2 > 20 && v < 2 * monster.intelligence + 28)
			    || (IsAnyOf(static_cast<MonsterMode>(monster.var1), MonsterMode::MoveNorthwards, MonsterMode::MoveSouthwards, MonsterMode::MoveSideways)
			        && monster.var2 == 0
			        && v < 2 * monster.intelligence + 78)) {
				RandomWalk(monster, md);
			}
		} else if (v < 2 * monster.intelligence + 23) {
			monster.direction = md;
			if (IsAnyOf(monster.ai, AI_GOATMC, AI_GARBUD) && monster.hitPoints < (monster.maxHitPoints / 2) && !FlipCoin())
				StartSpecialAttack(monster);
			else
				StartAttack(monster);
		}
	}

	monster.checkStandAnimationIsLoaded(md);
}

missile_id GetMissileType(_mai_id ai)
{
	switch (ai) {
	case AI_GOATMC:
		return MIS_ARROW;
	case AI_SUCC:
	case AI_LAZHELP:
		return MIS_FLARE;
	case AI_ACID:
	case AI_ACIDUNIQ:
		return MIS_ACID;
	case AI_FIREBAT:
		return MIS_FIREBOLT;
	case AI_TORCHANT:
		return MIS_FIREBALL;
	case AI_LICH:
		return MIS_LICH;
	case AI_ARCHLICH:
		return MIS_ARCHLICH;
	case AI_PSYCHORB:
		return MIS_PSYCHORB;
	case AI_NECROMORB:
		return MIS_NECROMORB;
	case AI_MAGMA:
		return MIS_MAGMABALL;
	case AI_STORM:
		return MIS_LIGHTCTRL2;
	case AI_DIABLO:
		return MIS_DIABAPOCA;
	case AI_BONEDEMON:
		return MIS_BONEDEMON;
	default:
		return MIS_ARROW;
	}
}

void AiRanged(Monster &monster)
{
	if (monster.mode != MonsterMode::Stand) {
		return;
	}

	if (monster.activeForTicks == UINT8_MAX || (monster.flags & MFLAG_TARGETS_MONSTER) != 0) {
		Direction md = GetMonsterDirection(monster);
		if (monster.activeForTicks < UINT8_MAX)
			MonstCheckDoors(monster);
		monster.direction = md;
		if (static_cast<MonsterMode>(monster.var1) == MonsterMode::RangedAttack) {
			AiDelay(monster, GenerateRnd(20));
		} else if (monster.distanceToEnemy() < 4) {
			if (GenerateRnd(100) < 10 * (monster.intelligence + 7))
				RandomWalk(monster, Opposite(md));
		}
		if (monster.mode == MonsterMode::Stand) {
			if (LineClearMissile(monster.position.tile, monster.enemyPosition)) {
				missile_id missileType = GetMissileType(monster.ai);
				if (monster.ai == AI_ACIDUNIQ)
					StartRangedSpecialAttack(monster, missileType, 4);
				else
					StartRangedAttack(monster, missileType, 4);
			} else {
				monster.checkStandAnimationIsLoaded(md);
			}
		}
		return;
	}

	if (monster.activeForTicks != 0) {
		Direction md = GetDirection(monster.position.tile, monster.position.last);
		RandomWalk(monster, md);
	}
}

void AiRangedAvoidance(Monster &monster)
{
	if (monster.mode != MonsterMode::Stand || monster.activeForTicks == 0) {
		return;
	}

	Direction md = GetDirection(monster.position.tile, monster.position.last);
	if (IsAnyOf(monster.ai, AI_MAGMA, AI_STORM, AI_BONEDEMON) && monster.activeForTicks < UINT8_MAX)
		MonstCheckDoors(monster);
	int lessmissiles = (monster.ai == AI_ACID) ? 1 : 0;
	int dam = (monster.ai == AI_DIABLO) ? 40 : 4;
	missile_id missileType = GetMissileType(monster.ai);
	int v = GenerateRnd(10000);
	unsigned distanceToEnemy = monster.distanceToEnemy();
	if (distanceToEnemy >= 2 && monster.activeForTicks == UINT8_MAX && dTransVal[monster.position.tile.x][monster.position.tile.y] == dTransVal[monster.enemyPosition.x][monster.enemyPosition.y]) {
		if (monster.goal == MonsterGoal::Move || (distanceToEnemy >= 3 && FlipCoin(4 << lessmissiles))) {
			if (monster.goal != MonsterGoal::Move) {
				monster.goalVar1 = 0;
				monster.goalVar2 = GenerateRnd(2);
			}
			monster.goal = MonsterGoal::Move;
			if (monster.goalVar1++ >= static_cast<int>(2 * distanceToEnemy) && DirOK(monster, md)) {
				monster.goal = MonsterGoal::Normal;
			} else if (v < (500 * (monster.intelligence + 1) >> lessmissiles)
			    && (LineClearMissile(monster.position.tile, monster.enemyPosition))) {
				StartRangedSpecialAttack(monster, missileType, dam);
			} else {
				RoundWalk(monster, md, &monster.goalVar2);
			}
		}
	} else {
		monster.goal = MonsterGoal::Normal;
	}
	if (monster.goal == MonsterGoal::Normal) {
		if (((distanceToEnemy >= 3 && v < ((500 * (monster.intelligence + 2)) >> lessmissiles))
		        || v < ((500 * (monster.intelligence + 1)) >> lessmissiles))
		    && LineClearMissile(monster.position.tile, monster.enemyPosition)) {
			StartRangedSpecialAttack(monster, missileType, dam);
		} else if (distanceToEnemy >= 2) {
			v = GenerateRnd(100);
			if (v < 1000 * (monster.intelligence + 5)
			    || (IsAnyOf(static_cast<MonsterMode>(monster.var1), MonsterMode::MoveNorthwards, MonsterMode::MoveSouthwards, MonsterMode::MoveSideways) && monster.var2 == 0 && v < 1000 * (monster.intelligence + 8))) {
				RandomWalk(monster, md);
			}
		} else if (v < 1000 * (monster.intelligence + 6)) {
			monster.direction = md;
			StartAttack(monster);
		}
	}
	if (monster.mode == MonsterMode::Stand) {
		AiDelay(monster, GenerateRnd(10) + 5);
	}
}

void ZombieAi(Monster &monster)
{
	if (monster.mode != MonsterMode::Stand) {
		return;
	}

	if (!IsTileVisible(monster.position.tile)) {
		return;
	}

	if (GenerateRnd(100) < 2 * monster.intelligence + 10) {
		int dist = monster.enemyPosition.WalkingDistance(monster.position.tile);
		if (dist >= 2) {
			if (dist >= 2 * monster.intelligence + 4) {
				Direction md = monster.direction;
				if (GenerateRnd(100) < 2 * monster.intelligence + 20) {
					md = static_cast<Direction>(GenerateRnd(8));
				}
				Walk(monster, md);
			} else {
				RandomWalk(monster, GetMonsterDirection(monster));
			}
		} else {
			StartAttack(monster);
		}
	}

	monster.checkStandAnimationIsLoaded(monster.direction);
}

void OverlordAi(Monster &monster)
{
	if (monster.mode != MonsterMode::Stand || monster.activeForTicks == 0) {
		return;
	}

	Direction md = GetMonsterDirection(monster);
	monster.direction = md;
	int v = GenerateRnd(100);
	if (monster.distanceToEnemy() >= 2) {
		if ((monster.var2 > 20 && v < 4 * monster.intelligence + 20)
		    || (IsAnyOf(static_cast<MonsterMode>(monster.var1), MonsterMode::MoveNorthwards, MonsterMode::MoveSouthwards, MonsterMode::MoveSideways)
		        && monster.var2 == 0
		        && v < 4 * monster.intelligence + 70)) {
			RandomWalk(monster, md);
		}
	} else if (v < 4 * monster.intelligence + 15) {
		StartAttack(monster);
	} else if (v < 4 * monster.intelligence + 20) {
		StartSpecialAttack(monster);
	}

	monster.checkStandAnimationIsLoaded(md);
}

void SkeletonAi(Monster &monster)
{
	if (monster.mode != MonsterMode::Stand || monster.activeForTicks == 0) {
		return;
	}

	Direction md = GetDirection(monster.position.tile, monster.position.last);
	monster.direction = md;
	if (monster.distanceToEnemy() >= 2) {
		if (static_cast<MonsterMode>(monster.var1) == MonsterMode::Delay || (GenerateRnd(100) >= 35 - 4 * monster.intelligence)) {
			RandomWalk(monster, md);
		} else {
			AiDelay(monster, 15 - 2 * monster.intelligence + GenerateRnd(10));
		}
	} else {
		if (static_cast<MonsterMode>(monster.var1) == MonsterMode::Delay || (GenerateRnd(100) < 2 * monster.intelligence + 20)) {
			StartAttack(monster);
		} else {
			AiDelay(monster, 2 * (5 - monster.intelligence) + GenerateRnd(10));
		}
	}

	monster.checkStandAnimationIsLoaded(md);
}

void SkeletonBowAi(Monster &monster)
{
	if (monster.mode != MonsterMode::Stand || monster.activeForTicks == 0) {
		return;
	}

	Direction md = GetMonsterDirection(monster);
	monster.direction = md;
	int v = GenerateRnd(100);

	bool walking = false;

	if (monster.distanceToEnemy() < 4) {
		if ((monster.var2 > 20 && v < 2 * monster.intelligence + 13)
		    || (IsAnyOf(static_cast<MonsterMode>(monster.var1), MonsterMode::MoveNorthwards, MonsterMode::MoveSouthwards, MonsterMode::MoveSideways)
		        && monster.var2 == 0
		        && v < 2 * monster.intelligence + 63)) {
			walking = Walk(monster, Opposite(md));
		}
	}

	if (!walking) {
		if (GenerateRnd(100) < 2 * monster.intelligence + 3) {
			if (LineClearMissile(monster.position.tile, monster.enemyPosition))
				StartRangedAttack(monster, MIS_ARROW, 4);
		}
	}

	monster.checkStandAnimationIsLoaded(md);
}

std::optional<Point> ScavengerFindCorpse(const Monster &scavenger)
{
	bool reverseSearch = FlipCoin();
	int first = reverseSearch ? 4 : -4;
	int last = reverseSearch ? -4 : 4;
	int increment = reverseSearch ? -1 : 1;

	for (int y = first; y <= last; y += increment) {
		for (int x = first; x <= last; x += increment) {
			Point position = scavenger.position.tile + Displacement { x, y };
			// BUGFIX: incorrect check of offset against limits of the dungeon (fixed)
			if (!InDungeonBounds(position))
				continue;
			if (dCorpse[position.x][position.y] == 0)
				continue;
			if (!IsLineNotSolid(scavenger.position.tile, position))
				continue;
			return position;
		}
	}
	return {};
}

void ScavengerAi(Monster &monster)
{
	if (monster.mode != MonsterMode::Stand)
		return;
	if (monster.hitPoints < (monster.maxHitPoints / 2) && monster.goal != MonsterGoal::Healing) {
		if (monster.leaderRelation != LeaderRelation::None) {
			ShrinkLeaderPacksize(monster);
			monster.leaderRelation = LeaderRelation::None;
		}
		monster.goal = MonsterGoal::Healing;
		monster.goalVar3 = 10;
	}
	if (monster.goal == MonsterGoal::Healing && monster.goalVar3 != 0) {
		monster.goalVar3--;
		if (dCorpse[monster.position.tile.x][monster.position.tile.y] != 0) {
			StartEating(monster);
			if ((monster.flags & MFLAG_NOHEAL) == 0) {
				if (gbIsHellfire) {
					int mMaxHP = monster.maxHitPoints; // BUGFIX use hitPointsMaximum or we loose health when difficulty isn't normal (fixed)
					monster.hitPoints += mMaxHP / 8;
					if (monster.hitPoints > monster.maxHitPoints)
						monster.hitPoints = monster.maxHitPoints;
					if (monster.goalVar3 <= 0 || monster.hitPoints == monster.maxHitPoints)
						dCorpse[monster.position.tile.x][monster.position.tile.y] = 0;
				} else {
					monster.hitPoints += 64;
				}
			}
			int targetHealth = monster.maxHitPoints;
			if (!gbIsHellfire)
				targetHealth = (monster.maxHitPoints / 2) + (monster.maxHitPoints / 4);
			if (monster.hitPoints >= targetHealth) {
				monster.goal = MonsterGoal::Normal;
				monster.goalVar1 = 0;
				monster.goalVar2 = 0;
			}
		} else {
			if (monster.goalVar1 == 0) {
				std::optional<Point> position = ScavengerFindCorpse(monster);
				if (position) {
					monster.goalVar1 = position->x + 1;
					monster.goalVar2 = position->y + 1;
				}
			}
			if (monster.goalVar1 != 0) {
				int x = monster.goalVar1 - 1;
				int y = monster.goalVar2 - 1;
				monster.direction = GetDirection(monster.position.tile, { x, y });
				RandomWalk(monster, monster.direction);
			}
		}
	}

	if (monster.mode == MonsterMode::Stand)
		SkeletonAi(monster);
}

void RhinoAi(Monster &monster)
{
	if (monster.mode != MonsterMode::Stand || monster.activeForTicks == 0) {
		return;
	}

	Direction md = GetDirection(monster.position.tile, monster.position.last);
	if (monster.activeForTicks < UINT8_MAX)
		MonstCheckDoors(monster);
	int v = GenerateRnd(100);
	unsigned distanceToEnemy = monster.distanceToEnemy();
	if (distanceToEnemy >= 2) {
		if (monster.goal == MonsterGoal::Move || (distanceToEnemy >= 5 && !FlipCoin(4))) {
			if (monster.goal != MonsterGoal::Move) {
				monster.goalVar1 = 0;
				monster.goalVar2 = GenerateRnd(2);
			}
			monster.goal = MonsterGoal::Move;
			if (monster.goalVar1++ >= static_cast<int>(2 * distanceToEnemy) || dTransVal[monster.position.tile.x][monster.position.tile.y] != dTransVal[monster.enemyPosition.x][monster.enemyPosition.y]) {
				monster.goal = MonsterGoal::Normal;
			} else if (!RoundWalk(monster, md, &monster.goalVar2)) {
				AiDelay(monster, GenerateRnd(10) + 10);
			}
		}
	} else {
		monster.goal = MonsterGoal::Normal;
	}
	if (monster.goal == MonsterGoal::Normal) {
		if (distanceToEnemy >= 5
		    && v < 2 * monster.intelligence + 43
		    && LineClear([&monster](Point position) { return IsTileAvailable(monster, position); }, monster.position.tile, monster.enemyPosition)) {
			size_t monsterId = monster.getId();
			if (AddMissile(monster.position.tile, monster.enemyPosition, md, MIS_RHINO, TARGET_PLAYERS, monsterId, 0, 0) != nullptr) {
				if (monster.data().hasSpecialSound)
					PlayEffect(monster, MonsterSound::Special);
				dMonster[monster.position.tile.x][monster.position.tile.y] = -(monsterId + 1);
				monster.mode = MonsterMode::Charge;
			}
		} else {
			if (distanceToEnemy >= 2) {
				v = GenerateRnd(100);
				if (v >= 2 * monster.intelligence + 33
				    && (IsNoneOf(static_cast<MonsterMode>(monster.var1), MonsterMode::MoveNorthwards, MonsterMode::MoveSouthwards, MonsterMode::MoveSideways)
				        || monster.var2 != 0
				        || v >= 2 * monster.intelligence + 83)) {
					AiDelay(monster, GenerateRnd(10) + 10);
				} else {
					RandomWalk(monster, md);
				}
			} else if (v < 2 * monster.intelligence + 28) {
				monster.direction = md;
				StartAttack(monster);
			}
		}
	}

	monster.checkStandAnimationIsLoaded(monster.direction);
}

void FallenAi(Monster &monster)
{
	if (monster.goal == MonsterGoal::Attack) {
		if (monster.goalVar1 != 0)
			monster.goalVar1--;
		else
			monster.goal = MonsterGoal::Normal;
	}
	if (monster.mode != MonsterMode::Stand || monster.activeForTicks == 0) {
		return;
	}

	if (monster.goal == MonsterGoal::Retreat) {
		if (monster.goalVar1-- == 0) {
			monster.goal = MonsterGoal::Normal;
			M_StartStand(monster, Opposite(static_cast<Direction>(monster.goalVar2)));
		}
	}

	if (monster.animInfo.currentFrame == monster.animInfo.numberOfFrames - 1) {
		if (!FlipCoin(4)) {
			return;
		}
		if ((monster.flags & MFLAG_NOHEAL) == 0) {
			StartSpecialStand(monster, monster.direction);
			if (monster.maxHitPoints - (2 * monster.intelligence + 2) >= monster.hitPoints)
				monster.hitPoints += 2 * monster.intelligence + 2;
			else
				monster.hitPoints = monster.maxHitPoints;
		}
		int rad = 2 * monster.intelligence + 4;
		for (int y = -rad; y <= rad; y++) {
			for (int x = -rad; x <= rad; x++) {
				int xpos = monster.position.tile.x + x;
				int ypos = monster.position.tile.y + y;
				// BUGFIX: incorrect check of offset against limits of the dungeon (fixed)
				if (InDungeonBounds({ xpos, ypos })) {
					int m = dMonster[xpos][ypos];
					if (m <= 0)
						continue;

					auto &otherMonster = Monsters[m - 1];
					if (otherMonster.ai != AI_FALLEN)
						continue;

					otherMonster.goal = MonsterGoal::Attack;
					otherMonster.goalVar1 = 30 * monster.intelligence + 105;
				}
			}
		}
	} else if (monster.goal == MonsterGoal::Retreat) {
		monster.direction = static_cast<Direction>(monster.goalVar2);
		RandomWalk(monster, monster.direction);
	} else if (monster.goal == MonsterGoal::Attack) {
		if (monster.distanceToEnemy() < 2)
			StartAttack(monster);
		else
			RandomWalk(monster, GetMonsterDirection(monster));
	} else
		SkeletonAi(monster);
}

void LeoricAi(Monster &monster)
{
	if (monster.mode != MonsterMode::Stand || monster.activeForTicks == 0) {
		return;
	}

	Direction md = GetDirection(monster.position.tile, monster.position.last);
	if (monster.activeForTicks < UINT8_MAX)
		MonstCheckDoors(monster);
	int v = GenerateRnd(100);
	unsigned distanceToEnemy = monster.distanceToEnemy();
	if (distanceToEnemy >= 2 && monster.activeForTicks == UINT8_MAX && dTransVal[monster.position.tile.x][monster.position.tile.y] == dTransVal[monster.enemyPosition.x][monster.enemyPosition.y]) {
		if (monster.goal == MonsterGoal::Move || (distanceToEnemy >= 3 && FlipCoin(4))) {
			if (monster.goal != MonsterGoal::Move) {
				monster.goalVar1 = 0;
				monster.goalVar2 = GenerateRnd(2);
			}
			monster.goal = MonsterGoal::Move;
			if ((monster.goalVar1++ >= static_cast<int>(2 * distanceToEnemy) && DirOK(monster, md)) || dTransVal[monster.position.tile.x][monster.position.tile.y] != dTransVal[monster.enemyPosition.x][monster.enemyPosition.y]) {
				monster.goal = MonsterGoal::Normal;
			} else if (!RoundWalk(monster, md, &monster.goalVar2)) {
				AiDelay(monster, GenerateRnd(10) + 10);
			}
		}
	} else {
		monster.goal = MonsterGoal::Normal;
	}
	if (monster.goal == MonsterGoal::Normal) {
		if (!gbIsMultiplayer
		    && ((distanceToEnemy >= 3 && v < 4 * monster.intelligence + 35) || v < 6)
		    && LineClearMissile(monster.position.tile, monster.enemyPosition)) {
			Point newPosition = monster.position.tile + md;
			if (IsTileAvailable(monster, newPosition) && ActiveMonsterCount < MaxMonsters) {
				SpawnSkeleton(newPosition, md);
				StartSpecialStand(monster, md);
			}
		} else {
			if (distanceToEnemy >= 2) {
				v = GenerateRnd(100);
				if (v >= monster.intelligence + 25
				    && (IsNoneOf(static_cast<MonsterMode>(monster.var1), MonsterMode::MoveNorthwards, MonsterMode::MoveSouthwards, MonsterMode::MoveSideways) || monster.var2 != 0 || (v >= monster.intelligence + 75))) {
					AiDelay(monster, GenerateRnd(10) + 10);
				} else {
					RandomWalk(monster, md);
				}
			} else if (v < monster.intelligence + 20) {
				monster.direction = md;
				StartAttack(monster);
			}
		}
	}

	monster.checkStandAnimationIsLoaded(md);
}

void BatAi(Monster &monster)
{
	if (monster.mode != MonsterMode::Stand || monster.activeForTicks == 0) {
		return;
	}

	Direction md = GetDirection(monster.position.tile, monster.position.last);
	monster.direction = md;
	int v = GenerateRnd(100);
	if (monster.goal == MonsterGoal::Retreat) {
		if (monster.goalVar1 == 0) {
			RandomWalk(monster, Opposite(md));
			monster.goalVar1++;
		} else {
			RandomWalk(monster, PickRandomlyAmong({ Right(md), Left(md) }));
			monster.goal = MonsterGoal::Normal;
		}
		return;
	}

	unsigned distanceToEnemy = monster.distanceToEnemy();
	if (monster.type().type == MT_GLOOM
	    && distanceToEnemy >= 5
	    && v < 4 * monster.intelligence + 33
	    && LineClear([&monster](Point position) { return IsTileAvailable(monster, position); }, monster.position.tile, monster.enemyPosition)) {
		size_t monsterId = monster.getId();
		if (AddMissile(monster.position.tile, monster.enemyPosition, md, MIS_RHINO, TARGET_PLAYERS, monsterId, 0, 0) != nullptr) {
			dMonster[monster.position.tile.x][monster.position.tile.y] = -(monsterId + 1);
			monster.mode = MonsterMode::Charge;
		}
	} else if (distanceToEnemy >= 2) {
		if ((monster.var2 > 20 && v < monster.intelligence + 13)
		    || (IsAnyOf(static_cast<MonsterMode>(monster.var1), MonsterMode::MoveNorthwards, MonsterMode::MoveSouthwards, MonsterMode::MoveSideways)
		        && monster.var2 == 0
		        && v < monster.intelligence + 63)) {
			RandomWalk(monster, md);
		}
	} else if (v < 4 * monster.intelligence + 8) {
		StartAttack(monster);
		monster.goal = MonsterGoal::Retreat;
		monster.goalVar1 = 0;
		if (monster.type().type == MT_FAMILIAR) {
			AddMissile(monster.enemyPosition, { monster.enemyPosition.x + 1, 0 }, Direction::South, MIS_LIGHTNING, TARGET_PLAYERS, monster.getId(), GenerateRnd(10) + 1, 0);
		}
	}

	monster.checkStandAnimationIsLoaded(md);
}

void GargoyleAi(Monster &monster)
{
	Direction md = GetMonsterDirection(monster);
	unsigned distanceToEnemy = monster.distanceToEnemy();
	if (monster.activeForTicks != 0 && (monster.flags & MFLAG_ALLOW_SPECIAL) != 0) {
		UpdateEnemy(monster);
		if (distanceToEnemy < monster.intelligence + 2u) {
			monster.flags &= ~MFLAG_ALLOW_SPECIAL;
		}
		return;
	}

	if (monster.mode != MonsterMode::Stand || monster.activeForTicks == 0) {
		return;
	}

	if (monster.hitPoints < (monster.maxHitPoints / 2))
		if ((monster.flags & MFLAG_NOHEAL) == 0)
			monster.goal = MonsterGoal::Retreat;
	if (monster.goal == MonsterGoal::Retreat) {
		if (distanceToEnemy >= monster.intelligence + 2u) {
			monster.goal = MonsterGoal::Normal;
			StartHeal(monster);
		} else if (!RandomWalk(monster, Opposite(md))) {
			monster.goal = MonsterGoal::Normal;
		}
	}
	AiAvoidance(monster);
}

void ButcherAi(Monster &monster)
{
	if (monster.mode != MonsterMode::Stand || monster.activeForTicks == 0) {
		return;
	}

	Direction md = GetDirection(monster.position.tile, monster.position.last);
	monster.direction = md;

	if (monster.distanceToEnemy() >= 2)
		RandomWalk(monster, md);
	else
		StartAttack(monster);

	monster.checkStandAnimationIsLoaded(md);
}

void SneakAi(Monster &monster)
{
	if (monster.mode != MonsterMode::Stand) {
		return;
	}
	if (dLight[monster.position.tile.x][monster.position.tile.y] == LightsMax) {
		return;
	}

	unsigned dist = 5 - monster.intelligence;
	unsigned distanceToEnemy = monster.distanceToEnemy();
	if (static_cast<MonsterMode>(monster.var1) == MonsterMode::HitRecovery) {
		monster.goal = MonsterGoal::Retreat;
		monster.goalVar1 = 0;
	} else if (distanceToEnemy >= dist + 3 || monster.goalVar1 > 8) {
		monster.goal = MonsterGoal::Normal;
		monster.goalVar1 = 0;
	}
	Direction md = GetMonsterDirection(monster);
	if (monster.goal == MonsterGoal::Retreat && (monster.flags & MFLAG_NO_ENEMY) == 0) {
		if ((monster.flags & MFLAG_TARGETS_MONSTER) != 0)
			md = GetDirection(monster.position.tile, Monsters[monster.enemy].position.tile);
		else
			md = GetDirection(monster.position.tile, Players[monster.enemy].position.last);
		md = Opposite(md);
		if (monster.type().type == MT_UNSEEN) {
			md = PickRandomlyAmong({ Right(md), Left(md) });
		}
	}
	monster.direction = md;
	int v = GenerateRnd(100);
	if (distanceToEnemy < dist && (monster.flags & MFLAG_HIDDEN) != 0) {
		StartFadein(monster, md, false);
	} else {
		if ((distanceToEnemy >= dist + 1) && (monster.flags & MFLAG_HIDDEN) == 0) {
			StartFadeout(monster, md, true);
		} else {
			if (monster.goal == MonsterGoal::Retreat
			    || (distanceToEnemy >= 2 && ((monster.var2 > 20 && v < 4 * monster.intelligence + 14) || (IsAnyOf(static_cast<MonsterMode>(monster.var1), MonsterMode::MoveNorthwards, MonsterMode::MoveSouthwards, MonsterMode::MoveSideways) && monster.var2 == 0 && v < 4 * monster.intelligence + 64)))) {
				monster.goalVar1++;
				RandomWalk(monster, md);
			}
		}
	}
	if (monster.mode == MonsterMode::Stand) {
		if (distanceToEnemy >= 2 || v >= 4 * monster.intelligence + 10)
			monster.changeAnimationData(MonsterGraphic::Stand);
		else
			StartAttack(monster);
	}
}

void GharbadAi(Monster &monster)
{
	if (monster.mode != MonsterMode::Stand) {
		return;
	}

	Direction md = GetMonsterDirection(monster);

	if (monster.talkMsg >= TEXT_GARBUD1
	    && monster.talkMsg <= TEXT_GARBUD3
	    && !IsTileVisible(monster.position.tile)
	    && monster.goal == MonsterGoal::Talking) {
		monster.goal = MonsterGoal::Inquiring;
		switch (monster.talkMsg) {
		case TEXT_GARBUD1:
			monster.talkMsg = TEXT_GARBUD2;
			break;
		case TEXT_GARBUD2:
			monster.talkMsg = TEXT_GARBUD3;
			break;
		case TEXT_GARBUD3:
			monster.talkMsg = TEXT_GARBUD4;
			break;
		default:
			break;
		}
	}

	if (IsTileVisible(monster.position.tile)) {
		if (monster.talkMsg == TEXT_GARBUD4) {
			if (!effect_is_playing(USFX_GARBUD4) && monster.goal == MonsterGoal::Talking) {
				monster.goal = MonsterGoal::Normal;
				monster.activeForTicks = UINT8_MAX;
				monster.talkMsg = TEXT_NONE;
			}
		}
	}

	if (IsAnyOf(monster.goal, MonsterGoal::Normal, MonsterGoal::Move))
		AiAvoidance(monster);

	monster.checkStandAnimationIsLoaded(md);
}

void SnotSpilAi(Monster &monster)
{
	if (monster.mode != MonsterMode::Stand) {
		return;
	}

	Direction md = GetMonsterDirection(monster);

	if (monster.talkMsg == TEXT_BANNER10 && !IsTileVisible(monster.position.tile) && monster.goal == MonsterGoal::Talking) {
		monster.talkMsg = TEXT_BANNER11;
		monster.goal = MonsterGoal::Inquiring;
	}

	if (monster.talkMsg == TEXT_BANNER11 && Quests[Q_LTBANNER]._qvar1 == 3) {
		monster.talkMsg = TEXT_NONE;
		monster.goal = MonsterGoal::Normal;
	}

	if (IsTileVisible(monster.position.tile)) {
		if (monster.talkMsg == TEXT_BANNER12) {
			if (!effect_is_playing(USFX_SNOT3) && monster.goal == MonsterGoal::Talking) {
				ObjChangeMap(SetPiece.position.x, SetPiece.position.y, SetPiece.position.x + SetPiece.size.width + 1, SetPiece.position.y + SetPiece.size.height + 1);
				Quests[Q_LTBANNER]._qvar1 = 3;
				RedoPlayerVision();
				monster.activeForTicks = UINT8_MAX;
				monster.talkMsg = TEXT_NONE;
				monster.goal = MonsterGoal::Normal;
			}
		}
		if (Quests[Q_LTBANNER]._qvar1 == 3) {
			if (IsAnyOf(monster.goal, MonsterGoal::Normal, MonsterGoal::Attack))
				FallenAi(monster);
		}
	}

	monster.checkStandAnimationIsLoaded(md);
}

void SnakeAi(Monster &monster)
{
	char pattern[6] = { 1, 1, 0, -1, -1, 0 };
	if (monster.mode != MonsterMode::Stand || monster.activeForTicks == 0)
		return;
	Direction md = GetDirection(monster.position.tile, monster.position.last);
	monster.direction = md;
	unsigned distanceToEnemy = monster.distanceToEnemy();
	if (distanceToEnemy >= 2) {
		if (distanceToEnemy < 3 && LineClear([&monster](Point position) { return IsTileAvailable(monster, position); }, monster.position.tile, monster.enemyPosition) && static_cast<MonsterMode>(monster.var1) != MonsterMode::Charge) {
			size_t monsterId = monster.getId();
			if (AddMissile(monster.position.tile, monster.enemyPosition, md, MIS_RHINO, TARGET_PLAYERS, monsterId, 0, 0) != nullptr) {
				PlayEffect(monster, MonsterSound::Attack);
				dMonster[monster.position.tile.x][monster.position.tile.y] = -(monsterId + 1);
				monster.mode = MonsterMode::Charge;
			}
		} else if (static_cast<MonsterMode>(monster.var1) == MonsterMode::Delay || GenerateRnd(100) >= 35 - 2 * monster.intelligence) {
			if (pattern[monster.goalVar1] == -1)
				md = Left(md);
			else if (pattern[monster.goalVar1] == 1)
				md = Right(md);

			monster.goalVar1++;
			if (monster.goalVar1 > 5)
				monster.goalVar1 = 0;

			Direction targetDirection = static_cast<Direction>(monster.goalVar2);
			if (md != targetDirection) {
				int drift = static_cast<int>(md) - monster.goalVar2;
				if (drift < 0)
					drift += 8;

				if (drift < 4)
					md = Right(targetDirection);
				else if (drift > 4)
					md = Left(targetDirection);
				monster.goalVar2 = static_cast<int>(md);
			}

			if (!Walk(monster, md))
				RandomWalk2(monster, monster.direction);
		} else {
			AiDelay(monster, 15 - monster.intelligence + GenerateRnd(10));
		}
	} else {
		if (IsAnyOf(static_cast<MonsterMode>(monster.var1), MonsterMode::Delay, MonsterMode::Charge)
		    || (GenerateRnd(100) < monster.intelligence + 20)) {
			StartAttack(monster);
		} else
			AiDelay(monster, 10 - monster.intelligence + GenerateRnd(10));
	}

	monster.checkStandAnimationIsLoaded(monster.direction);
}

void CounselorAi(Monster &monster)
{
	if (monster.mode != MonsterMode::Stand || monster.activeForTicks == 0) {
		return;
	}
	Direction md = GetDirection(monster.position.tile, monster.position.last);
	if (monster.activeForTicks < UINT8_MAX)
		MonstCheckDoors(monster);
	int v = GenerateRnd(100);
	unsigned distanceToEnemy = monster.distanceToEnemy();
	if (monster.goal == MonsterGoal::Retreat) {
		if (monster.goalVar1++ <= 3)
			RandomWalk(monster, Opposite(md));
		else {
			monster.goal = MonsterGoal::Normal;
			StartFadein(monster, md, true);
		}
	} else if (monster.goal == MonsterGoal::Move) {
		if (distanceToEnemy >= 2 && monster.activeForTicks == UINT8_MAX && dTransVal[monster.position.tile.x][monster.position.tile.y] == dTransVal[monster.enemyPosition.x][monster.enemyPosition.y]) {
			if (monster.goalVar1++ < static_cast<int>(2 * distanceToEnemy) || !DirOK(monster, md)) {
				RoundWalk(monster, md, &monster.goalVar2);
			} else {
				monster.goal = MonsterGoal::Normal;
				StartFadein(monster, md, true);
			}
		} else {
			monster.goal = MonsterGoal::Normal;
			StartFadein(monster, md, true);
		}
	} else if (monster.goal == MonsterGoal::Normal) {
		if (distanceToEnemy >= 2) {
			if (v < 5 * (monster.intelligence + 10) && LineClearMissile(monster.position.tile, monster.enemyPosition)) {
				constexpr missile_id MissileTypes[4] = { MIS_FIREBOLT, MIS_CBOLT, MIS_LIGHTCTRL, MIS_FIREBALL };
				StartRangedAttack(monster, MissileTypes[monster.intelligence], monster.minDamage + GenerateRnd(monster.maxDamage - monster.minDamage + 1));
			} else if (GenerateRnd(100) < 30) {
				monster.goal = MonsterGoal::Move;
				monster.goalVar1 = 0;
				StartFadeout(monster, md, false);
			} else
				AiDelay(monster, GenerateRnd(10) + 2 * (5 - monster.intelligence));
		} else {
			monster.direction = md;
			if (monster.hitPoints < (monster.maxHitPoints / 2)) {
				monster.goal = MonsterGoal::Retreat;
				monster.goalVar1 = 0;
				StartFadeout(monster, md, false);
			} else if (static_cast<MonsterMode>(monster.var1) == MonsterMode::Delay
			    || GenerateRnd(100) < 2 * monster.intelligence + 20) {
				StartRangedAttack(monster, MIS_NULL, 0);
				size_t monsterId = monster.getId();
				AddMissile(monster.position.tile, { 0, 0 }, monster.direction, MIS_FLASH, TARGET_PLAYERS, monsterId, 4, 0);
				AddMissile(monster.position.tile, { 0, 0 }, monster.direction, MIS_FLASH2, TARGET_PLAYERS, monsterId, 4, 0);
			} else
				AiDelay(monster, GenerateRnd(10) + 2 * (5 - monster.intelligence));
		}
	}
	if (monster.mode == MonsterMode::Stand) {
		AiDelay(monster, GenerateRnd(10) + 5);
	}
}

void ZharAi(Monster &monster)
{
	if (monster.mode != MonsterMode::Stand) {
		return;
	}

	Direction md = GetMonsterDirection(monster);
	if (monster.talkMsg == TEXT_ZHAR1 && !IsTileVisible(monster.position.tile) && monster.goal == MonsterGoal::Talking) {
		monster.talkMsg = TEXT_ZHAR2;
		monster.goal = MonsterGoal::Inquiring;
	}

	if (IsTileVisible(monster.position.tile)) {
		if (monster.talkMsg == TEXT_ZHAR2) {
			if (!effect_is_playing(USFX_ZHAR2) && monster.goal == MonsterGoal::Talking) {
				monster.activeForTicks = UINT8_MAX;
				monster.talkMsg = TEXT_NONE;
				monster.goal = MonsterGoal::Normal;
			}
		}
	}

	if (IsAnyOf(monster.goal, MonsterGoal::Normal, MonsterGoal::Retreat, MonsterGoal::Move))
		CounselorAi(monster);

	monster.checkStandAnimationIsLoaded(md);
}

void MegaAi(Monster &monster)
{
	unsigned distanceToEnemy = monster.distanceToEnemy();
	if (distanceToEnemy >= 5) {
		SkeletonAi(monster);
		return;
	}

	if (monster.mode != MonsterMode::Stand || monster.activeForTicks == 0) {
		return;
	}

	Direction md = GetDirection(monster.position.tile, monster.position.last);
	if (monster.activeForTicks < UINT8_MAX)
		MonstCheckDoors(monster);
	int v = GenerateRnd(100);
	if (distanceToEnemy >= 2 && monster.activeForTicks == UINT8_MAX && dTransVal[monster.position.tile.x][monster.position.tile.y] == dTransVal[monster.enemyPosition.x][monster.enemyPosition.y]) {
		if (monster.goal == MonsterGoal::Move || distanceToEnemy >= 3) {
			if (monster.goal != MonsterGoal::Move) {
				monster.goalVar1 = 0;
				monster.goalVar2 = GenerateRnd(2);
			}
			monster.goal = MonsterGoal::Move;
			monster.goalVar3 = 4;
			if (monster.goalVar1++ < static_cast<int>(2 * distanceToEnemy) || !DirOK(monster, md)) {
				if (v < 5 * (monster.intelligence + 16))
					RoundWalk(monster, md, &monster.goalVar2);
			} else
				monster.goal = MonsterGoal::Normal;
		}
	} else {
		monster.goal = MonsterGoal::Normal;
	}
	if (monster.goal == MonsterGoal::Normal) {
		if (((distanceToEnemy >= 3 && v < 5 * (monster.intelligence + 2)) || v < 5 * (monster.intelligence + 1) || monster.goalVar3 == 4) && LineClearMissile(monster.position.tile, monster.enemyPosition)) {
			StartRangedSpecialAttack(monster, MIS_FLAMEC, 0);
		} else if (distanceToEnemy >= 2) {
			v = GenerateRnd(100);
			if (v < 2 * (5 * monster.intelligence + 25)
			    || (IsAnyOf(static_cast<MonsterMode>(monster.var1), MonsterMode::MoveNorthwards, MonsterMode::MoveSouthwards, MonsterMode::MoveSideways)
			        && monster.var2 == 0
			        && v < 2 * (5 * monster.intelligence + 40))) {
				RandomWalk(monster, md);
			}
		} else {
			if (GenerateRnd(100) < 10 * (monster.intelligence + 4)) {
				monster.direction = md;
				if (FlipCoin())
					StartRangedSpecialAttack(monster, MIS_FLAMEC, 0);
				else
					StartAttack(monster);
			}
		}
		monster.goalVar3 = 1;
	}
	if (monster.mode == MonsterMode::Stand) {
		AiDelay(monster, GenerateRnd(10) + 5);
	}
}

void LazarusAi(Monster &monster)
{
	if (monster.mode != MonsterMode::Stand) {
		return;
	}

	Direction md = GetMonsterDirection(monster);
	if (IsTileVisible(monster.position.tile)) {
		if (!gbIsMultiplayer) {
			Player &myPlayer = *MyPlayer;
			if (monster.talkMsg == TEXT_VILE13 && monster.goal == MonsterGoal::Inquiring && myPlayer.position.tile == Point { 35, 46 }) {
				PlayInGameMovie("gendata\\fprst3.smk");
				monster.mode = MonsterMode::Talk;
				Quests[Q_BETRAYER]._qvar1 = 5;
			}

			if (monster.talkMsg == TEXT_VILE13 && !effect_is_playing(USFX_LAZ1) && monster.goal == MonsterGoal::Talking) {
				ObjChangeMap(1, 18, 20, 24);
				RedoPlayerVision();
				Quests[Q_BETRAYER]._qvar1 = 6;
				monster.goal = MonsterGoal::Normal;
				monster.activeForTicks = UINT8_MAX;
				monster.talkMsg = TEXT_NONE;
			}
		}

		if (gbIsMultiplayer && monster.talkMsg == TEXT_VILE13 && monster.goal == MonsterGoal::Inquiring && Quests[Q_BETRAYER]._qvar1 <= 3) {
			monster.mode = MonsterMode::Talk;
		}
	}

	if (IsAnyOf(monster.goal, MonsterGoal::Normal, MonsterGoal::Retreat, MonsterGoal::Move)) {
		if (!gbIsMultiplayer && Quests[Q_BETRAYER]._qvar1 == 4 && monster.talkMsg == TEXT_NONE) { // Fix save games affected by teleport bug
			ObjChangeMapResync(1, 18, 20, 24);
			RedoPlayerVision();
			Quests[Q_BETRAYER]._qvar1 = 6;
		}
		monster.talkMsg = TEXT_NONE;
		CounselorAi(monster);
	}

	monster.checkStandAnimationIsLoaded(md);
}

void LazarusMinionAi(Monster &monster)
{
	if (monster.mode != MonsterMode::Stand)
		return;

	Direction md = GetMonsterDirection(monster);

	if (IsTileVisible(monster.position.tile)) {
		if (!gbIsMultiplayer) {
			if (Quests[Q_BETRAYER]._qvar1 <= 5) {
				monster.goal = MonsterGoal::Inquiring;
			} else {
				monster.goal = MonsterGoal::Normal;
				monster.talkMsg = TEXT_NONE;
			}
		} else
			monster.goal = MonsterGoal::Normal;
	}
	if (monster.goal == MonsterGoal::Normal)
		AiRanged(monster);

	monster.checkStandAnimationIsLoaded(md);
}

void LachdananAi(Monster &monster)
{
	if (monster.mode != MonsterMode::Stand) {
		return;
	}

	Direction md = GetMonsterDirection(monster);

	if (monster.talkMsg == TEXT_VEIL9 && !IsTileVisible(monster.position.tile) && monster.goal == MonsterGoal::Talking) {
		monster.talkMsg = TEXT_VEIL10;
		monster.goal = MonsterGoal::Inquiring;
	}

<<<<<<< HEAD
	if (IsTileVisible(monster.position.tile)) {
		if (monster.talkMsg == TEXT_VEIL11) {
			if (!effect_is_playing(USFX_LACH3) && monster.goal == MonsterGoal::Talking) {
				monster.talkMsg = TEXT_NONE;
				Quests[Q_VEIL]._qactive = QUEST_DONE;
				MonsterDeath(monster, monster.direction, true);
=======
	if (Monst->_mAnimFrame == Monst->_mAnimLen) {
		if (random_(113, 4) != 0) {
			return;
		}
		if (!(monster[i]._mFlags & MFLAG_NOHEAL)) { // CODEFIX: - change to Monst-> in devilutionx
			M_StartSpStand(i, Monst->_mdir);
			if (Monst->_mmaxhp - (2 * Monst->_mint + 2) >= Monst->_mhitpoints)
				Monst->_mhitpoints += 2 * Monst->_mint + 2;
			else
				Monst->_mhitpoints = Monst->_mmaxhp;
		}
		rad = 2 * Monst->_mint + 4;
		for (y = -rad; y <= rad; y++) {
			for (x = -rad; x <= rad; x++) {
				xpos = Monst->_mx + x;
				ypos = Monst->_my + y;
				// BUGFIX: should check `xpos` and `ypos` for out-of-bounds, was checking `x` and `y`.
				if (y >= 0 && y < MAXDUNY && x >= 0 && x < MAXDUNX) {
					m = dMonster[xpos][ypos];
					if (m > 0) {
						m--;
						if (monster[m]._mAi == AI_FALLEN) {
							monster[m]._mgoal = MGOAL_ATTACK2;
							monster[m]._mgoalvar1 = 30 * Monst->_mint + 105;
						}
					}
				}
>>>>>>> 126f6743
			}
		}
	}

	monster.checkStandAnimationIsLoaded(md);
}

void WarlordAi(Monster &monster)
{
	if (monster.mode != MonsterMode::Stand) {
		return;
	}

	Direction md = GetMonsterDirection(monster);
	if (IsTileVisible(monster.position.tile)) {
		if (monster.talkMsg == TEXT_WARLRD9 && monster.goal == MonsterGoal::Inquiring)
			monster.mode = MonsterMode::Talk;
		if (monster.talkMsg == TEXT_WARLRD9 && !effect_is_playing(USFX_WARLRD1) && monster.goal == MonsterGoal::Talking) {
			monster.activeForTicks = UINT8_MAX;
			monster.talkMsg = TEXT_NONE;
			monster.goal = MonsterGoal::Normal;
		}
	}

	if (monster.goal == MonsterGoal::Normal)
		SkeletonAi(monster);

	monster.checkStandAnimationIsLoaded(md);
}

void HorkDemonAi(Monster &monster)
{
	if (monster.mode != MonsterMode::Stand || monster.activeForTicks == 0) {
		return;
	}

	Direction md = GetDirection(monster.position.tile, monster.position.last);

	if (monster.activeForTicks < 255) {
		MonstCheckDoors(monster);
	}

	int v = GenerateRnd(100);

	unsigned distanceToEnemy = monster.distanceToEnemy();
	if (distanceToEnemy < 2) {
		monster.goal = MonsterGoal::Normal;
	} else if (monster.goal == MonsterGoal::Move || (distanceToEnemy >= 5 && !FlipCoin(4))) {
		if (monster.goal != MonsterGoal::Move) {
			monster.goalVar1 = 0;
			monster.goalVar2 = GenerateRnd(2);
		}
		monster.goal = MonsterGoal::Move;
		if (monster.goalVar1++ >= static_cast<int>(2 * distanceToEnemy) || dTransVal[monster.position.tile.x][monster.position.tile.y] != dTransVal[monster.enemyPosition.x][monster.enemyPosition.y]) {
			monster.goal = MonsterGoal::Normal;
		} else if (!RoundWalk(monster, md, &monster.goalVar2)) {
			AiDelay(monster, GenerateRnd(10) + 10);
		}
	}

	if (monster.goal == MonsterGoal::Normal) {
		if ((distanceToEnemy >= 3) && v < 2 * monster.intelligence + 43) {
			Point position = monster.position.tile + monster.direction;
			if (IsTileAvailable(monster, position) && ActiveMonsterCount < MaxMonsters) {
				StartRangedSpecialAttack(monster, MIS_HORKDMN, 0);
			}
		} else if (distanceToEnemy < 2) {
			if (v < 2 * monster.intelligence + 28) {
				monster.direction = md;
				StartAttack(monster);
			}
		} else {
			v = GenerateRnd(100);
			if (v < 2 * monster.intelligence + 33
			    || (IsAnyOf(static_cast<MonsterMode>(monster.var1), MonsterMode::MoveNorthwards, MonsterMode::MoveSouthwards, MonsterMode::MoveSideways) && monster.var2 == 0 && v < 2 * monster.intelligence + 83)) {
				RandomWalk(monster, md);
			} else {
				AiDelay(monster, GenerateRnd(10) + 10);
			}
		}
	}

	monster.checkStandAnimationIsLoaded(monster.direction);
}

string_view GetMonsterTypeText(const MonsterData &monsterData)
{
	switch (monsterData.monsterClass) {
	case MonsterClass::Animal:
		return _("Animal");
	case MonsterClass::Demon:
		return _("Demon");
	case MonsterClass::Undead:
		return _("Undead");
	}

	app_fatal(StrCat("Unknown monsterClass ", static_cast<int>(monsterData.monsterClass)));
}

void ActivateSpawn(Monster &monster, Point position, Direction dir)
{
	dMonster[position.x][position.y] = monster.getId() + 1;
	monster.position.tile = position;
	monster.position.future = position;
	monster.position.old = position;
	StartSpecialStand(monster, dir);
}

/** Maps from monster AI ID to monster AI function. */
void (*AiProc[])(Monster &monster) = {
	/*AI_ZOMBIE   */ &ZombieAi,
	/*AI_FAT      */ &OverlordAi,
	/*AI_SKELSD   */ &SkeletonAi,
	/*AI_SKELBOW  */ &SkeletonBowAi,
	/*AI_SCAV     */ &ScavengerAi,
	/*AI_RHINO    */ &RhinoAi,
	/*AI_GOATMC   */ &AiAvoidance,
	/*AI_GOATBOW  */ &AiRanged,
	/*AI_FALLEN   */ &FallenAi,
	/*AI_MAGMA    */ &AiRangedAvoidance,
	/*AI_SKELKING */ &LeoricAi,
	/*AI_BAT      */ &BatAi,
	/*AI_GARG     */ &GargoyleAi,
	/*AI_CLEAVER  */ &ButcherAi,
	/*AI_SUCC     */ &AiRanged,
	/*AI_SNEAK    */ &SneakAi,
	/*AI_STORM    */ &AiRangedAvoidance,
	/*AI_FIREMAN  */ nullptr,
	/*AI_GARBUD   */ &GharbadAi,
	/*AI_ACID     */ &AiRangedAvoidance,
	/*AI_ACIDUNIQ */ &AiRanged,
	/*AI_GOLUM    */ &GolumAi,
	/*AI_ZHAR     */ &ZharAi,
	/*AI_SNOTSPIL */ &SnotSpilAi,
	/*AI_SNAKE    */ &SnakeAi,
	/*AI_COUNSLR  */ &CounselorAi,
	/*AI_MEGA     */ &MegaAi,
	/*AI_DIABLO   */ &AiRangedAvoidance,
	/*AI_LAZARUS  */ &LazarusAi,
	/*AI_LAZHELP  */ &LazarusMinionAi,
	/*AI_LACHDAN  */ &LachdananAi,
	/*AI_WARLORD  */ &WarlordAi,
	/*AI_FIREBAT  */ &AiRanged,
	/*AI_TORCHANT */ &AiRanged,
	/*AI_HORKDMN  */ &HorkDemonAi,
	/*AI_LICH     */ &AiRanged,
	/*AI_ARCHLICH */ &AiRanged,
	/*AI_PSYCHORB */ &AiRanged,
	/*AI_NECROMORB*/ &AiRanged,
	/*AI_BONEDEMON*/ &AiRangedAvoidance
};

bool IsRelativeMoveOK(const Monster &monster, Point position, Direction mdir)
{
	Point futurePosition = position + mdir;
	if (!InDungeonBounds(futurePosition) || !IsTileAvailable(monster, futurePosition))
		return false;
	if (mdir == Direction::East) {
		if (IsTileSolid(position + Direction::SouthEast))
			return false;
	} else if (mdir == Direction::West) {
		if (IsTileSolid(position + Direction::SouthWest))
			return false;
	} else if (mdir == Direction::North) {
		if (IsTileSolid(position + Direction::NorthEast) || IsTileSolid(position + Direction::NorthWest))
			return false;
	} else if (mdir == Direction::South)
		if (IsTileSolid(position + Direction::SouthWest) || IsTileSolid(position + Direction::SouthEast))
			return false;
	return true;
}

bool IsMonsterAvalible(const MonsterData &monsterData)
{
	if (monsterData.availability == MonsterAvailability::Never)
		return false;

	if (gbIsSpawn && monsterData.availability == MonsterAvailability::Retail)
		return false;

	return currlevel >= monsterData.minDunLvl && currlevel <= monsterData.maxDunLvl;
}

bool UpdateModeStance(Monster &monster)
{
	switch (monster.mode) {
	case MonsterMode::Stand:
		MonsterIdle(monster);
		return false;
	case MonsterMode::MoveNorthwards:
	case MonsterMode::MoveSouthwards:
	case MonsterMode::MoveSideways:
		return MonsterWalk(monster, monster.mode);
	case MonsterMode::MeleeAttack:
		return MonsterAttack(monster);
	case MonsterMode::HitRecovery:
		return MonsterGotHit(monster);
	case MonsterMode::Death:
		MonsterDeath(monster);
		return false;
	case MonsterMode::SpecialMeleeAttack:
		return MonsterSpecialAttack(monster);
	case MonsterMode::FadeIn:
		return MonsterFadein(monster);
	case MonsterMode::FadeOut:
		return MonsterFadeout(monster);
	case MonsterMode::RangedAttack:
		return MonsterRangedAttack(monster);
	case MonsterMode::SpecialStand:
		return MonsterSpecialStand(monster);
	case MonsterMode::SpecialRangedAttack:
		return MonsterRangedSpecialAttack(monster);
	case MonsterMode::Delay:
		return MonsterDelay(monster);
	case MonsterMode::Petrified:
		MonsterPetrified(monster);
		return false;
	case MonsterMode::Heal:
		MonsterHeal(monster);
		return false;
	case MonsterMode::Talk:
		MonsterTalk(monster);
		return false;
	default:
		return false;
	}
}

} // namespace

void InitTRNForUniqueMonster(Monster &monster)
{
	char filestr[64];
	*BufCopy(filestr, R"(monsters\monsters\)", UniqueMonstersData[static_cast<size_t>(monster.uniqueType)].mTrnName, ".trn") = '\0';
	monster.uniqueMonsterTRN = LoadFileInMem<uint8_t>(filestr);
}

void PrepareUniqueMonst(Monster &monster, UniqueMonsterType monsterType, size_t minionType, int bosspacksize, const UniqueMonsterData &uniqueMonsterData)
{
	monster.uniqueType = monsterType;

	if (uniqueMonsterData.mlevel != 0) {
		monster.level = 2 * uniqueMonsterData.mlevel;
	} else {
		monster.level = monster.data().level + 5;
	}

	monster.exp *= 2;
	monster.maxHitPoints = uniqueMonsterData.mmaxhp << 6;

	if (!gbIsMultiplayer)
		monster.maxHitPoints = std::max(monster.maxHitPoints / 2, 64);

	monster.hitPoints = monster.maxHitPoints;
	monster.ai = uniqueMonsterData.mAi;
	monster.intelligence = uniqueMonsterData.mint;
	monster.minDamage = uniqueMonsterData.mMinDamage;
	monster.maxDamage = uniqueMonsterData.mMaxDamage;
	monster.minDamageSpecial = uniqueMonsterData.mMinDamage;
	monster.maxDamageSpecial = uniqueMonsterData.mMaxDamage;
	monster.resistance = uniqueMonsterData.mMagicRes;
	monster.talkMsg = uniqueMonsterData.mtalkmsg;
	if (monsterType == UniqueMonsterType::HorkDemon)
		monster.lightId = NO_LIGHT; // BUGFIX monsters initial light id should be -1 (fixed)
	else
		monster.lightId = AddLight(monster.position.tile, 3);

<<<<<<< HEAD
	if (gbIsMultiplayer) {
		if (monster.ai == AI_LAZHELP)
			monster.talkMsg = TEXT_NONE;
		if (monster.ai == AI_LAZARUS && Quests[Q_BETRAYER]._qvar1 > 3) {
			monster.goal = MonsterGoal::Normal;
		} else if (monster.talkMsg != TEXT_NONE) {
			monster.goal = MonsterGoal::Inquiring;
=======
	if ((DWORD)i >= MAXMONSTERS)
#ifdef HELLFIRE
		return;
#else
		app_fatal("MAI_Scav: Invalid monster %d", i);
#endif
	Monst = &monster[i];
	done = FALSE;
	if (monster[i]._mmode != MM_STAND)
		return;
	if (Monst->_mhitpoints < (Monst->_mmaxhp >> 1) && Monst->_mgoal != MGOAL_HEALING) {
		if (Monst->leaderflag != 0) {
			monster[Monst->leader].packsize--; // BUGFIX Check Monst->leaderflag == 1, to not underflow packsize
			Monst->leaderflag = 0;
		}
		Monst->_mgoal = MGOAL_HEALING;
		Monst->_mgoalvar3 = 10;
	}
	if (Monst->_mgoal == MGOAL_HEALING && Monst->_mgoalvar3 != 0) {
		Monst->_mgoalvar3--;
		if (dDead[Monst->_mx][Monst->_my] != 0) {
			M_StartEat(i);
			if (!(Monst->_mFlags & MFLAG_NOHEAL)) {
#ifdef HELLFIRE
				int mMaxHP = Monst->MType->mMaxHP << 6; // BUGFIX use _mmaxhp or we loose health when difficulty isn't normal
				if (gbMaxPlayers == 1)
					mMaxHP >>= 1;
				Monst->_mhitpoints += mMaxHP >> 3;
				if (Monst->_mhitpoints > mMaxHP)
					Monst->_mhitpoints = mMaxHP;
				if (Monst->_mmaxhp < Monst->_mhitpoints)
					Monst->_mmaxhp = Monst->_mhitpoints;
				if (Monst->_mgoalvar3 <= 0 || Monst->_mhitpoints == mMaxHP)
					dDead[Monst->_mx][Monst->_my] = 0;
			}
			if (Monst->_mhitpoints == Monst->_mmaxhp) {
#else
				Monst->_mhitpoints += 64;
			}
			if (Monst->_mhitpoints >= (Monst->_mmaxhp >> 1) + (Monst->_mmaxhp >> 2)) {
#endif
				Monst->_mgoal = MGOAL_NORMAL;
				Monst->_mgoalvar1 = 0;
				Monst->_mgoalvar2 = 0;
			}
		} else {
			if (Monst->_mgoalvar1 == 0) {
				if (random_(120, 2) != 0) {
					for (y = -4; y <= 4 && !done; y++) {
						for (x = -4; x <= 4 && !done; x++) {
							// BUGFIX: incorrect check of offset against limits of the dungeon
							if (y < 0 || y >= MAXDUNY || x < 0 || x >= MAXDUNX)
								continue;
							done = dDead[Monst->_mx + x][Monst->_my + y] != 0
							    && LineClearF(
							        CheckNoSolid,
							        Monst->_mx,
							        Monst->_my,
							        Monst->_mx + x,
							        Monst->_my + y);
						}
					}
					x--;
					y--;
				} else {
					for (y = 4; y >= -4 && !done; y--) {
						for (x = 4; x >= -4 && !done; x--) {
							// BUGFIX: incorrect check of offset against limits of the dungeon
							if (y < 0 || y >= MAXDUNY || x < 0 || x >= MAXDUNX)
								continue;
							done = dDead[Monst->_mx + x][Monst->_my + y] != 0
							    && LineClearF(
							        CheckNoSolid,
							        Monst->_mx,
							        Monst->_my,
							        Monst->_mx + x,
							        Monst->_my + y);
						}
					}
					x++;
					y++;
				}
				if (done) {
					Monst->_mgoalvar1 = x + Monst->_mx + 1;
					Monst->_mgoalvar2 = y + Monst->_my + 1;
				}
			}
			if (Monst->_mgoalvar1) {
				x = Monst->_mgoalvar1 - 1;
				y = Monst->_mgoalvar2 - 1;
				Monst->_mdir = GetDirection(Monst->_mx, Monst->_my, x, y);
				M_CallWalk(i, Monst->_mdir);
			}
>>>>>>> 126f6743
		}
	} else if (monster.talkMsg != TEXT_NONE) {
		monster.goal = MonsterGoal::Inquiring;
	}

	if (sgGameInitInfo.nDifficulty == DIFF_NIGHTMARE) {
		monster.maxHitPoints = 3 * monster.maxHitPoints;
		if (gbIsHellfire)
			monster.maxHitPoints += (gbIsMultiplayer ? 100 : 50) << 6;
		else
			monster.maxHitPoints += 64;
		monster.level += 15;
		monster.hitPoints = monster.maxHitPoints;
		monster.exp = 2 * (monster.exp + 1000);
		monster.minDamage = 2 * (monster.minDamage + 2);
		monster.maxDamage = 2 * (monster.maxDamage + 2);
		monster.minDamageSpecial = 2 * (monster.minDamageSpecial + 2);
		monster.maxDamageSpecial = 2 * (monster.maxDamageSpecial + 2);
	} else if (sgGameInitInfo.nDifficulty == DIFF_HELL) {
		monster.maxHitPoints = 4 * monster.maxHitPoints;
		if (gbIsHellfire)
			monster.maxHitPoints += (gbIsMultiplayer ? 200 : 100) << 6;
		else
			monster.maxHitPoints += 192;
		monster.level += 30;
		monster.hitPoints = monster.maxHitPoints;
		monster.exp = 4 * (monster.exp + 1000);
		monster.minDamage = 4 * monster.minDamage + 6;
		monster.maxDamage = 4 * monster.maxDamage + 6;
		monster.minDamageSpecial = 4 * monster.minDamageSpecial + 6;
		monster.maxDamageSpecial = 4 * monster.maxDamageSpecial + 6;
	}

	InitTRNForUniqueMonster(monster);
	monster.uniqTrans = uniquetrans++;

	if (uniqueMonsterData.customToHit != 0) {
		monster.toHit = uniqueMonsterData.customToHit;
		monster.toHitSpecial = uniqueMonsterData.customToHit;

		if (sgGameInitInfo.nDifficulty == DIFF_NIGHTMARE) {
			monster.toHit += NightmareToHitBonus;
			monster.toHitSpecial += NightmareToHitBonus;
		} else if (sgGameInitInfo.nDifficulty == DIFF_HELL) {
			monster.toHit += HellToHitBonus;
			monster.toHitSpecial += HellToHitBonus;
		}
	}
	if (uniqueMonsterData.customArmorClass != 0) {
		monster.armorClass = uniqueMonsterData.customArmorClass;

		if (sgGameInitInfo.nDifficulty == DIFF_NIGHTMARE) {
			monster.armorClass += NightmareAcBonus;
		} else if (sgGameInitInfo.nDifficulty == DIFF_HELL) {
			monster.armorClass += HellAcBonus;
		}
	}

	if (uniqueMonsterData.monsterPack != UniqueMonsterPack::None) {
		PlaceGroup(minionType, bosspacksize, &monster, uniqueMonsterData.monsterPack == UniqueMonsterPack::Leashed);
	}

	if (monster.ai != AI_GARG) {
		monster.changeAnimationData(MonsterGraphic::Stand);
		monster.animInfo.currentFrame = GenerateRnd(monster.animInfo.numberOfFrames - 1);
		monster.flags &= ~MFLAG_ALLOW_SPECIAL;
		monster.mode = MonsterMode::Stand;
	}
}

void InitLevelMonsters()
{
	LevelMonsterTypeCount = 0;
	monstimgtot = 0;

	for (CMonster &levelMonsterType : LevelMonsterTypes) {
		levelMonsterType.placeFlags = 0;
	}

	ClrAllMonsters();
	ActiveMonsterCount = 0;
	totalmonsters = MaxMonsters;

	for (size_t i = 0; i < MaxMonsters; i++) {
		ActiveMonsters[i] = i;
	}

	uniquetrans = 0;
}

void GetLevelMTypes()
{
	AddMonsterType(MT_GOLEM, PLACE_SPECIAL);
	if (currlevel == 16) {
		AddMonsterType(MT_ADVOCATE, PLACE_SCATTER);
		AddMonsterType(MT_RBLACK, PLACE_SCATTER);
		AddMonsterType(MT_DIABLO, PLACE_SPECIAL);
		return;
	}

	if (currlevel == 18)
		AddMonsterType(MT_HORKSPWN, PLACE_SCATTER);
	if (currlevel == 19) {
		AddMonsterType(MT_HORKSPWN, PLACE_SCATTER);
		AddMonsterType(MT_HORKDMN, PLACE_UNIQUE);
	}
	if (currlevel == 20)
		AddMonsterType(MT_DEFILER, PLACE_UNIQUE);
	if (currlevel == 24) {
		AddMonsterType(MT_ARCHLICH, PLACE_SCATTER);
		AddMonsterType(MT_NAKRUL, PLACE_SPECIAL);
	}

	if (!setlevel) {
		if (Quests[Q_BUTCHER].IsAvailable())
			AddMonsterType(MT_CLEAVER, PLACE_SPECIAL);
		if (Quests[Q_GARBUD].IsAvailable())
			AddMonsterType(UniqueMonsterType::Garbud, PLACE_UNIQUE);
		if (Quests[Q_ZHAR].IsAvailable())
			AddMonsterType(UniqueMonsterType::Zhar, PLACE_UNIQUE);
		if (Quests[Q_LTBANNER].IsAvailable())
			AddMonsterType(UniqueMonsterType::SnotSpill, PLACE_UNIQUE);
		if (Quests[Q_VEIL].IsAvailable())
			AddMonsterType(UniqueMonsterType::Lachdan, PLACE_UNIQUE);
		if (Quests[Q_WARLORD].IsAvailable())
			AddMonsterType(UniqueMonsterType::WarlordOfBlood, PLACE_UNIQUE);

		if (gbIsMultiplayer && currlevel == Quests[Q_SKELKING]._qlevel) {

			AddMonsterType(MT_SKING, PLACE_UNIQUE);

			int skeletonTypeCount = 0;
			_monster_id skeltypes[NUM_MTYPES];
			for (_monster_id skeletonType : SkeletonTypes) {
				if (!IsMonsterAvalible(MonstersData[skeletonType]))
					continue;

				skeltypes[skeletonTypeCount++] = skeletonType;
			}
			AddMonsterType(skeltypes[GenerateRnd(skeletonTypeCount)], PLACE_SCATTER);
		}

		_monster_id typelist[MaxMonsters];

		int nt = 0;
		for (int i = MT_NZOMBIE; i < NUM_MTYPES; i++) {
			if (!IsMonsterAvalible(MonstersData[i]))
				continue;

			typelist[nt++] = (_monster_id)i;
		}

		while (nt > 0 && LevelMonsterTypeCount < MaxLvlMTypes && monstimgtot < 4000) {
			for (int i = 0; i < nt;) {
				if (MonstersData[typelist[i]].image > 4000 - monstimgtot) {
					typelist[i] = typelist[--nt];
					continue;
				}

				i++;
			}

			if (nt != 0) {
				int i = GenerateRnd(nt);
				AddMonsterType(typelist[i], PLACE_SCATTER);
				typelist[i] = typelist[--nt];
			}
		}
	} else {
		if (setlvlnum == SL_SKELKING) {
			AddMonsterType(MT_SKING, PLACE_UNIQUE);
		}
	}
}

void InitMonsterSND(CMonster &monsterType)
{
	if (!gbSndInited)
		return;

	const char *prefixes[] {
		"a", // Attack
		"h", // Hit
		"d", // Death
		"s", // Special
	};

	const MonsterData &data = MonstersData[monsterType.type];
	string_view soundSuffix = data.soundSuffix != nullptr ? data.soundSuffix : data.assetsSuffix;

	for (int i = 0; i < 4; i++) {
		string_view prefix = prefixes[i];
		if (prefix == "s" && !data.hasSpecialSound)
			continue;

		for (int j = 0; j < 2; j++) {
			char path[64];
			*BufCopy(path, "monsters\\", soundSuffix, prefix, j + 1, ".wav") = '\0';
			monsterType.sounds[i][j] = sound_file_load(path);
		}
	}
}

void InitMonsterGFX(CMonster &monsterType)
{
	const _monster_id mtype = monsterType.type;
	const MonsterData &monsterData = MonstersData[mtype];
	const size_t numAnims = GetNumAnims(monsterData);
	const auto hasAnim = [&monsterData](size_t index) {
		return monsterData.frames[index] != 0;
	};
	constexpr size_t MaxAnims = 6;
	std::array<uint32_t, MaxAnims + 1> animOffsets;
	if (!HeadlessMode) {
		monsterType.animData = MultiFileLoader<MaxAnims> {}(
		    numAnims,
		    FileNameWithCharAffixGenerator({ "monsters\\", monsterData.assetsSuffix }, ".cl2", Animletter),
		    animOffsets.data(),
		    hasAnim);
	}

	for (size_t i = 0, j = 0; i < numAnims; ++i) {
		AnimStruct &anim = monsterType.anims[i];
		if (!hasAnim(i)) {
			anim.frames = 0;
			continue;
		}
		anim.frames = monsterData.frames[i];
		anim.rate = monsterData.rate[i];
		anim.width = monsterData.width;
		if (!HeadlessMode) {
			const uint32_t begin = animOffsets[j];
			const uint32_t end = animOffsets[j + 1];
			auto spritesData = reinterpret_cast<uint8_t *>(&monsterType.animData[begin]);
			const uint16_t numLists = Cl2ToClx(spritesData, end - begin, PointerOrValue<uint16_t> { monsterData.width });
			anim.sprites = ClxSpriteListOrSheet { spritesData, numLists };
		}
		++j;
	}

	monsterType.data = &monsterData;

	if (HeadlessMode)
		return;

	if (monsterData.trnFile != nullptr) {
		InitMonsterTRN(monsterType);
	}

	if (IsAnyOf(mtype, MT_NMAGMA, MT_YMAGMA, MT_BMAGMA, MT_WMAGMA))
		MissileSpriteData[MFILE_MAGBALL].LoadGFX();
	if (IsAnyOf(mtype, MT_STORM, MT_RSTORM, MT_STORML, MT_MAEL))
		MissileSpriteData[MFILE_THINLGHT].LoadGFX();
	if (mtype == MT_SNOWWICH) {
		MissileSpriteData[MFILE_SCUBMISB].LoadGFX();
		MissileSpriteData[MFILE_SCBSEXPB].LoadGFX();
	}
	if (mtype == MT_HLSPWN) {
		MissileSpriteData[MFILE_SCUBMISD].LoadGFX();
		MissileSpriteData[MFILE_SCBSEXPD].LoadGFX();
	}
	if (mtype == MT_SOLBRNR) {
		MissileSpriteData[MFILE_SCUBMISC].LoadGFX();
		MissileSpriteData[MFILE_SCBSEXPC].LoadGFX();
	}
	if (IsAnyOf(mtype, MT_NACID, MT_RACID, MT_BACID, MT_XACID, MT_SPIDLORD)) {
		MissileSpriteData[MFILE_ACIDBF].LoadGFX();
		MissileSpriteData[MFILE_ACIDSPLA].LoadGFX();
		MissileSpriteData[MFILE_ACIDPUD].LoadGFX();
	}
	if (mtype == MT_LICH) {
		MissileSpriteData[MFILE_LICH].LoadGFX();
		MissileSpriteData[MFILE_EXORA1].LoadGFX();
	}
	if (mtype == MT_ARCHLICH) {
		MissileSpriteData[MFILE_ARCHLICH].LoadGFX();
		MissileSpriteData[MFILE_EXYEL2].LoadGFX();
	}
	if (IsAnyOf(mtype, MT_PSYCHORB, MT_BONEDEMN))
		MissileSpriteData[MFILE_BONEDEMON].LoadGFX();
	if (mtype == MT_NECRMORB) {
		MissileSpriteData[MFILE_NECROMORB].LoadGFX();
		MissileSpriteData[MFILE_EXRED3].LoadGFX();
	}
	if (mtype == MT_PSYCHORB)
		MissileSpriteData[MFILE_EXBL2].LoadGFX();
	if (mtype == MT_BONEDEMN)
		MissileSpriteData[MFILE_EXBL3].LoadGFX();
	if (mtype == MT_DIABLO)
		MissileSpriteData[MFILE_FIREPLAR].LoadGFX();
}

void WeakenNaKrul()
{
	if (currlevel != 24 || static_cast<size_t>(UberDiabloMonsterIndex) >= ActiveMonsterCount)
		return;

	auto &monster = Monsters[UberDiabloMonsterIndex];
	PlayEffect(monster, MonsterSound::Death);
	Quests[Q_NAKRUL]._qlog = false;
	monster.armorClass -= 50;
	int hp = monster.maxHitPoints / 2;
	monster.resistance = 0;
	monster.hitPoints = hp;
	monster.maxHitPoints = hp;
}

void InitGolems()
{
	if (!setlevel) {
		for (int i = 0; i < MAX_PLRS; i++)
			AddMonster(GolemHoldingCell, Direction::South, 0, false);
	}
}

void InitMonsters()
{
	if (!gbIsSpawn && !setlevel && currlevel == 16)
		LoadDiabMonsts();

	int nt = numtrigs;
	if (currlevel == 15)
		nt = 1;
	for (int i = 0; i < nt; i++) {
		for (int s = -2; s < 2; s++) {
			for (int t = -2; t < 2; t++)
				DoVision(trigs[i].position + Displacement { s, t }, 15, MAP_EXP_NONE, false);
		}
	}
	if (!gbIsSpawn)
		PlaceQuestMonsters();
	if (!setlevel) {
		if (!gbIsSpawn)
			PlaceUniqueMonsters();
		int na = 0;
		for (int s = 16; s < 96; s++) {
			for (int t = 16; t < 96; t++) {
				if (!IsTileSolid({ s, t }))
					na++;
			}
		}
		int numplacemonsters = na / 30;
		if (gbIsMultiplayer)
			numplacemonsters += numplacemonsters / 2;
		if (ActiveMonsterCount + numplacemonsters > MaxMonsters - 10)
			numplacemonsters = MaxMonsters - 10 - ActiveMonsterCount;
		totalmonsters = ActiveMonsterCount + numplacemonsters;
		int numscattypes = 0;
		size_t scattertypes[NUM_MTYPES];
		for (size_t i = 0; i < LevelMonsterTypeCount; i++) {
			if ((LevelMonsterTypes[i].placeFlags & PLACE_SCATTER) != 0) {
				scattertypes[numscattypes] = i;
				numscattypes++;
			}
		}
		while (ActiveMonsterCount < totalmonsters) {
			const size_t typeIndex = scattertypes[GenerateRnd(numscattypes)];
			if (currlevel == 1 || FlipCoin())
				na = 1;
			else if (currlevel == 2 || leveltype == DTYPE_CRYPT)
				na = GenerateRnd(2) + 2;
			else
				na = GenerateRnd(3) + 3;
			PlaceGroup(typeIndex, na);
		}
	}
	for (int i = 0; i < nt; i++) {
		for (int s = -2; s < 2; s++) {
			for (int t = -2; t < 2; t++)
				DoUnVision(trigs[i].position + Displacement { s, t }, 15);
		}
	}
}

void SetMapMonsters(const uint16_t *dunData, Point startPosition)
{
	AddMonsterType(MT_GOLEM, PLACE_SPECIAL);
	if (setlevel)
		for (int i = 0; i < MAX_PLRS; i++)
			AddMonster(GolemHoldingCell, Direction::South, 0, false);

	if (setlevel && setlvlnum == SL_VILEBETRAYER) {
		AddMonsterType(UniqueMonsterType::Lazarus, PLACE_UNIQUE);
		AddMonsterType(UniqueMonsterType::RedVex, PLACE_UNIQUE);
		AddMonsterType(UniqueMonsterType::BlackJade, PLACE_UNIQUE);
		PlaceUniqueMonst(UniqueMonsterType::Lazarus, 0, 0);
		PlaceUniqueMonst(UniqueMonsterType::RedVex, 0, 0);
		PlaceUniqueMonst(UniqueMonsterType::BlackJade, 0, 0);
	}

	int width = SDL_SwapLE16(dunData[0]);
	int height = SDL_SwapLE16(dunData[1]);

	int layer2Offset = 2 + width * height;

	// The rest of the layers are at dPiece scale
	width *= 2;
	height *= 2;

	const uint16_t *monsterLayer = &dunData[layer2Offset + width * height];

	for (int j = 0; j < height; j++) {
		for (int i = 0; i < width; i++) {
			auto monsterId = static_cast<uint8_t>(SDL_SwapLE16(monsterLayer[j * width + i]));
			if (monsterId != 0) {
				const size_t typeIndex = AddMonsterType(MonstConvTbl[monsterId - 1], PLACE_SPECIAL);
				PlaceMonster(ActiveMonsterCount++, typeIndex, startPosition + Displacement { i, j });
			}
		}
	}
}

Monster *AddMonster(Point position, Direction dir, size_t typeIndex, bool inMap)
{
	if (ActiveMonsterCount < MaxMonsters) {
		Monster &monster = Monsters[ActiveMonsters[ActiveMonsterCount++]];
		if (inMap)
			dMonster[position.x][position.y] = monster.getId() + 1;
		InitMonster(monster, dir, typeIndex, position);
		return &monster;
	}

	return nullptr;
}

void AddDoppelganger(Monster &monster)
{
	Point target = { 0, 0 };
	for (int d = 0; d < 8; d++) {
		const Point position = monster.position.tile + static_cast<Direction>(d);
		if (!IsTileAvailable(position))
			continue;
		target = position;
	}
	if (target != Point { 0, 0 }) {
		const size_t typeIndex = GetMonsterTypeIndex(monster.type().type);
		AddMonster(target, monster.direction, typeIndex, true);
	}
}

void ApplyMonsterDamage(Monster &monster, int damage)
{
	monster.hitPoints -= damage;

	if (monster.hitPoints >> 6 <= 0) {
		delta_kill_monster(monster, monster.position.tile, *MyPlayer);
		NetSendCmdLocParam1(false, CMD_MONSTDEATH, monster.position.tile, monster.getId());
		return;
	}

	delta_monster_hp(monster, *MyPlayer);
	NetSendCmdMonDmg(false, monster.getId(), damage);
}

bool M_Talker(const Monster &monster)
{
	return IsAnyOf(monster.ai, AI_LAZARUS, AI_WARLORD, AI_GARBUD, AI_ZHAR, AI_SNOTSPIL, AI_LACHDAN, AI_LAZHELP);
}

void M_StartStand(Monster &monster, Direction md)
{
	ClearMVars(monster);
	if (monster.type().type == MT_GOLEM)
		NewMonsterAnim(monster, MonsterGraphic::Walk, md);
	else
		NewMonsterAnim(monster, MonsterGraphic::Stand, md);
	monster.var1 = static_cast<int>(monster.mode);
	monster.var2 = 0;
	monster.mode = MonsterMode::Stand;
	monster.position.future = monster.position.tile;
	monster.position.old = monster.position.tile;
	UpdateEnemy(monster);
}

void M_ClearSquares(const Monster &monster)
{
	for (Point searchTile : PointsInRectangleRange { Rectangle { monster.position.old, 1 } }) {
		if (FindMonsterAtPosition(searchTile) == &monster)
			dMonster[searchTile.x][searchTile.y] = 0;
	}
}

void M_GetKnockback(Monster &monster)
{
	Direction dir = Opposite(monster.direction);
	if (!IsRelativeMoveOK(monster, monster.position.old, dir)) {
		return;
	}

	M_ClearSquares(monster);
	monster.position.old += dir;
	StartMonsterGotHit(monster);
}

void M_StartHit(Monster &monster, int dam)
{
	PlayEffect(monster, MonsterSound::Hit);

	if (IsAnyOf(monster.type().type, MT_SNEAK, MT_STALKER, MT_UNSEEN, MT_ILLWEAV) || dam >> 6 >= monster.level + 3) {
		if (monster.type().type == MT_BLINK) {
			Teleport(monster);
		} else if (IsAnyOf(monster.type().type, MT_NSCAV, MT_BSCAV, MT_WSCAV, MT_YSCAV, MT_GRAVEDIG)) {
			monster.goal = MonsterGoal::Normal;
			monster.goalVar1 = 0;
			monster.goalVar2 = 0;
		}
		if (monster.mode != MonsterMode::Petrified) {
			StartMonsterGotHit(monster);
		}
	}
}

void M_StartHit(Monster &monster, const Player &player, int dam)
{
	monster.tag(player);
	if (IsAnyOf(monster.type().type, MT_SNEAK, MT_STALKER, MT_UNSEEN, MT_ILLWEAV) || dam >> 6 >= monster.level + 3) {
		monster.enemy = player.getId();
		monster.enemyPosition = player.position.future;
		monster.flags &= ~MFLAG_TARGETS_MONSTER;
		monster.direction = GetMonsterDirection(monster);
	}

	M_StartHit(monster, dam);
}

void MonsterDeath(Monster &monster, Direction md, bool sendmsg)
{
	if (!monster.isPlayerMinion())
		AddPlrMonstExper(monster.level, monster.exp, monster.whoHit);

	MonsterKillCounts[monster.type().type]++;
	monster.hitPoints = 0;
	monster.flags &= ~MFLAG_HIDDEN;
	SetRndSeed(monster.rndItemSeed);

	SpawnLoot(monster, sendmsg);

	if (monster.type().type == MT_DIABLO)
		DiabloDeath(monster, true);
	else
		PlayEffect(monster, MonsterSound::Death);

	if (monster.mode != MonsterMode::Petrified) {
		if (monster.type().type == MT_GOLEM)
			md = Direction::South;
		NewMonsterAnim(monster, MonsterGraphic::Death, md, gGameLogicStep < GameLogicStep::ProcessMonsters ? AnimationDistributionFlags::ProcessAnimationPending : AnimationDistributionFlags::None);
		monster.mode = MonsterMode::Death;
	}
	monster.goal = MonsterGoal::None;
	monster.var1 = 0;
	monster.position.tile = monster.position.old;
	monster.position.future = monster.position.old;
	M_ClearSquares(monster);
	dMonster[monster.position.tile.x][monster.position.tile.y] = monster.getId() + 1;
	CheckQuestKill(monster, sendmsg);
	M_FallenFear(monster.position.tile);
	if (IsAnyOf(monster.type().type, MT_NACID, MT_RACID, MT_BACID, MT_XACID, MT_SPIDLORD))
		AddMissile(monster.position.tile, { 0, 0 }, Direction::South, MIS_ACIDPUD, TARGET_PLAYERS, monster.getId(), monster.intelligence + 1, 0);
}

void StartMonsterDeath(Monster &monster, const Player &player, bool sendmsg)
{
	monster.tag(player);
	Direction md = GetDirection(monster.position.tile, player.position.tile);
	MonsterDeath(monster, md, sendmsg);
}

void KillMyGolem()
{
	Monster &golem = Monsters[MyPlayerId];
	delta_kill_monster(golem, golem.position.tile, *MyPlayer);
	NetSendCmdLoc(MyPlayerId, false, CMD_KILLGOLEM, golem.position.tile);
	M_StartKill(golem, *MyPlayer);
}

void M_StartKill(Monster &monster, const Player &player)
{
	StartMonsterDeath(monster, player, true);
}

void M_SyncStartKill(Monster &monster, Point position, const Player &player)
{
	if (monster.hitPoints == 0 || monster.mode == MonsterMode::Death) {
		return;
	}

	if (dMonster[position.x][position.y] == 0) {
		M_ClearSquares(monster);
		monster.position.tile = position;
		monster.position.old = position;
	}

	StartMonsterDeath(monster, player, false);
}

void M_UpdateRelations(const Monster &monster)
{
	if (monster.hasLeashedMinions())
		ReleaseMinions(monster);

	ShrinkLeaderPacksize(monster);
}

void DoEnding()
{
	if (gbIsMultiplayer) {
		SNetLeaveGame(LEAVE_ENDING);
	}

	music_stop();

	if (gbIsMultiplayer) {
		SDL_Delay(1000);
	}

	if (gbIsSpawn)
		return;

	switch (MyPlayer->_pClass) {
	case HeroClass::Sorcerer:
	case HeroClass::Monk:
		play_movie("gendata\\diabvic1.smk", false);
		break;
	case HeroClass::Warrior:
	case HeroClass::Barbarian:
		play_movie("gendata\\diabvic2.smk", false);
		break;
	default:
		play_movie("gendata\\diabvic3.smk", false);
		break;
	}
	play_movie("gendata\\diabend.smk", false);

	bool bMusicOn = gbMusicOn;
	gbMusicOn = true;

	int musicVolume = sound_get_or_set_music_volume(1);
	sound_get_or_set_music_volume(0);

	music_start(TMUSIC_CATACOMBS);
	loop_movie = true;
	play_movie("gendata\\loopdend.smk", true);
	loop_movie = false;
	music_stop();

	sound_get_or_set_music_volume(musicVolume);
	gbMusicOn = bMusicOn;
}

void PrepDoEnding()
{
	gbSoundOn = sgbSaveSoundOn;
	gbRunGame = false;
	MyPlayerIsDead = false;
	cineflag = true;

	Player &myPlayer = *MyPlayer;

	myPlayer.pDiabloKillLevel = std::max(myPlayer.pDiabloKillLevel, static_cast<uint8_t>(sgGameInitInfo.nDifficulty + 1));

	for (Player &player : Players) {
		player._pmode = PM_QUIT;
		player._pInvincible = true;
		if (gbIsMultiplayer) {
			if (player._pHitPoints >> 6 == 0)
				player._pHitPoints = 64;
			if (player._pMana >> 6 == 0)
				player._pMana = 64;
		}
	}
}

bool Walk(Monster &monster, Direction md)
{
	if (!DirOK(monster, md)) {
		return false;
	}

	switch (md) {
	case Direction::North:
		WalkNorthwards(monster, -1, -1, Direction::North);
		break;
	case Direction::NorthEast:
		WalkNorthwards(monster, 0, -1, Direction::NorthEast);
		break;
	case Direction::East:
		WalkSideways(monster, -32, -16, 1, -1, 1, 0, Direction::East);
		break;
	case Direction::SouthEast:
		WalkSouthwards(monster, -32, -16, 1, 0, Direction::SouthEast);
		break;
	case Direction::South:
		WalkSouthwards(monster, 0, -32, 1, 1, Direction::South);
		break;
	case Direction::SouthWest:
		WalkSouthwards(monster, 32, -16, 0, 1, Direction::SouthWest);
		break;
	case Direction::West:
		WalkSideways(monster, 32, -16, -1, 1, 0, 1, Direction::West);
		break;
	case Direction::NorthWest:
		WalkNorthwards(monster, -1, 0, Direction::NorthWest);
		break;
	}
	return true;
}

void GolumAi(Monster &golem)
{
	if (golem.position.tile.x == 1 && golem.position.tile.y == 0) {
		return;
	}

	if (IsAnyOf(golem.mode, MonsterMode::Death, MonsterMode::SpecialStand) || golem.isWalking()) {
		return;
	}

	if ((golem.flags & MFLAG_TARGETS_MONSTER) == 0)
		UpdateEnemy(golem);

	if (golem.mode == MonsterMode::MeleeAttack) {
		return;
	}

	if ((golem.flags & MFLAG_NO_ENEMY) == 0) {
		auto &enemy = Monsters[golem.enemy];
		int mex = golem.position.tile.x - enemy.position.future.x;
		int mey = golem.position.tile.y - enemy.position.future.y;
		golem.direction = GetDirection(golem.position.tile, enemy.position.tile);
		if (abs(mex) < 2 && abs(mey) < 2) {
			golem.enemyPosition = enemy.position.tile;
			if (enemy.activeForTicks == 0) {
				enemy.activeForTicks = UINT8_MAX;
				enemy.position.last = golem.position.tile;
				for (int j = 0; j < 5; j++) {
					for (int k = 0; k < 5; k++) {
						int enemyId = dMonster[golem.position.tile.x + k - 2][golem.position.tile.y + j - 2]; // BUGFIX: Check if indexes are between 0 and 112
						if (enemyId > 0)
							Monsters[enemyId - 1].activeForTicks = UINT8_MAX; // BUGFIX: should be `Monsters[enemy-1]`, not Monsters[enemy]. (fixed)
					}
				}
			}
			StartAttack(golem);
			return;
		}
		if (AiPlanPath(golem))
			return;
	}

	golem.pathCount++;
	if (golem.pathCount > 8)
		golem.pathCount = 5;

	if (RandomWalk(golem, Players[golem.getId()]._pdir))
		return;

	Direction md = Left(golem.direction);
	for (int j = 0; j < 8; j++) {
		md = Right(md);
		if (Walk(golem, md)) {
			break;
		}
	}
}

void DeleteMonsterList()
{
	for (int i = 0; i < MAX_PLRS; i++) {
		auto &golem = Monsters[i];
		if (!golem.isInvalid)
			continue;

		golem.position.tile = GolemHoldingCell;
		golem.position.future = { 0, 0 };
		golem.position.old = { 0, 0 };
		golem.isInvalid = false;
	}

	for (size_t i = MAX_PLRS; i < ActiveMonsterCount;) {
		if (Monsters[ActiveMonsters[i]].isInvalid) {
			if (pcursmonst == ActiveMonsters[i]) // Unselect monster if player highlighted it
				pcursmonst = -1;
			DeleteMonster(i);
		} else {
			i++;
		}
	}
}

void ProcessMonsters()
{
	DeleteMonsterList();

	assert(ActiveMonsterCount <= MaxMonsters);
	for (size_t i = 0; i < ActiveMonsterCount; i++) {
		Monster &monster = Monsters[ActiveMonsters[i]];
		FollowTheLeader(monster);
		if (gbIsMultiplayer) {
			SetRndSeed(monster.aiSeed);
			monster.aiSeed = AdvanceRndSeed();
		}
		if ((monster.flags & MFLAG_NOHEAL) == 0 && monster.hitPoints < monster.maxHitPoints && monster.hitPoints >> 6 > 0) {
			if (monster.level > 1) {
				monster.hitPoints += monster.level / 2;
			} else {
				monster.hitPoints += monster.level;
			}
			monster.hitPoints = std::min(monster.hitPoints, monster.maxHitPoints); // prevent going over max HP with part of a single regen tick
		}

		if (IsTileVisible(monster.position.tile) && monster.activeForTicks == 0) {
			if (monster.type().type == MT_CLEAVER) {
				PlaySFX(USFX_CLEAVER);
			}
			if (monster.type().type == MT_NAKRUL) {
				if (sgGameInitInfo.bCowQuest != 0) {
					PlaySFX(USFX_NAKRUL6);
				} else {
					if (IsUberRoomOpened)
						PlaySFX(USFX_NAKRUL4);
					else
						PlaySFX(USFX_NAKRUL5);
				}
			}
<<<<<<< HEAD
			if (monster.type().type == MT_DEFILER)
				PlaySFX(USFX_DEFILER8);
			UpdateEnemy(monster);
		}

		if ((monster.flags & MFLAG_TARGETS_MONSTER) != 0) {
			assert(monster.enemy >= 0 && monster.enemy < MaxMonsters);
			monster.position.last = Monsters[monster.enemy].position.future;
			monster.enemyPosition = monster.position.last;
=======
			// BUGFIX: enemy target may be dead at time of access, thus reading garbage data from `monster[Monst->_menemy]._mfutx`.
			Monst->_lastx = monster[Monst->_menemy]._mfutx;
			Monst->_menemyx = Monst->_lastx;
			Monst->_lasty = monster[Monst->_menemy]._mfuty;
			Monst->_menemyy = Monst->_lasty;
>>>>>>> 126f6743
		} else {
			assert(monster.enemy >= 0 && monster.enemy < MAX_PLRS);
			Player &player = Players[monster.enemy];
			monster.enemyPosition = player.position.future;
			if (IsTileVisible(monster.position.tile)) {
				monster.activeForTicks = UINT8_MAX;
				monster.position.last = player.position.future;
			} else if (monster.activeForTicks != 0 && monster.type().type != MT_DIABLO) {
				monster.activeForTicks--;
			}
		}
		while (true) {
			if ((monster.flags & MFLAG_SEARCH) == 0 || !AiPlanPath(monster)) {
				AiProc[monster.ai](monster);
			}

			if (!UpdateModeStance(monster))
				break;

			GroupUnity(monster);
		}
		if (monster.mode != MonsterMode::Petrified && (monster.flags & MFLAG_ALLOW_SPECIAL) == 0) {
			monster.animInfo.processAnimation((monster.flags & MFLAG_LOCK_ANIMATION) != 0);
		}
	}

	DeleteMonsterList();
}

void FreeMonsters()
{
	for (CMonster &monsterType : LevelMonsterTypes) {
		monsterType.animData = nullptr;
		for (AnimStruct &animData : monsterType.anims) {
			animData.sprites = std::nullopt;
		}

		for (auto &variants : monsterType.sounds) {
			for (auto &sound : variants) {
				sound = nullptr;
			}
		}
	}
}

bool DirOK(const Monster &monster, Direction mdir)
{
	Point position = monster.position.tile;
	Point futurePosition = position + mdir;
	if (!IsRelativeMoveOK(monster, position, mdir))
		return false;
	if (monster.leaderRelation == LeaderRelation::Leashed) {
		return futurePosition.WalkingDistance(monster.getLeader()->position.future) < 4;
	}
	if (!monster.hasLeashedMinions())
		return true;
	int mcount = 0;
	for (int x = futurePosition.x - 3; x <= futurePosition.x + 3; x++) {
		for (int y = futurePosition.y - 3; y <= futurePosition.y + 3; y++) {
			if (!InDungeonBounds({ x, y }))
				continue;
			Monster *minion = FindMonsterAtPosition({ x, y }, true);
			if (minion == nullptr)
				continue;

			if (minion->leaderRelation == LeaderRelation::Leashed && minion->getLeader() == &monster) {
				mcount++;
			}
		}
	}
	return mcount == monster.packSize;
}

bool PosOkMissile(Point position)
{
	return !TileHasAny(dPiece[position.x][position.y], TileProperties::BlockMissile);
}

bool LineClearMissile(Point startPoint, Point endPoint)
{
	return LineClear(PosOkMissile, startPoint, endPoint);
}

bool LineClear(const std::function<bool(Point)> &clear, Point startPoint, Point endPoint)
{
	Point position = startPoint;

	int dx = endPoint.x - position.x;
	int dy = endPoint.y - position.y;
	if (abs(dx) > abs(dy)) {
		if (dx < 0) {
			std::swap(position, endPoint);
			dx = -dx;
			dy = -dy;
		}
		int d;
		int yincD;
		int dincD;
		int dincH;
		if (dy > 0) {
			d = 2 * dy - dx;
			dincD = 2 * dy;
			dincH = 2 * (dy - dx);
			yincD = 1;
		} else {
			d = 2 * dy + dx;
			dincD = 2 * dy;
			dincH = 2 * (dx + dy);
			yincD = -1;
		}
		bool done = false;
		while (!done && position != endPoint) {
			if ((d <= 0) ^ (yincD < 0)) {
				d += dincD;
			} else {
				d += dincH;
				position.y += yincD;
			}
			position.x++;
			done = position != startPoint && !clear(position);
		}
	} else {
		if (dy < 0) {
			std::swap(position, endPoint);
			dy = -dy;
			dx = -dx;
		}
		int d;
		int xincD;
		int dincD;
		int dincH;
		if (dx > 0) {
			d = 2 * dx - dy;
			dincD = 2 * dx;
			dincH = 2 * (dx - dy);
			xincD = 1;
		} else {
			d = 2 * dx + dy;
			dincD = 2 * dx;
			dincH = 2 * (dy + dx);
			xincD = -1;
		}
		bool done = false;
		while (!done && position != endPoint) {
			if ((d <= 0) ^ (xincD < 0)) {
				d += dincD;
			} else {
				d += dincH;
				position.x += xincD;
			}
			position.y++;
			done = position != startPoint && !clear(position);
		}
	}
	return position == endPoint;
}

void SyncMonsterAnim(Monster &monster)
{
#ifdef _DEBUG
	// fix for saves with debug monsters having type originally not on the level
	CMonster &monsterType = LevelMonsterTypes[monster.levelType];
	if (monsterType.data == nullptr) {
		InitMonsterGFX(monsterType);
		monsterType.corpseId = 1;
	}
#endif
	if (monster.isUnique()) {
		InitTRNForUniqueMonster(monster);
	}
	MonsterGraphic graphic = MonsterGraphic::Stand;

	switch (monster.mode) {
	case MonsterMode::Stand:
	case MonsterMode::Delay:
	case MonsterMode::Talk:
		break;
	case MonsterMode::MoveNorthwards:
	case MonsterMode::MoveSouthwards:
	case MonsterMode::MoveSideways:
		graphic = MonsterGraphic::Walk;
		break;
	case MonsterMode::MeleeAttack:
	case MonsterMode::RangedAttack:
		graphic = MonsterGraphic::Attack;
		break;
	case MonsterMode::HitRecovery:
		graphic = MonsterGraphic::GotHit;
		break;
	case MonsterMode::Death:
		graphic = MonsterGraphic::Death;
		break;
	case MonsterMode::SpecialMeleeAttack:
	case MonsterMode::FadeIn:
	case MonsterMode::FadeOut:
	case MonsterMode::SpecialStand:
	case MonsterMode::SpecialRangedAttack:
	case MonsterMode::Heal:
		graphic = MonsterGraphic::Special;
		break;
	case MonsterMode::Charge:
		graphic = MonsterGraphic::Attack;
		monster.animInfo.currentFrame = 0;
		break;
	default:
		monster.animInfo.currentFrame = 0;
		break;
	}

	monster.changeAnimationData(graphic);
}

void M_FallenFear(Point position)
{
	const Rectangle fearArea = Rectangle { position, 4 };
	for (const Point tile : PointsInRectangleRange { fearArea }) {
		if (!InDungeonBounds(tile))
			continue;
		int m = dMonster[tile.x][tile.y];
		if (m == 0)
			continue;
		Monster &monster = Monsters[abs(m) - 1];
		if (monster.ai != AI_FALLEN || monster.hitPoints >> 6 <= 0)
			continue;

		int runDistance = std::max((8 - monster.data().level), 2);
		monster.goal = MonsterGoal::Retreat;
		monster.goalVar1 = runDistance;
		monster.goalVar2 = static_cast<int>(GetDirection(position, monster.position.tile));
	}
}

void PrintMonstHistory(int mt)
{
	if (*sgOptions.Gameplay.showMonsterType) {
		AddPanelString(fmt::format(fmt::runtime(_("Type: {:s}  Kills: {:d}")), GetMonsterTypeText(MonstersData[mt]), MonsterKillCounts[mt]));
	} else {
		AddPanelString(fmt::format(fmt::runtime(_("Total kills: {:d}")), MonsterKillCounts[mt]));
	}

	if (MonsterKillCounts[mt] >= 30) {
		int minHP = MonstersData[mt].hitPointsMinimum;
		int maxHP = MonstersData[mt].hitPointsMaximum;
		if (!gbIsHellfire && mt == MT_DIABLO) {
			minHP /= 2;
			maxHP /= 2;
		}
		if (!gbIsMultiplayer) {
			minHP /= 2;
			maxHP /= 2;
		}
		if (minHP < 1)
			minHP = 1;
		if (maxHP < 1)
			maxHP = 1;

		int hpBonusNightmare = 1;
		int hpBonusHell = 3;
		if (gbIsHellfire) {
			hpBonusNightmare = (!gbIsMultiplayer ? 50 : 100);
			hpBonusHell = (!gbIsMultiplayer ? 100 : 200);
		}
		if (sgGameInitInfo.nDifficulty == DIFF_NIGHTMARE) {
			minHP = 3 * minHP + hpBonusNightmare;
			maxHP = 3 * maxHP + hpBonusNightmare;
		} else if (sgGameInitInfo.nDifficulty == DIFF_HELL) {
			minHP = 4 * minHP + hpBonusHell;
			maxHP = 4 * maxHP + hpBonusHell;
		}
		AddPanelString(fmt::format(fmt::runtime(_("Hit Points: {:d}-{:d}")), minHP, maxHP));
	}
	if (MonsterKillCounts[mt] >= 15) {
		int res = (sgGameInitInfo.nDifficulty != DIFF_HELL) ? MonstersData[mt].resistance : MonstersData[mt].resistanceHell;
		if ((res & (RESIST_MAGIC | RESIST_FIRE | RESIST_LIGHTNING | IMMUNE_MAGIC | IMMUNE_FIRE | IMMUNE_LIGHTNING)) == 0) {
			AddPanelString(_("No magic resistance"));
		} else {
			if ((res & (RESIST_MAGIC | RESIST_FIRE | RESIST_LIGHTNING)) != 0) {
				std::string resists = std::string(_("Resists:"));
				if ((res & RESIST_MAGIC) != 0)
					AppendStrView(resists, _(" Magic"));
				if ((res & RESIST_FIRE) != 0)
					AppendStrView(resists, _(" Fire"));
				if ((res & RESIST_LIGHTNING) != 0)
					AppendStrView(resists, _(" Lightning"));
				AddPanelString(resists);
			}
			if ((res & (IMMUNE_MAGIC | IMMUNE_FIRE | IMMUNE_LIGHTNING)) != 0) {
				std::string immune = std::string(_("Immune:"));
				if ((res & IMMUNE_MAGIC) != 0)
					AppendStrView(immune, _(" Magic"));
				if ((res & IMMUNE_FIRE) != 0)
					AppendStrView(immune, _(" Fire"));
				if ((res & IMMUNE_LIGHTNING) != 0)
					AppendStrView(immune, _(" Lightning"));
				AddPanelString(immune);
			}
		}
	}
}

void PrintUniqueHistory()
{
	auto &monster = Monsters[pcursmonst];
	if (*sgOptions.Gameplay.showMonsterType) {
		AddPanelString(fmt::format(fmt::runtime(_("Type: {:s}")), GetMonsterTypeText(monster.data())));
	}

	int res = monster.resistance & (RESIST_MAGIC | RESIST_FIRE | RESIST_LIGHTNING | IMMUNE_MAGIC | IMMUNE_FIRE | IMMUNE_LIGHTNING);
	if (res == 0) {
		AddPanelString(_("No resistances"));
		AddPanelString(_("No Immunities"));
	} else {
		if ((res & (RESIST_MAGIC | RESIST_FIRE | RESIST_LIGHTNING)) != 0)
			AddPanelString(_("Some Magic Resistances"));
		else
			AddPanelString(_("No resistances"));
		if ((res & (IMMUNE_MAGIC | IMMUNE_FIRE | IMMUNE_LIGHTNING)) != 0) {
			AddPanelString(_("Some Magic Immunities"));
		} else {
			AddPanelString(_("No Immunities"));
		}
	}
}

void PlayEffect(Monster &monster, MonsterSound mode)
{
	if (MyPlayer->pLvlLoad != 0) {
		return;
	}

	int sndIdx = GenerateRnd(2);
	if (!gbSndInited || !gbSoundOn || gbBufferMsgs != 0) {
		return;
	}

	TSnd *snd = monster.type().sounds[static_cast<size_t>(mode)][sndIdx].get();
	if (snd == nullptr || snd->isPlaying()) {
		return;
	}

	int lVolume = 0;
	int lPan = 0;
	if (!CalculateSoundPosition(monster.position.tile, &lVolume, &lPan))
		return;

	snd_play_snd(snd, lVolume, lPan);
}

void MissToMonst(Missile &missile, Point position)
{
	int monsterId = missile._misource;

	assert(static_cast<size_t>(monsterId) < MaxMonsters);
	auto &monster = Monsters[monsterId];

	Point oldPosition = missile.position.tile;
	dMonster[position.x][position.y] = monsterId + 1;
	monster.direction = static_cast<Direction>(missile._mimfnum);
	monster.position.tile = position;
	M_StartStand(monster, monster.direction);
	M_StartHit(monster, 0);

	if (monster.type().type == MT_GLOOM)
		return;

<<<<<<< HEAD
	if ((monster.flags & MFLAG_TARGETS_MONSTER) == 0) {
		if (dPlayer[oldPosition.x][oldPosition.y] <= 0)
			return;
=======
	if (ret && dMissile[x][y] != 0 && i >= 0) {
		// BUGFIX: case with multiple missiles being present on (x, y)-coordinate not handled.
		mi = dMissile[x][y];
		if (mi > 0) {
			if (missile[mi]._mitype == MIS_FIREWALL) { // BUGFIX: Change 'mi' to 'mi - 1'
				fire = TRUE;
			} else {
				for (j = 0; j < nummissiles; j++) {
					if (missile[missileactive[j]]._mitype == MIS_FIREWALL) // BUGFIX: Check missile x/y
						fire = TRUE;
				}
			}
		}
		if (fire && (!(monster[i].mMagicRes & IMMUNE_FIRE) || monster[i].MType->mtype == MT_DIABLO))
			ret = FALSE;
	}
#endif
>>>>>>> 126f6743

		int pnum = dPlayer[oldPosition.x][oldPosition.y] - 1;
		Player &player = Players[pnum];
		MonsterAttackPlayer(monster, player, 500, monster.minDamageSpecial, monster.maxDamageSpecial);

		if (IsAnyOf(monster.type().type, MT_NSNAKE, MT_RSNAKE, MT_BSNAKE, MT_GSNAKE))
			return;

		if (player._pmode != PM_GOTHIT && player._pmode != PM_DEATH)
			StartPlrHit(player, 0, true);
		Point newPosition = oldPosition + monster.direction;
		if (PosOkPlayer(player, newPosition)) {
			player.position.tile = newPosition;
			FixPlayerLocation(player, player._pdir);
			FixPlrWalkTags(player);
			dPlayer[newPosition.x][newPosition.y] = pnum + 1;
			SetPlayerOld(player);
		}
		return;
	}

	Monster *target = FindMonsterAtPosition(oldPosition, true);

	if (target == nullptr)
		return;

	MonsterAttackMonster(monster, *target, 500, monster.minDamageSpecial, monster.maxDamageSpecial);

	if (IsAnyOf(monster.type().type, MT_NSNAKE, MT_RSNAKE, MT_BSNAKE, MT_GSNAKE))
		return;

<<<<<<< HEAD
	Point newPosition = oldPosition + monster.direction;
	if (IsTileAvailable(*target, newPosition)) {
		monsterId = dMonster[oldPosition.x][oldPosition.y];
		dMonster[newPosition.x][newPosition.y] = monsterId;
		dMonster[oldPosition.x][oldPosition.y] = 0;
		monsterId--;
		monster.position.tile = newPosition;
		monster.position.future = newPosition;
=======
	if (ret && dMissile[x][y] != 0 && i >= 0) {
		mi = dMissile[x][y];
		// BUGFIX: case with multiple missiles being present on (x, y)-coordinate not handled.
		if (mi > 0) {
			if (missile[mi]._mitype == MIS_FIREWALL) { // BUGFIX: Change 'mi' to 'mi - 1'
				fire = TRUE;
			} else {
				for (j = 0; j < nummissiles; j++) {
					if (missile[missileactive[j]]._mitype == MIS_FIREWALL) // BUGFIX: Check missile x/y
						fire = TRUE;
				}
			}
		}
		if (fire && (!(monster[i].mMagicRes & IMMUNE_FIRE) || monster[i].MType->mtype == MT_DIABLO))
			ret = FALSE;
>>>>>>> 126f6743
	}
}

Monster *FindMonsterAtPosition(Point position, bool ignoreMovingMonsters)
{
	if (!InDungeonBounds(position)) {
		return nullptr;
	}

	auto monsterId = dMonster[position.x][position.y];

	if (monsterId == 0 || (ignoreMovingMonsters && monsterId < 0)) {
		// nothing at this position, return a nullptr
		return nullptr;
	}

	return &Monsters[abs(monsterId) - 1];
}

<<<<<<< HEAD
bool IsTileAvailable(const Monster &monster, Point position)
{
	if (!IsTileAvailable(position))
		return false;
=======
	if (ret && dObject[x][y] != 0) {
		oi = dObject[x][y] > 0 ? dObject[x][y] - 1 : -(dObject[x][y] + 1);
		objtype = object[oi]._otype;
		isdoor = objtype == OBJ_L1LDOOR || objtype == OBJ_L1RDOOR
		    || objtype == OBJ_L2LDOOR || objtype == OBJ_L2RDOOR
		    || objtype == OBJ_L3LDOOR || objtype == OBJ_L3RDOOR;
		if (object[oi]._oSolidFlag && !isdoor) {
			ret = FALSE;
		}
	}
	if (ret) {
		ret = (!SolidLoc(x, y) || isdoor) && dPlayer[x][y] == 0 && dMonster[x][y] == 0;
	}
	if (ret && dMissile[x][y] != 0 && i >= 0) {
		mi = dMissile[x][y];
		// BUGFIX: case with multiple missiles being present on (x, y)-coordinate not handled.
		if (mi > 0) {
			if (missile[mi]._mitype == MIS_FIREWALL) { // BUGFIX: Change 'mi' to 'mi - 1'
				fire = TRUE;
			} else {
				for (j = 0; j < nummissiles; j++) {
					if (missile[missileactive[j]]._mitype == MIS_FIREWALL) // BUGFIX: Check missile x/y
						fire = TRUE;
				}
			}
		}
		if (fire && (!(monster[i].mMagicRes & IMMUNE_FIRE) || monster[i].MType->mtype == MT_DIABLO))
			ret = FALSE;
	}
#endif
>>>>>>> 126f6743

	return IsTileSafe(monster, position);
}

bool IsSkel(_monster_id mt)
{
	return std::find(std::begin(SkeletonTypes), std::end(SkeletonTypes), mt) != std::end(SkeletonTypes);
}

bool IsGoat(_monster_id mt)
{
	return IsAnyOf(mt,
	    MT_NGOATMC, MT_BGOATMC, MT_RGOATMC, MT_GGOATMC,
	    MT_NGOATBW, MT_BGOATBW, MT_RGOATBW, MT_GGOATBW);
}

void ActivateSkeleton(Monster &monster, Point position)
{
	if (IsTileAvailable(position)) {
		ActivateSpawn(monster, position, Direction::SouthWest);
		return;
	}

	constexpr std::array<Direction, 8> spawnDirections {
		Direction::North, Direction::NorthEast, Direction::East, Direction::NorthWest, Direction::SouthEast, Direction::West, Direction::SouthWest, Direction::South
	};
	std::bitset<8> spawnOk;

	for (size_t i = 0; i < spawnDirections.size(); i++) {
		if (IsTileAvailable(position + spawnDirections[i]))
			spawnOk.set(i);
	}
	if (spawnOk.none())
		return;

	// this is used in the following loop to find the nth set bit.
	int spawnChoice = GenerateRnd(15) % spawnOk.count();

	for (size_t i = 0; i < spawnOk.size(); i++) {
		if (!spawnOk.test(i))
			continue;

		if (spawnChoice > 0) {
			spawnChoice--;
			continue;
		}

		ActivateSpawn(monster, position + spawnDirections[i], Opposite(spawnDirections[i]));
		return;
	}
}

Monster *PreSpawnSkeleton()
{
	Monster *skeleton = AddSkeleton({ 0, 0 }, Direction::South, false);
	if (skeleton != nullptr)
		M_StartStand(*skeleton, Direction::South);

	return skeleton;
}

void TalktoMonster(Monster &monster)
{
	Player &player = Players[monster.enemy];
	monster.mode = MonsterMode::Talk;
	if (monster.ai != AI_SNOTSPIL && monster.ai != AI_LACHDAN) {
		return;
	}

	if (Quests[Q_LTBANNER].IsAvailable() && Quests[Q_LTBANNER]._qvar1 == 2) {
		if (RemoveInventoryItemById(player, IDI_BANNER)) {
			Quests[Q_LTBANNER]._qactive = QUEST_DONE;
			monster.talkMsg = TEXT_BANNER12;
			monster.goal = MonsterGoal::Inquiring;
		}
	}
	if (Quests[Q_VEIL].IsAvailable() && monster.talkMsg >= TEXT_VEIL9) {
		if (RemoveInventoryItemById(player, IDI_GLDNELIX)) {
			monster.talkMsg = TEXT_VEIL11;
			monster.goal = MonsterGoal::Inquiring;
		}
	}
}

void SpawnGolem(Player &player, Monster &golem, Point position, Missile &missile)
{
	dMonster[position.x][position.y] = golem.getId() + 1;
	golem.position.tile = position;
	golem.position.future = position;
	golem.position.old = position;
	golem.pathCount = 0;
	golem.maxHitPoints = 2 * (320 * missile._mispllvl + player._pMaxMana / 3);
	golem.hitPoints = golem.maxHitPoints;
	golem.armorClass = 25;
	golem.toHit = 5 * (missile._mispllvl + 8) + 2 * player._pLevel;
	golem.minDamage = 2 * (missile._mispllvl + 4);
	golem.maxDamage = 2 * (missile._mispllvl + 8);
	golem.flags |= MFLAG_GOLEM;
	StartSpecialStand(golem, Direction::South);
	UpdateEnemy(golem);
	if (&player == MyPlayer) {
		NetSendCmdGolem(
		    golem.position.tile.x,
		    golem.position.tile.y,
		    golem.direction,
		    golem.enemy,
		    golem.hitPoints,
		    GetLevelForMultiplayer(player));
	}
}

bool CanTalkToMonst(const Monster &monster)
{
	return IsAnyOf(monster.goal, MonsterGoal::Inquiring, MonsterGoal::Talking);
}

int encode_enemy(Monster &monster)
{
	if ((monster.flags & MFLAG_TARGETS_MONSTER) != 0)
		return monster.enemy + MAX_PLRS;

	return monster.enemy;
}

void decode_enemy(Monster &monster, int enemyId)
{
	if (enemyId < MAX_PLRS) {
		monster.flags &= ~MFLAG_TARGETS_MONSTER;
		monster.enemy = enemyId;
		monster.enemyPosition = Players[enemyId].position.future;
	} else {
		monster.flags |= MFLAG_TARGETS_MONSTER;
		enemyId -= MAX_PLRS;
		monster.enemy = enemyId;
		monster.enemyPosition = Monsters[enemyId].position.future;
	}
}

[[nodiscard]] size_t Monster::getId() const
{
	return std::distance<const Monster *>(&Monsters[0], this);
}

Monster *Monster::getLeader() const
{
	if (leader == Monster::NoLeader)
		return nullptr;

	return &Monsters[leader];
}

void Monster::setLeader(const Monster *leader)
{
	if (leader == nullptr) {
		// really we should update this->leader to NoLeader to avoid leaving a dangling reference to a dead monster
		// when passed nullptr. So that buffed minions are drawn with a distinct colour in monhealthbar we leave the
		// reference and hope that no code tries to modify the leader through this instance later.
		leaderRelation = LeaderRelation::None;
		return;
	}

	this->leader = leader->getId();
	leaderRelation = LeaderRelation::Leashed;
	ai = leader->ai;
}

[[nodiscard]] unsigned Monster::distanceToEnemy() const
{
	int mx = position.tile.x - enemyPosition.x;
	int my = position.tile.y - enemyPosition.y;
	return std::max(std::abs(mx), std::abs(my));
}

void Monster::checkStandAnimationIsLoaded(Direction mdir)
{
	if (IsAnyOf(mode, MonsterMode::Stand, MonsterMode::Talk)) {
		direction = mdir;
		changeAnimationData(MonsterGraphic::Stand);
	}
}

void Monster::petrify()
{
	mode = MonsterMode::Petrified;
	animInfo.isPetrified = true;
}

bool Monster::isWalking() const
{
	switch (mode) {
	case MonsterMode::MoveNorthwards:
	case MonsterMode::MoveSouthwards:
	case MonsterMode::MoveSideways:
		return true;
	default:
		return false;
	}
}

bool Monster::isImmune(missile_id missileType) const
{
	missile_resistance missileElement = MissilesData[missileType].mResist;

	if (((resistance & IMMUNE_MAGIC) != 0 && missileElement == MISR_MAGIC)
	    || ((resistance & IMMUNE_FIRE) != 0 && missileElement == MISR_FIRE)
	    || ((resistance & IMMUNE_LIGHTNING) != 0 && missileElement == MISR_LIGHTNING)
	    || ((resistance & IMMUNE_ACID) != 0 && missileElement == MISR_ACID))
		return true;
	if (missileType == MIS_HBOLT && type().type != MT_DIABLO && data().monsterClass != MonsterClass::Undead)
		return true;
	return false;
}

bool Monster::isResistant(missile_id missileType) const
{
	missile_resistance missileElement = MissilesData[missileType].mResist;

	if (((resistance & RESIST_MAGIC) != 0 && missileElement == MISR_MAGIC)
	    || ((resistance & RESIST_FIRE) != 0 && missileElement == MISR_FIRE)
	    || ((resistance & RESIST_LIGHTNING) != 0 && missileElement == MISR_LIGHTNING))
		return true;
	if (gbIsHellfire && missileType == MIS_HBOLT && IsAnyOf(type().type, MT_DIABLO, MT_BONEDEMN))
		return true;
	return false;
}

bool Monster::isPlayerMinion() const
{
	// This could be HasAnyOf(GOLEM) && HasNoneOf(BERSERK), I think referencing the type and player index is more robust though
	return type().type == MT_GOLEM && getId() < sizeof(Players) / sizeof(Players[0]);
}

bool Monster::isPossibleToHit() const
{
	return !(hitPoints >> 6 <= 0
	    || talkMsg != TEXT_NONE
	    || (type().type == MT_ILLWEAV && goal == MonsterGoal::Retreat)
	    || mode == MonsterMode::Charge
	    || (IsAnyOf(type().type, MT_COUNSLR, MT_MAGISTR, MT_CABALIST, MT_ADVOCATE) && goal != MonsterGoal::Normal));
}

void Monster::tag(const Player &tagger)
{
	whoHit |= 1 << tagger.getId();
}

bool Monster::tryLiftGargoyle()
{
	if (ai == AI_GARG && (flags & MFLAG_ALLOW_SPECIAL) != 0) {
		flags &= ~MFLAG_ALLOW_SPECIAL;
		mode = MonsterMode::SpecialMeleeAttack;
		return true;
	}
	return false;
}

} // namespace devilution
<|MERGE_RESOLUTION|>--- conflicted
+++ resolved
@@ -1,4896 +1,4658 @@
-/**
- * @file monster.cpp
- *
- * Implementation of monster functionality, AI, actions, spawning, loading, etc.
- */
-#include "monster.h"
-
-#include <climits>
-
-#include <algorithm>
-#include <array>
-
-#include <fmt/compile.h>
-#include <fmt/format.h>
-
-#include "control.h"
-#include "cursor.h"
-#include "dead.h"
-#include "engine/load_cl2.hpp"
-#include "engine/load_file.hpp"
-#include "engine/points_in_rectangle_range.hpp"
-#include "engine/random.hpp"
-#include "engine/render/clx_render.hpp"
-#include "engine/world_tile.hpp"
-#include "init.h"
-#include "levels/crypt.h"
-#include "levels/drlg_l4.h"
-#include "levels/themes.h"
-#include "levels/trigs.h"
-#include "lighting.h"
-#include "minitext.h"
-#include "missiles.h"
-#include "movie.h"
-#include "options.h"
-#include "spelldat.h"
-#include "storm/storm_net.hpp"
-#include "towners.h"
-#include "utils/cl2_to_clx.hpp"
-#include "utils/file_name_generator.hpp"
-#include "utils/language.h"
-#include "utils/stdcompat/string_view.hpp"
-#include "utils/str_cat.hpp"
-#include "utils/utf8.hpp"
-
-#ifdef _DEBUG
-#include "debug.h"
-#endif
-
-namespace devilution {
-
-CMonster LevelMonsterTypes[MaxLvlMTypes];
-size_t LevelMonsterTypeCount;
-Monster Monsters[MaxMonsters];
-int ActiveMonsters[MaxMonsters];
-size_t ActiveMonsterCount;
-// BUGFIX: replace MonsterKillCounts[MaxMonsters] with MonsterKillCounts[NUM_MTYPES].
-/** Tracks the total number of monsters killed per monster_id. */
-int MonsterKillCounts[MaxMonsters];
-bool sgbSaveSoundOn;
-
-namespace {
-
-constexpr int NightmareToHitBonus = 85;
-constexpr int HellToHitBonus = 120;
-
-constexpr int NightmareAcBonus = 50;
-constexpr int HellAcBonus = 80;
-
-/** Tracks which missile files are already loaded */
-size_t totalmonsters;
-int monstimgtot;
-int uniquetrans;
-
-constexpr const std::array<_monster_id, 12> SkeletonTypes {
-	MT_WSKELAX,
-	MT_TSKELAX,
-	MT_RSKELAX,
-	MT_XSKELAX,
-	MT_WSKELBW,
-	MT_TSKELBW,
-	MT_RSKELBW,
-	MT_XSKELBW,
-	MT_WSKELSD,
-	MT_TSKELSD,
-	MT_RSKELSD,
-	MT_XSKELSD,
-};
-
-/** Maps from monster action to monster animation letter. */
-constexpr char Animletter[7] = "nwahds";
-
-size_t GetNumAnims(const MonsterData &monsterData)
-{
-	return monsterData.hasSpecial ? 6 : 5;
-}
-
-void InitMonsterTRN(CMonster &monst)
-{
-	char path[64];
-	*BufCopy(path, "monsters\\", monst.data->trnFile, ".trn") = '\0';
-	std::array<uint8_t, 256> colorTranslations;
-	LoadFileInMem(path, colorTranslations);
-	std::replace(colorTranslations.begin(), colorTranslations.end(), 255, 0);
-
-	const size_t numAnims = GetNumAnims(*monst.data);
-	for (size_t i = 0; i < numAnims; i++) {
-		if (i == 1 && IsAnyOf(monst.type, MT_COUNSLR, MT_MAGISTR, MT_CABALIST, MT_ADVOCATE)) {
-			continue;
-		}
-
-		AnimStruct &anim = monst.anims[i];
-		if (anim.sprites->isSheet()) {
-			ClxApplyTrans(ClxSpriteSheet { anim.sprites->sheet() }, colorTranslations.data());
-		} else {
-			ClxApplyTrans(ClxSpriteList { anim.sprites->list() }, colorTranslations.data());
-		}
-	}
-}
-
-void InitMonster(Monster &monster, Direction rd, size_t typeIndex, Point position)
-{
-	monster.direction = rd;
-	monster.position.tile = position;
-	monster.position.future = position;
-	monster.position.old = position;
-	monster.levelType = typeIndex;
-	monster.mode = MonsterMode::Stand;
-	monster.animInfo = {};
-	monster.changeAnimationData(MonsterGraphic::Stand);
-	monster.animInfo.tickCounterOfCurrentFrame = GenerateRnd(monster.animInfo.ticksPerFrame - 1);
-	monster.animInfo.currentFrame = GenerateRnd(monster.animInfo.numberOfFrames - 1);
-
-	monster.level = monster.data().level;
-	int maxhp = monster.data().hitPointsMinimum + GenerateRnd(monster.data().hitPointsMaximum - monster.data().hitPointsMinimum + 1);
-	if (monster.type().type == MT_DIABLO && !gbIsHellfire) {
-		maxhp /= 2;
-		monster.level -= 15;
-	}
-	monster.maxHitPoints = maxhp << 6;
-
-	if (!gbIsMultiplayer)
-		monster.maxHitPoints = std::max(monster.maxHitPoints / 2, 64);
-
-	monster.hitPoints = monster.maxHitPoints;
-	monster.ai = monster.data().ai;
-	monster.intelligence = monster.data().intelligence;
-	monster.goal = MonsterGoal::Normal;
-	monster.goalVar1 = 0;
-	monster.goalVar2 = 0;
-	monster.goalVar3 = 0;
-	monster.pathCount = 0;
-	monster.isInvalid = false;
-	monster.uniqueType = UniqueMonsterType::None;
-	monster.activeForTicks = 0;
-	monster.lightId = NO_LIGHT; // BUGFIX monsters initial light id should be -1 (fixed)
-	monster.rndItemSeed = AdvanceRndSeed();
-	monster.aiSeed = AdvanceRndSeed();
-	monster.whoHit = 0;
-	monster.exp = monster.data().exp;
-	monster.toHit = monster.data().toHit;
-	monster.minDamage = monster.data().minDamage;
-	monster.maxDamage = monster.data().maxDamage;
-	monster.toHitSpecial = monster.data().toHitSpecial;
-	monster.minDamageSpecial = monster.data().minDamageSpecial;
-	monster.maxDamageSpecial = monster.data().maxDamageSpecial;
-	monster.armorClass = monster.data().armorClass;
-	monster.resistance = monster.data().resistance;
-	monster.leader = Monster::NoLeader;
-	monster.leaderRelation = LeaderRelation::None;
-	monster.flags = monster.data().abilityFlags;
-	monster.talkMsg = TEXT_NONE;
-
-	if (monster.ai == AI_GARG) {
-		monster.changeAnimationData(MonsterGraphic::Special);
-		monster.animInfo.currentFrame = 0;
-		monster.flags |= MFLAG_ALLOW_SPECIAL;
-		monster.mode = MonsterMode::SpecialMeleeAttack;
-	}
-
-	if (sgGameInitInfo.nDifficulty == DIFF_NIGHTMARE) {
-		monster.maxHitPoints = 3 * monster.maxHitPoints;
-		if (gbIsHellfire)
-			monster.maxHitPoints += (gbIsMultiplayer ? 100 : 50) << 6;
-		else
-			monster.maxHitPoints += 64;
-		monster.hitPoints = monster.maxHitPoints;
-		monster.level += 15;
-		monster.exp = 2 * (monster.exp + 1000);
-		monster.toHit += NightmareToHitBonus;
-		monster.minDamage = 2 * (monster.minDamage + 2);
-		monster.maxDamage = 2 * (monster.maxDamage + 2);
-		monster.toHitSpecial += NightmareToHitBonus;
-		monster.minDamageSpecial = 2 * (monster.minDamageSpecial + 2);
-		monster.maxDamageSpecial = 2 * (monster.maxDamageSpecial + 2);
-		monster.armorClass += NightmareAcBonus;
-	} else if (sgGameInitInfo.nDifficulty == DIFF_HELL) {
-		monster.maxHitPoints = 4 * monster.maxHitPoints;
-		if (gbIsHellfire)
-			monster.maxHitPoints += (gbIsMultiplayer ? 200 : 100) << 6;
-		else
-			monster.maxHitPoints += 192;
-		monster.hitPoints = monster.maxHitPoints;
-		monster.level += 30;
-		monster.exp = 4 * (monster.exp + 1000);
-		monster.toHit += HellToHitBonus;
-		monster.minDamage = 4 * monster.minDamage + 6;
-		monster.maxDamage = 4 * monster.maxDamage + 6;
-		monster.toHitSpecial += HellToHitBonus;
-		monster.minDamageSpecial = 4 * monster.minDamageSpecial + 6;
-		monster.maxDamageSpecial = 4 * monster.maxDamageSpecial + 6;
-		monster.armorClass += HellAcBonus;
-		monster.resistance = monster.data().resistanceHell;
-	}
-}
-
-bool CanPlaceMonster(Point position)
-{
-	return InDungeonBounds(position)
-	    && dMonster[position.x][position.y] == 0
-	    && dPlayer[position.x][position.y] == 0
-	    && !IsTileVisible(position)
-	    && !TileContainsSetPiece(position)
-	    && !IsTileOccupied(position);
-}
-
-void PlaceMonster(int i, size_t typeIndex, Point position)
-{
-	if (LevelMonsterTypes[typeIndex].type == MT_NAKRUL) {
-		for (size_t j = 0; j < ActiveMonsterCount; j++) {
-			if (Monsters[j].levelType == typeIndex) {
-				return;
-			}
-		}
-	}
-	dMonster[position.x][position.y] = i + 1;
-
-	auto rd = static_cast<Direction>(GenerateRnd(8));
-	InitMonster(Monsters[i], rd, typeIndex, position);
-}
-
-void PlaceGroup(size_t typeIndex, unsigned num, Monster *leader = nullptr, bool leashed = false)
-{
-	unsigned placed = 0;
-
-	for (int try1 = 0; try1 < 10; try1++) {
-		while (placed != 0) {
-			ActiveMonsterCount--;
-			placed--;
-			const auto &position = Monsters[ActiveMonsterCount].position.tile;
-			dMonster[position.x][position.y] = 0;
-		}
-
-		int xp;
-		int yp;
-		if (leader != nullptr) {
-			int offset = GenerateRnd(8);
-			auto position = leader->position.tile + static_cast<Direction>(offset);
-			xp = position.x;
-			yp = position.y;
-		} else {
-			do {
-				xp = GenerateRnd(80) + 16;
-				yp = GenerateRnd(80) + 16;
-			} while (!CanPlaceMonster({ xp, yp }));
-		}
-		int x1 = xp;
-		int y1 = yp;
-
-		if (num + ActiveMonsterCount > totalmonsters) {
-			num = totalmonsters - ActiveMonsterCount;
-		}
-
-		unsigned j = 0;
-		for (unsigned try2 = 0; j < num && try2 < 100; xp += Displacement(static_cast<Direction>(GenerateRnd(8))).deltaX, yp += Displacement(static_cast<Direction>(GenerateRnd(8))).deltaX) { /// BUGFIX: `yp += Point.y`
-			if (!CanPlaceMonster({ xp, yp })
-			    || (dTransVal[xp][yp] != dTransVal[x1][y1])
-			    || (leashed && (abs(xp - x1) >= 4 || abs(yp - y1) >= 4))) {
-				try2++;
-				continue;
-			}
-
-			PlaceMonster(ActiveMonsterCount, typeIndex, { xp, yp });
-			if (leader != nullptr) {
-				auto &minion = Monsters[ActiveMonsterCount];
-				minion.maxHitPoints *= 2;
-				minion.hitPoints = minion.maxHitPoints;
-				minion.intelligence = leader->intelligence;
-
-				if (leashed) {
-					minion.setLeader(leader);
-				}
-
-				if (minion.ai != AI_GARG) {
-					minion.changeAnimationData(MonsterGraphic::Stand);
-					minion.animInfo.currentFrame = GenerateRnd(minion.animInfo.numberOfFrames - 1);
-					minion.flags &= ~MFLAG_ALLOW_SPECIAL;
-					minion.mode = MonsterMode::Stand;
-				}
-			}
-			ActiveMonsterCount++;
-			placed++;
-			j++;
-		}
-
-		if (placed >= num) {
-			break;
-		}
-	}
-
-	if (leashed) {
-		leader->packSize = placed;
-	}
-}
-
-size_t GetMonsterTypeIndex(_monster_id type)
-{
-	for (size_t i = 0; i < LevelMonsterTypeCount; i++) {
-		if (LevelMonsterTypes[i].type == type)
-			return i;
-	}
-	return LevelMonsterTypeCount;
-}
-
-void PlaceUniqueMonst(UniqueMonsterType uniqindex, size_t minionType, int bosspacksize)
-{
-	auto &monster = Monsters[ActiveMonsterCount];
-	const auto &uniqueMonsterData = UniqueMonstersData[static_cast<size_t>(uniqindex)];
-
-	int count = 0;
-	Point position;
-	while (true) {
-		position = Point { GenerateRnd(80), GenerateRnd(80) } + Displacement { 16, 16 };
-		int count2 = 0;
-		for (int x = position.x - 3; x < position.x + 3; x++) {
-			for (int y = position.y - 3; y < position.y + 3; y++) {
-				if (InDungeonBounds({ x, y }) && CanPlaceMonster({ x, y })) {
-					count2++;
-				}
-			}
-		}
-
-		if (count2 < 9) {
-			count++;
-			if (count < 1000) {
-				continue;
-			}
-		}
-
-		if (CanPlaceMonster(position)) {
-			break;
-		}
-	}
-
-	if (uniqindex == UniqueMonsterType::SnotSpill) {
-		position = SetPiece.position.megaToWorld() + Displacement { 8, 12 };
-	}
-	if (uniqindex == UniqueMonsterType::WarlordOfBlood) {
-		position = SetPiece.position.megaToWorld() + Displacement { 6, 7 };
-	}
-	if (uniqindex == UniqueMonsterType::Zhar) {
-		for (int i = 0; i < themeCount; i++) {
-			if (i == zharlib) {
-				position = themeLoc[i].room.position.megaToWorld() + Displacement { 4, 4 };
-				break;
-			}
-		}
-	}
-	if (setlevel) {
-		if (uniqindex == UniqueMonsterType::Lazarus) {
-			position = { 32, 46 };
-		}
-		if (uniqindex == UniqueMonsterType::RedVex) {
-			position = { 40, 45 };
-		}
-		if (uniqindex == UniqueMonsterType::BlackJade) {
-			position = { 38, 49 };
-		}
-		if (uniqindex == UniqueMonsterType::SkeletonKing) {
-			position = { 35, 47 };
-		}
-	} else {
-		if (uniqindex == UniqueMonsterType::Lazarus) {
-			position = SetPiece.position.megaToWorld() + Displacement { 3, 6 };
-		}
-		if (uniqindex == UniqueMonsterType::RedVex) {
-			position = SetPiece.position.megaToWorld() + Displacement { 5, 3 };
-		}
-		if (uniqindex == UniqueMonsterType::BlackJade) {
-			position = SetPiece.position.megaToWorld() + Displacement { 5, 9 };
-		}
-	}
-	if (uniqindex == UniqueMonsterType::Butcher) {
-		position = SetPiece.position.megaToWorld() + Displacement { 4, 4 };
-	}
-
-	if (uniqindex == UniqueMonsterType::NaKrul) {
-		if (UberRow == 0 || UberCol == 0) {
-			UberDiabloMonsterIndex = -1;
-			return;
-		}
-		position = { UberRow - 2, UberCol };
-		UberDiabloMonsterIndex = static_cast<int>(ActiveMonsterCount);
-	}
-	const size_t typeIndex = GetMonsterTypeIndex(uniqueMonsterData.mtype);
-	PlaceMonster(ActiveMonsterCount, typeIndex, position);
-	ActiveMonsterCount++;
-
-	PrepareUniqueMonst(monster, uniqindex, minionType, bosspacksize, uniqueMonsterData);
-}
-
-size_t AddMonsterType(_monster_id type, placeflag placeflag)
-{
-	const size_t typeIndex = GetMonsterTypeIndex(type);
-	CMonster &monsterType = LevelMonsterTypes[typeIndex];
-
-	if (typeIndex == LevelMonsterTypeCount) {
-		LevelMonsterTypeCount++;
-		monsterType.type = type;
-		monstimgtot += MonstersData[type].image;
-		InitMonsterGFX(monsterType);
-		InitMonsterSND(monsterType);
-	}
-
-	monsterType.placeFlags |= placeflag;
-	return typeIndex;
-}
-
-inline size_t AddMonsterType(UniqueMonsterType uniqueType, placeflag placeflag)
-{
-	return AddMonsterType(UniqueMonstersData[static_cast<size_t>(uniqueType)].mtype, placeflag);
-}
-
-void ClearMVars(Monster &monster)
-{
-	monster.var1 = 0;
-	monster.var2 = 0;
-	monster.var3 = 0;
-	monster.position.temp = { 0, 0 };
-}
-
-void ClrAllMonsters()
-{
-	for (auto &monster : Monsters) {
-		ClearMVars(monster);
-		monster.goal = MonsterGoal::None;
-		monster.mode = MonsterMode::Stand;
-		monster.var1 = 0;
-		monster.var2 = 0;
-		monster.position.tile = { 0, 0 };
-		monster.position.future = { 0, 0 };
-		monster.position.old = { 0, 0 };
-		monster.direction = static_cast<Direction>(GenerateRnd(8));
-		monster.animInfo = {};
-		monster.flags = 0;
-		monster.isInvalid = false;
-		monster.enemy = GenerateRnd(gbActivePlayers);
-		monster.enemyPosition = Players[monster.enemy].position.future;
-	}
-}
-
-void PlaceUniqueMonsters()
-{
-	for (size_t u = 0; UniqueMonstersData[u].mtype != -1; u++) {
-		if (UniqueMonstersData[u].mlevel != currlevel)
-			continue;
-
-		const size_t minionType = GetMonsterTypeIndex(UniqueMonstersData[u].mtype);
-		if (minionType == LevelMonsterTypeCount)
-			continue;
-
-		UniqueMonsterType uniqueType = static_cast<UniqueMonsterType>(u);
-		if (uniqueType == UniqueMonsterType::Garbud && Quests[Q_GARBUD]._qactive == QUEST_NOTAVAIL)
-			continue;
-		if (uniqueType == UniqueMonsterType::Zhar && Quests[Q_ZHAR]._qactive == QUEST_NOTAVAIL)
-			continue;
-		if (uniqueType == UniqueMonsterType::SnotSpill && Quests[Q_LTBANNER]._qactive == QUEST_NOTAVAIL)
-			continue;
-		if (uniqueType == UniqueMonsterType::Lachdan && Quests[Q_VEIL]._qactive == QUEST_NOTAVAIL)
-			continue;
-		if (uniqueType == UniqueMonsterType::WarlordOfBlood && Quests[Q_WARLORD]._qactive == QUEST_NOTAVAIL)
-			continue;
-
-		PlaceUniqueMonst(uniqueType, minionType, 8);
-	}
-}
-
-void PlaceQuestMonsters()
-{
-	if (!setlevel) {
-		if (Quests[Q_BUTCHER].IsAvailable()) {
-			PlaceUniqueMonst(UniqueMonsterType::Butcher, 0, 0);
-		}
-
-		if (currlevel == Quests[Q_SKELKING]._qlevel && gbIsMultiplayer) {
-			for (size_t i = 0; i < LevelMonsterTypeCount; i++) {
-				if (IsSkel(LevelMonsterTypes[i].type)) {
-					PlaceUniqueMonst(UniqueMonsterType::SkeletonKing, i, 30);
-					break;
-				}
-			}
-		}
-
-		if (Quests[Q_LTBANNER].IsAvailable()) {
-			auto dunData = LoadFileInMem<uint16_t>("levels\\l1data\\banner1.dun");
-			SetMapMonsters(dunData.get(), SetPiece.position.megaToWorld());
-		}
-		if (Quests[Q_BLOOD].IsAvailable()) {
-			auto dunData = LoadFileInMem<uint16_t>("levels\\l2data\\blood2.dun");
-			SetMapMonsters(dunData.get(), SetPiece.position.megaToWorld());
-		}
-		if (Quests[Q_BLIND].IsAvailable()) {
-			auto dunData = LoadFileInMem<uint16_t>("levels\\l2data\\blind2.dun");
-			SetMapMonsters(dunData.get(), SetPiece.position.megaToWorld());
-		}
-		if (Quests[Q_ANVIL].IsAvailable()) {
-			auto dunData = LoadFileInMem<uint16_t>("levels\\l3data\\anvil.dun");
-			SetMapMonsters(dunData.get(), SetPiece.position.megaToWorld() + Displacement { 2, 2 });
-		}
-		if (Quests[Q_WARLORD].IsAvailable()) {
-			auto dunData = LoadFileInMem<uint16_t>("levels\\l4data\\warlord.dun");
-			SetMapMonsters(dunData.get(), SetPiece.position.megaToWorld());
-			AddMonsterType(UniqueMonsterType::WarlordOfBlood, PLACE_SCATTER);
-		}
-		if (Quests[Q_VEIL].IsAvailable()) {
-			AddMonsterType(UniqueMonsterType::Lachdan, PLACE_SCATTER);
-		}
-		if (Quests[Q_ZHAR].IsAvailable() && zharlib == -1) {
-			Quests[Q_ZHAR]._qactive = QUEST_NOTAVAIL;
-		}
-
-		if (currlevel == Quests[Q_BETRAYER]._qlevel && gbIsMultiplayer) {
-			AddMonsterType(UniqueMonsterType::Lazarus, PLACE_UNIQUE);
-			AddMonsterType(UniqueMonsterType::RedVex, PLACE_UNIQUE);
-			PlaceUniqueMonst(UniqueMonsterType::Lazarus, 0, 0);
-			PlaceUniqueMonst(UniqueMonsterType::RedVex, 0, 0);
-			PlaceUniqueMonst(UniqueMonsterType::BlackJade, 0, 0);
-			auto dunData = LoadFileInMem<uint16_t>("levels\\l4data\\vile1.dun");
-			SetMapMonsters(dunData.get(), SetPiece.position.megaToWorld());
-		}
-
-		if (currlevel == 24) {
-			UberDiabloMonsterIndex = -1;
-			const size_t typeIndex = GetMonsterTypeIndex(MT_NAKRUL);
-			if (typeIndex < LevelMonsterTypeCount) {
-				for (size_t i = 0; i < ActiveMonsterCount; i++) {
-					Monster &monster = Monsters[i];
-					if (monster.isUnique() || monster.levelType == typeIndex) {
-						UberDiabloMonsterIndex = static_cast<int>(i);
-						break;
-					}
-				}
-			}
-			if (UberDiabloMonsterIndex == -1)
-				PlaceUniqueMonst(UniqueMonsterType::NaKrul, 0, 0);
-		}
-	} else if (setlvlnum == SL_SKELKING) {
-		PlaceUniqueMonst(UniqueMonsterType::SkeletonKing, 0, 0);
-	}
-}
-
-void LoadDiabMonsts()
-{
-	{
-		auto dunData = LoadFileInMem<uint16_t>("levels\\l4data\\diab1.dun");
-		SetMapMonsters(dunData.get(), DiabloQuad1.megaToWorld());
-	}
-	{
-		auto dunData = LoadFileInMem<uint16_t>("levels\\l4data\\diab2a.dun");
-		SetMapMonsters(dunData.get(), DiabloQuad2.megaToWorld());
-	}
-	{
-		auto dunData = LoadFileInMem<uint16_t>("levels\\l4data\\diab3a.dun");
-		SetMapMonsters(dunData.get(), DiabloQuad3.megaToWorld());
-	}
-	{
-		auto dunData = LoadFileInMem<uint16_t>("levels\\l4data\\diab4a.dun");
-		SetMapMonsters(dunData.get(), DiabloQuad4.megaToWorld());
-	}
-}
-
-void DeleteMonster(size_t activeIndex)
-{
-	const auto &monster = Monsters[ActiveMonsters[activeIndex]];
-	if ((monster.flags & MFLAG_BERSERK) != 0) {
-		AddUnLight(monster.lightId);
-	}
-
-	ActiveMonsterCount--;
-	std::swap(ActiveMonsters[activeIndex], ActiveMonsters[ActiveMonsterCount]); // This ensures alive monsters are before ActiveMonsterCount in the array and any deleted monster after
-}
-
-void NewMonsterAnim(Monster &monster, MonsterGraphic graphic, Direction md, AnimationDistributionFlags flags = AnimationDistributionFlags::None, int8_t numSkippedFrames = 0, int8_t distributeFramesBeforeFrame = 0)
-{
-	const auto &animData = monster.type().getAnimData(graphic);
-	monster.animInfo.setNewAnimation(animData.spritesForDirection(md), animData.frames, animData.rate, flags, numSkippedFrames, distributeFramesBeforeFrame);
-	monster.flags &= ~(MFLAG_LOCK_ANIMATION | MFLAG_ALLOW_SPECIAL);
-	monster.direction = md;
-}
-
-void StartMonsterGotHit(Monster &monster)
-{
-	if (monster.type().type != MT_GOLEM) {
-		auto animationFlags = gGameLogicStep < GameLogicStep::ProcessMonsters ? AnimationDistributionFlags::ProcessAnimationPending : AnimationDistributionFlags::None;
-		int8_t numSkippedFrames = (gbIsHellfire && monster.type().type == MT_DIABLO) ? 4 : 0;
-		NewMonsterAnim(monster, MonsterGraphic::GotHit, monster.direction, animationFlags, numSkippedFrames);
-		monster.mode = MonsterMode::HitRecovery;
-	}
-	monster.position.tile = monster.position.old;
-	monster.position.future = monster.position.old;
-	M_ClearSquares(monster);
-	dMonster[monster.position.tile.x][monster.position.tile.y] = monster.getId() + 1;
-}
-
-bool IsRanged(Monster &monster)
-{
-	return IsAnyOf(monster.ai, AI_SKELBOW, AI_GOATBOW, AI_SUCC, AI_LAZHELP);
-}
-
-void UpdateEnemy(Monster &monster)
-{
-	Point target;
-	int menemy = -1;
-	int bestDist = -1;
-	bool bestsameroom = false;
-	const auto &position = monster.position.tile;
-	if ((monster.flags & MFLAG_BERSERK) != 0 || (monster.flags & MFLAG_GOLEM) == 0) {
-		for (size_t pnum = 0; pnum < Players.size(); pnum++) {
-			Player &player = Players[pnum];
-			if (!player.plractive || !player.isOnActiveLevel() || player._pLvlChanging
-			    || (((player._pHitPoints >> 6) == 0) && gbIsMultiplayer))
-				continue;
-			bool sameroom = (dTransVal[position.x][position.y] == dTransVal[player.position.tile.x][player.position.tile.y]);
-			int dist = position.WalkingDistance(player.position.tile);
-			if ((sameroom && !bestsameroom)
-			    || ((sameroom || !bestsameroom) && dist < bestDist)
-			    || (menemy == -1)) {
-				monster.flags &= ~MFLAG_TARGETS_MONSTER;
-				menemy = static_cast<int>(pnum);
-				target = player.position.future;
-				bestDist = dist;
-				bestsameroom = sameroom;
-			}
-		}
-	}
-	for (size_t i = 0; i < ActiveMonsterCount; i++) {
-		int monsterId = ActiveMonsters[i];
-		auto &otherMonster = Monsters[monsterId];
-		if (&otherMonster == &monster)
-			continue;
-		if ((otherMonster.hitPoints >> 6) <= 0)
-			continue;
-		if (otherMonster.position.tile == GolemHoldingCell)
-			continue;
-		if (M_Talker(otherMonster) && otherMonster.talkMsg != TEXT_NONE)
-			continue;
-		if (monster.isPlayerMinion() && otherMonster.isPlayerMinion()) // prevent golems from fighting each other
-			continue;
-
-		int dist = otherMonster.position.tile.WalkingDistance(position);
-		if (((monster.flags & MFLAG_GOLEM) == 0
-		        && (monster.flags & MFLAG_BERSERK) == 0
-		        && dist >= 2
-		        && !IsRanged(monster))
-		    || ((monster.flags & MFLAG_GOLEM) == 0
-		        && (monster.flags & MFLAG_BERSERK) == 0
-		        && (otherMonster.flags & MFLAG_GOLEM) == 0)) {
-			continue;
-		}
-		bool sameroom = dTransVal[position.x][position.y] == dTransVal[otherMonster.position.tile.x][otherMonster.position.tile.y];
-		if ((sameroom && !bestsameroom)
-		    || ((sameroom || !bestsameroom) && dist < bestDist)
-		    || (menemy == -1)) {
-			monster.flags |= MFLAG_TARGETS_MONSTER;
-			menemy = monsterId;
-			target = otherMonster.position.future;
-			bestDist = dist;
-			bestsameroom = sameroom;
-		}
-	}
-	if (menemy != -1) {
-		monster.flags &= ~MFLAG_NO_ENEMY;
-		monster.enemy = menemy;
-		monster.enemyPosition = target;
-	} else {
-		monster.flags |= MFLAG_NO_ENEMY;
-	}
-}
-
-/**
- * @brief Make the AI wait a bit before thinking again
- * @param monster The monster that will wait
- * @param len
- */
-void AiDelay(Monster &monster, int len)
-{
-	if (len <= 0) {
-		return;
-	}
-
-<<<<<<< HEAD
-	if (monster.ai == AI_LAZARUS) {
-		return;
-=======
-	AddMonsterType(MT_GOLEM, PLACE_SPECIAL);
-	// See https://github.com/diasurgical/devilutionX/pull/2822
-	AddMonster(1, 0, 0, 0, FALSE); // BUGFIX: add only if setlevel is true
-	AddMonster(1, 0, 0, 0, FALSE); // BUGFIX: add only if setlevel is true
-	AddMonster(1, 0, 0, 0, FALSE); // BUGFIX: add only if setlevel is true
-	AddMonster(1, 0, 0, 0, FALSE); // BUGFIX: add only if setlevel is true
-	if (setlevel && setlvlnum == SL_VILEBETRAYER) {
-		AddMonsterType(UniqMonst[UMT_LAZURUS].mtype, PLACE_UNIQUE);
-		AddMonsterType(UniqMonst[UMT_RED_VEX].mtype, PLACE_UNIQUE);
-		AddMonsterType(UniqMonst[UMT_BLACKJADE].mtype, PLACE_UNIQUE);
-		PlaceUniqueMonst(UMT_LAZURUS, 0, 0);
-		PlaceUniqueMonst(UMT_RED_VEX, 0, 0);
-		PlaceUniqueMonst(UMT_BLACKJADE, 0, 0);
-	}
-	lm = (WORD *)pMap;
-	rw = *lm++;
-	rh = *lm++;
-	lm += rw * rh;
-	rw = rw << 1;
-	rh = rh << 1;
-	lm += rw * rh;
-
-	for (j = 0; j < rh; j++) {
-		for (i = 0; i < rw; i++) {
-			if (*lm != 0) {
-				mtype = AddMonsterType(MonstConvTbl[(*lm) - 1], PLACE_SPECIAL);
-				PlaceMonster(nummonsters++, mtype, i + startx + 16, j + starty + 16);
-			}
-			lm++;
-		}
->>>>>>> 126f6743
-	}
-
-	monster.var2 = len;
-	monster.mode = MonsterMode::Delay;
-}
-
-/**
- * @brief Get the direction from the monster to its current enemy
- */
-Direction GetMonsterDirection(Monster &monster)
-{
-	return GetDirection(monster.position.tile, monster.enemyPosition);
-}
-
-void StartSpecialStand(Monster &monster, Direction md)
-{
-	NewMonsterAnim(monster, MonsterGraphic::Special, md);
-	monster.mode = MonsterMode::SpecialStand;
-	monster.position.future = monster.position.tile;
-	monster.position.old = monster.position.tile;
-}
-
-void WalkNorthwards(Monster &monster, int xadd, int yadd, Direction endDir)
-{
-	const auto fx = static_cast<WorldTileCoord>(xadd + monster.position.tile.x);
-	const auto fy = static_cast<WorldTileCoord>(yadd + monster.position.tile.y);
-
-	dMonster[fx][fy] = -(monster.getId() + 1);
-	monster.mode = MonsterMode::MoveNorthwards;
-	monster.position.old = monster.position.tile;
-	monster.position.future = { fx, fy };
-	monster.var1 = xadd;
-	monster.var2 = yadd;
-	monster.var3 = static_cast<int>(endDir);
-	NewMonsterAnim(monster, MonsterGraphic::Walk, endDir, AnimationDistributionFlags::ProcessAnimationPending, -1);
-}
-
-void WalkSouthwards(Monster &monster, int xoff, int yoff, int xadd, int yadd, Direction endDir)
-{
-	const auto fx = static_cast<WorldTileCoord>(xadd + monster.position.tile.x);
-	const auto fy = static_cast<WorldTileCoord>(yadd + monster.position.tile.y);
-
-	dMonster[monster.position.tile.x][monster.position.tile.y] = -(monster.getId() + 1);
-	monster.var1 = monster.position.tile.x;
-	monster.var2 = monster.position.tile.y;
-	monster.position.old = monster.position.tile;
-	monster.position.tile = { fx, fy };
-	monster.position.future = { fx, fy };
-	dMonster[fx][fy] = monster.getId() + 1;
-	if (monster.lightId != NO_LIGHT)
-		ChangeLightXY(monster.lightId, monster.position.tile);
-	monster.mode = MonsterMode::MoveSouthwards;
-	monster.var3 = static_cast<int>(endDir);
-	NewMonsterAnim(monster, MonsterGraphic::Walk, endDir, AnimationDistributionFlags::ProcessAnimationPending, -1);
-}
-
-void WalkSideways(Monster &monster, int xoff, int yoff, int xadd, int yadd, int mapx, int mapy, Direction endDir)
-{
-	const auto fx = static_cast<WorldTileCoord>(xadd + monster.position.tile.x);
-	const auto fy = static_cast<WorldTileCoord>(yadd + monster.position.tile.y);
-	const auto x = static_cast<WorldTileCoord>(mapx + monster.position.tile.x);
-	const auto y = static_cast<WorldTileCoord>(mapy + monster.position.tile.y);
-
-	if (monster.lightId != NO_LIGHT)
-		ChangeLightXY(monster.lightId, { x, y });
-
-	dMonster[monster.position.tile.x][monster.position.tile.y] = -(monster.getId() + 1);
-	dMonster[fx][fy] = monster.getId() + 1;
-	monster.position.temp = { x, y };
-	monster.position.old = monster.position.tile;
-	monster.position.future = { fx, fy };
-	monster.mode = MonsterMode::MoveSideways;
-	monster.var1 = fx;
-	monster.var2 = fy;
-	monster.var3 = static_cast<int>(endDir);
-	NewMonsterAnim(monster, MonsterGraphic::Walk, endDir, AnimationDistributionFlags::ProcessAnimationPending, -1);
-}
-
-void StartAttack(Monster &monster)
-{
-	Direction md = GetMonsterDirection(monster);
-	NewMonsterAnim(monster, MonsterGraphic::Attack, md, AnimationDistributionFlags::ProcessAnimationPending);
-	monster.mode = MonsterMode::MeleeAttack;
-	monster.position.future = monster.position.tile;
-	monster.position.old = monster.position.tile;
-}
-
-void StartRangedAttack(Monster &monster, missile_id missileType, int dam)
-{
-	Direction md = GetMonsterDirection(monster);
-	NewMonsterAnim(monster, MonsterGraphic::Attack, md, AnimationDistributionFlags::ProcessAnimationPending);
-	monster.mode = MonsterMode::RangedAttack;
-	monster.var1 = missileType;
-	monster.var2 = dam;
-	monster.position.future = monster.position.tile;
-	monster.position.old = monster.position.tile;
-}
-
-void StartRangedSpecialAttack(Monster &monster, missile_id missileType, int dam)
-{
-	Direction md = GetMonsterDirection(monster);
-	int8_t distributeFramesBeforeFrame = 0;
-	if (monster.ai == AI_MEGA)
-		distributeFramesBeforeFrame = monster.data().animFrameNumSpecial;
-	NewMonsterAnim(monster, MonsterGraphic::Special, md, AnimationDistributionFlags::ProcessAnimationPending, 0, distributeFramesBeforeFrame);
-	monster.mode = MonsterMode::SpecialRangedAttack;
-	monster.var1 = missileType;
-	monster.var2 = 0;
-	monster.var3 = dam;
-	monster.position.future = monster.position.tile;
-	monster.position.old = monster.position.tile;
-}
-
-void StartSpecialAttack(Monster &monster)
-{
-	Direction md = GetMonsterDirection(monster);
-	NewMonsterAnim(monster, MonsterGraphic::Special, md);
-	monster.mode = MonsterMode::SpecialMeleeAttack;
-	monster.position.future = monster.position.tile;
-	monster.position.old = monster.position.tile;
-}
-
-void StartEating(Monster &monster)
-{
-	NewMonsterAnim(monster, MonsterGraphic::Special, monster.direction);
-	monster.mode = MonsterMode::SpecialMeleeAttack;
-	monster.position.future = monster.position.tile;
-	monster.position.old = monster.position.tile;
-}
-
-void DiabloDeath(Monster &diablo, bool sendmsg)
-{
-	PlaySFX(USFX_DIABLOD);
-	auto &quest = Quests[Q_DIABLO];
-	quest._qactive = QUEST_DONE;
-	if (sendmsg)
-		NetSendCmdQuest(true, quest);
-	sgbSaveSoundOn = gbSoundOn;
-	gbProcessPlayers = false;
-	for (size_t i = 0; i < ActiveMonsterCount; i++) {
-		int monsterId = ActiveMonsters[i];
-		Monster &monster = Monsters[monsterId];
-		if (monster.type().type == MT_DIABLO || diablo.activeForTicks == 0)
-			continue;
-
-		NewMonsterAnim(monster, MonsterGraphic::Death, monster.direction);
-		monster.mode = MonsterMode::Death;
-		monster.var1 = 0;
-		monster.position.tile = monster.position.old;
-		monster.position.future = monster.position.tile;
-		M_ClearSquares(monster);
-		dMonster[monster.position.tile.x][monster.position.tile.y] = monsterId + 1;
-	}
-	AddLight(diablo.position.tile, 8);
-	DoVision(diablo.position.tile, 8, MAP_EXP_NONE, true);
-	int dist = diablo.position.tile.WalkingDistance(ViewPosition);
-	if (dist > 20)
-		dist = 20;
-	diablo.var3 = ViewPosition.x << 16;
-	diablo.position.temp.x = ViewPosition.y << 16;
-	diablo.position.temp.y = (int)((diablo.var3 - (diablo.position.tile.x << 16)) / (double)dist);
-	if (!gbIsMultiplayer) {
-		Player &myPlayer = *MyPlayer;
-		myPlayer.pDiabloKillLevel = std::max(myPlayer.pDiabloKillLevel, static_cast<uint8_t>(sgGameInitInfo.nDifficulty + 1));
-	}
-}
-
-void SpawnLoot(Monster &monster, bool sendmsg)
-{
-	if (monster.type().type == MT_HORKSPWN) {
-		return;
-	}
-
-	if (Quests[Q_GARBUD].IsAvailable() && monster.uniqueType == UniqueMonsterType::Garbud) {
-		CreateTypeItem(monster.position.tile + Displacement { 1, 1 }, true, ItemType::Mace, IMISC_NONE, sendmsg, false);
-	} else if (monster.uniqueType == UniqueMonsterType::Defiler) {
-		if (effect_is_playing(USFX_DEFILER8))
-			stream_stop();
-		Quests[Q_DEFILER]._qlog = false;
-		SpawnMapOfDoom(monster.position.tile, sendmsg);
-	} else if (monster.uniqueType == UniqueMonsterType::HorkDemon) {
-		if (sgGameInitInfo.bTheoQuest != 0) {
-			SpawnTheodore(monster.position.tile, sendmsg);
-		} else {
-			CreateAmulet(monster.position.tile, 13, sendmsg, false);
-		}
-	} else if (monster.type().type == MT_NAKRUL) {
-		int nSFX = IsUberRoomOpened ? USFX_NAKRUL4 : USFX_NAKRUL5;
-		if (sgGameInitInfo.bCowQuest != 0)
-			nSFX = USFX_NAKRUL6;
-		if (effect_is_playing(nSFX))
-			stream_stop();
-		Quests[Q_NAKRUL]._qlog = false;
-		UberDiabloMonsterIndex = -2;
-		CreateMagicWeapon(monster.position.tile, ItemType::Sword, ICURS_GREAT_SWORD, sendmsg, false);
-		CreateMagicWeapon(monster.position.tile, ItemType::Staff, ICURS_WAR_STAFF, sendmsg, false);
-		CreateMagicWeapon(monster.position.tile, ItemType::Bow, ICURS_LONG_WAR_BOW, sendmsg, false);
-		CreateSpellBook(monster.position.tile, SPL_APOCA, sendmsg, false);
-	} else if (!monster.isPlayerMinion()) {
-		SpawnItem(monster, monster.position.tile, sendmsg);
-	}
-}
-
-std::optional<Point> GetTeleportTile(const Monster &monster)
-{
-	int mx = monster.enemyPosition.x;
-	int my = monster.enemyPosition.y;
-	int rx = PickRandomlyAmong({ -1, 1 });
-	int ry = PickRandomlyAmong({ -1, 1 });
-
-	for (int j = -1; j <= 1; j++) {
-		for (int k = -1; k < 1; k++) {
-			if (j == 0 && k == 0)
-				continue;
-			int x = mx + rx * j;
-			int y = my + ry * k;
-			if (!InDungeonBounds({ x, y }) || x == monster.position.tile.x || y == monster.position.tile.y)
-				continue;
-			if (IsTileAvailable(monster, { x, y }))
-				return Point { x, y };
-		}
-	}
-	return {};
-}
-
-void Teleport(Monster &monster)
-{
-	if (monster.mode == MonsterMode::Petrified)
-		return;
-
-	std::optional<Point> position = GetTeleportTile(monster);
-	if (!position)
-		return;
-
-	M_ClearSquares(monster);
-	dMonster[monster.position.tile.x][monster.position.tile.y] = 0;
-	dMonster[position->x][position->y] = monster.getId() + 1;
-	monster.position.old = *position;
-	monster.direction = GetMonsterDirection(monster);
-
-	if (monster.lightId != NO_LIGHT) {
-		ChangeLightXY(monster.lightId, *position);
-	}
-}
-
-void MonsterHitMonster(Monster &attacker, Monster &target, int dam)
-{
-	if (IsAnyOf(target.type().type, MT_SNEAK, MT_STALKER, MT_UNSEEN, MT_ILLWEAV) || dam >> 6 >= target.level + 3) {
-		target.direction = Opposite(attacker.direction);
-	}
-
-	M_StartHit(target, dam);
-}
-
-void StartDeathFromMonster(Monster &attacker, Monster &target)
-{
-	Direction md = GetDirection(target.position.tile, attacker.position.tile);
-	MonsterDeath(target, md, true);
-
-	if (gbIsHellfire)
-		M_StartStand(attacker, attacker.direction);
-}
-
-void StartFadein(Monster &monster, Direction md, bool backwards)
-{
-	NewMonsterAnim(monster, MonsterGraphic::Special, md);
-	monster.mode = MonsterMode::FadeIn;
-	monster.position.future = monster.position.tile;
-	monster.position.old = monster.position.tile;
-	monster.flags &= ~MFLAG_HIDDEN;
-	if (backwards) {
-		monster.flags |= MFLAG_LOCK_ANIMATION;
-		monster.animInfo.currentFrame = monster.animInfo.numberOfFrames - 1;
-	}
-}
-
-void StartFadeout(Monster &monster, Direction md, bool backwards)
-{
-	NewMonsterAnim(monster, MonsterGraphic::Special, md);
-	monster.mode = MonsterMode::FadeOut;
-	monster.position.future = monster.position.tile;
-	monster.position.old = monster.position.tile;
-	if (backwards) {
-		monster.flags |= MFLAG_LOCK_ANIMATION;
-		monster.animInfo.currentFrame = monster.animInfo.numberOfFrames - 1;
-	}
-}
-
-/**
- * @brief Starts the monster healing procedure.
- *
- * The monster will be healed between 1.47% and 25% of its max HP. The healing amount is stored in _mVar1.
- *
- * This is only used by Gargoyles.
- *
- * @param monster The monster that will be healed.
- */
-void StartHeal(Monster &monster)
-{
-	monster.changeAnimationData(MonsterGraphic::Special);
-	monster.animInfo.currentFrame = monster.type().getAnimData(MonsterGraphic::Special).frames - 1;
-	monster.flags |= MFLAG_LOCK_ANIMATION;
-	monster.mode = MonsterMode::Heal;
-	monster.var1 = monster.maxHitPoints / (16 * (GenerateRnd(5) + 4));
-}
-
-void SyncLightPosition(Monster &monster)
-{
-	Displacement offset = monster.position.CalculateWalkingOffset(monster.direction, monster.animInfo);
-	ChangeLightOffset(monster.lightId, offset.screenToLight());
-}
-
-void MonsterIdle(Monster &monster)
-{
-	if (monster.type().type == MT_GOLEM)
-		monster.changeAnimationData(MonsterGraphic::Walk);
-	else
-		monster.changeAnimationData(MonsterGraphic::Stand);
-
-	if (monster.animInfo.currentFrame == monster.animInfo.numberOfFrames - 1)
-		UpdateEnemy(monster);
-
-	monster.var2++;
-}
-
-/**
- * @brief Continue movement towards new tile
- */
-bool MonsterWalk(Monster &monster, MonsterMode variant)
-{
-	// Check if we reached new tile
-	const bool isAnimationEnd = monster.animInfo.currentFrame == monster.animInfo.numberOfFrames - 1;
-	if (isAnimationEnd) {
-		switch (variant) {
-		case MonsterMode::MoveNorthwards:
-			dMonster[monster.position.tile.x][monster.position.tile.y] = 0;
-			monster.position.tile.x += monster.var1;
-			monster.position.tile.y += monster.var2;
-			dMonster[monster.position.tile.x][monster.position.tile.y] = monster.getId() + 1;
-			break;
-		case MonsterMode::MoveSouthwards:
-			dMonster[monster.var1][monster.var2] = 0;
-			break;
-		case MonsterMode::MoveSideways:
-			dMonster[monster.position.tile.x][monster.position.tile.y] = 0;
-			monster.position.tile = WorldTilePosition { static_cast<WorldTileCoord>(monster.var1), static_cast<WorldTileCoord>(monster.var2) };
-			// dMonster is set here for backwards comparability, without it the monster would be invisible if loaded from a vanilla save.
-			dMonster[monster.position.tile.x][monster.position.tile.y] = monster.getId() + 1;
-			break;
-		default:
-			break;
-		}
-		if (monster.lightId != NO_LIGHT)
-			ChangeLightXY(monster.lightId, monster.position.tile);
-		M_StartStand(monster, monster.direction);
-	} else { // We didn't reach new tile so update monster's "sub-tile" position
-		if (monster.animInfo.tickCounterOfCurrentFrame == 0) {
-			if (monster.animInfo.currentFrame == 0 && monster.type().type == MT_FLESTHNG)
-				PlayEffect(monster, MonsterSound::Special);
-		}
-	}
-
-	if (monster.lightId != NO_LIGHT) // BUGFIX: change uniqtype check to lightId check like it is in all other places (fixed)
-		SyncLightPosition(monster);
-
-	return isAnimationEnd;
-}
-
-void MonsterAttackMonster(Monster &attacker, Monster &target, int hper, int mind, int maxd)
-{
-	if (!target.isPossibleToHit())
-		return;
-
-	int hit = GenerateRnd(100);
-	if (target.mode == MonsterMode::Petrified)
-		hit = 0;
-	if (target.tryLiftGargoyle())
-		return;
-	if (hit >= hper)
-		return;
-
-	int dam = (mind + GenerateRnd(maxd - mind + 1)) << 6;
-	ApplyMonsterDamage(target, dam);
-
-	if (attacker.isPlayerMinion()) {
-		int playerId = attacker.getId();
-		const Player &player = Players[playerId];
-		target.tag(player);
-	}
-
-	if (target.hitPoints >> 6 <= 0) {
-		StartDeathFromMonster(attacker, target);
-	} else {
-		MonsterHitMonster(attacker, target, dam);
-	}
-
-	if (target.activeForTicks == 0) {
-		target.activeForTicks = UINT8_MAX;
-		target.position.last = attacker.position.tile;
-	}
-}
-
-void CheckReflect(Monster &monster, Player &player, int &dam)
-{
-	player.wReflections--;
-	if (player.wReflections <= 0)
-		NetSendCmdParam1(true, CMD_SETREFLECT, 0);
-	// reflects 20-30% damage
-	int mdam = dam * (GenerateRnd(10) + 20L) / 100;
-	ApplyMonsterDamage(monster, mdam);
-	dam = std::max(dam - mdam, 0);
-	if (monster.hitPoints >> 6 <= 0)
-		M_StartKill(monster, player);
-	else
-		M_StartHit(monster, player, mdam);
-}
-
-void MonsterAttackPlayer(Monster &monster, Player &player, int hit, int minDam, int maxDam)
-{
-	if (player._pHitPoints >> 6 <= 0 || player._pInvincible || HasAnyOf(player._pSpellFlags, SpellFlag::Etherealize))
-		return;
-	if (monster.position.tile.WalkingDistance(player.position.tile) >= 2)
-		return;
-
-	int hper = GenerateRnd(100);
-#ifdef _DEBUG
-	if (DebugGodMode)
-		hper = 1000;
-#endif
-	int ac = player.GetArmor();
-	if (HasAnyOf(player.pDamAcFlags, ItemSpecialEffectHf::ACAgainstDemons) && monster.data().monsterClass == MonsterClass::Demon)
-		ac += 40;
-	if (HasAnyOf(player.pDamAcFlags, ItemSpecialEffectHf::ACAgainstUndead) && monster.data().monsterClass == MonsterClass::Undead)
-		ac += 20;
-	hit += 2 * (monster.level - player._pLevel)
-	    + 30
-	    - ac;
-	int minhit = 15;
-	if (currlevel == 14)
-		minhit = 20;
-	if (currlevel == 15)
-		minhit = 25;
-	if (currlevel == 16)
-		minhit = 30;
-	hit = std::max(hit, minhit);
-	int blkper = 100;
-	if ((player._pmode == PM_STAND || player._pmode == PM_ATTACK) && player._pBlockFlag) {
-		blkper = GenerateRnd(100);
-	}
-	int blk = player.GetBlockChance() - (monster.level * 2);
-	blk = clamp(blk, 0, 100);
-	if (hper >= hit)
-		return;
-	if (blkper < blk) {
-		Direction dir = GetDirection(player.position.tile, monster.position.tile);
-		StartPlrBlock(player, dir);
-		if (&player == MyPlayer && player.wReflections > 0) {
-			int dam = GenerateRnd(((maxDam - minDam) << 6) + 1) + (minDam << 6);
-			dam = std::max(dam + (player._pIGetHit << 6), 64);
-			CheckReflect(monster, player, dam);
-		}
-		return;
-	}
-	if (monster.type().type == MT_YZOMBIE && &player == MyPlayer) {
-		if (player._pMaxHP > 64) {
-			if (player._pMaxHPBase > 64) {
-				player._pMaxHP -= 64;
-				if (player._pHitPoints > player._pMaxHP) {
-					player._pHitPoints = player._pMaxHP;
-				}
-				player._pMaxHPBase -= 64;
-				if (player._pHPBase > player._pMaxHPBase) {
-					player._pHPBase = player._pMaxHPBase;
-				}
-			}
-		}
-	}
-	int dam = (minDam << 6) + GenerateRnd(((maxDam - minDam) << 6) + 1);
-	dam = std::max(dam + (player._pIGetHit << 6), 64);
-	if (&player == MyPlayer) {
-		if (player.wReflections > 0)
-			CheckReflect(monster, player, dam);
-		ApplyPlrDamage(player, 0, 0, dam);
-	}
-
-	// Reflect can also kill a monster, so make sure the monster is still alive
-	if (HasAnyOf(player._pIFlags, ItemSpecialEffect::Thorns) && monster.mode != MonsterMode::Death) {
-		int mdam = (GenerateRnd(3) + 1) << 6;
-		ApplyMonsterDamage(monster, mdam);
-		if (monster.hitPoints >> 6 <= 0)
-			M_StartKill(monster, player);
-		else
-			M_StartHit(monster, player, mdam);
-	}
-
-	if ((monster.flags & MFLAG_NOLIFESTEAL) == 0 && monster.type().type == MT_SKING && gbIsMultiplayer)
-		monster.hitPoints += dam;
-	if (player._pHitPoints >> 6 <= 0) {
-		if (gbIsHellfire)
-			M_StartStand(monster, monster.direction);
-		return;
-	}
-	StartPlrHit(player, dam, false);
-	if ((monster.flags & MFLAG_KNOCKBACK) != 0) {
-		if (player._pmode != PM_GOTHIT)
-			StartPlrHit(player, 0, true);
-
-		Point newPosition = player.position.tile + monster.direction;
-		if (PosOkPlayer(player, newPosition)) {
-			player.position.tile = newPosition;
-			FixPlayerLocation(player, player._pdir);
-			FixPlrWalkTags(player);
-			dPlayer[newPosition.x][newPosition.y] = player.getId() + 1;
-			SetPlayerOld(player);
-		}
-	}
-}
-
-void MonsterAttackEnemy(Monster &monster, int hit, int minDam, int maxDam)
-{
-	if ((monster.flags & MFLAG_TARGETS_MONSTER) != 0)
-		MonsterAttackMonster(monster, Monsters[monster.enemy], monster.toHit, monster.minDamage, monster.maxDamage);
-	else
-		MonsterAttackPlayer(monster, Players[monster.enemy], monster.toHit, monster.minDamage, monster.maxDamage);
-}
-
-bool MonsterAttack(Monster &monster)
-{
-	if (monster.animInfo.currentFrame == monster.data().animFrameNum - 1) {
-		MonsterAttackEnemy(monster, monster.toHit, monster.minDamage, monster.maxDamage);
-		if (monster.ai != AI_SNAKE)
-			PlayEffect(monster, MonsterSound::Attack);
-	}
-	if (IsAnyOf(monster.type().type, MT_NMAGMA, MT_YMAGMA, MT_BMAGMA, MT_WMAGMA) && monster.animInfo.currentFrame == 8) {
-		MonsterAttackEnemy(monster, monster.toHit + 10, monster.minDamage - 2, monster.maxDamage - 2);
-
-		PlayEffect(monster, MonsterSound::Attack);
-	}
-	if (IsAnyOf(monster.type().type, MT_STORM, MT_RSTORM, MT_STORML, MT_MAEL) && monster.animInfo.currentFrame == 12) {
-		MonsterAttackEnemy(monster, monster.toHit - 20, monster.minDamage + 4, monster.maxDamage + 4);
-
-		PlayEffect(monster, MonsterSound::Attack);
-	}
-	if (monster.ai == AI_SNAKE && monster.animInfo.currentFrame == 0)
-		PlayEffect(monster, MonsterSound::Attack);
-	if (monster.animInfo.currentFrame == monster.animInfo.numberOfFrames - 1) {
-		M_StartStand(monster, monster.direction);
-		return true;
-	}
-
-	return false;
-}
-
-bool MonsterRangedAttack(Monster &monster)
-{
-	if (monster.animInfo.currentFrame == monster.data().animFrameNum - 1) {
-		const auto &missileType = static_cast<missile_id>(monster.var1);
-		if (missileType != MIS_NULL) {
-			int multimissiles = 1;
-			if (missileType == MIS_CBOLT)
-				multimissiles = 3;
-			for (int mi = 0; mi < multimissiles; mi++) {
-				AddMissile(
-				    monster.position.tile,
-				    monster.enemyPosition,
-				    monster.direction,
-				    missileType,
-				    TARGET_PLAYERS,
-				    monster.getId(),
-				    monster.var2,
-				    0);
-			}
-		}
-		PlayEffect(monster, MonsterSound::Attack);
-	}
-
-	if (monster.animInfo.currentFrame == monster.animInfo.numberOfFrames - 1) {
-		M_StartStand(monster, monster.direction);
-		return true;
-	}
-
-	return false;
-}
-
-bool MonsterRangedSpecialAttack(Monster &monster)
-{
-	if (monster.animInfo.currentFrame == monster.data().animFrameNumSpecial - 1 && monster.animInfo.tickCounterOfCurrentFrame == 0 && (monster.ai != AI_MEGA || monster.var2 == 0)) {
-		if (AddMissile(
-		        monster.position.tile,
-		        monster.enemyPosition,
-		        monster.direction,
-		        static_cast<missile_id>(monster.var1),
-		        TARGET_PLAYERS,
-		        monster.getId(),
-		        monster.var3,
-		        0)
-		    != nullptr) {
-			PlayEffect(monster, MonsterSound::Special);
-		}
-	}
-
-	if (monster.ai == AI_MEGA && monster.animInfo.currentFrame == monster.data().animFrameNumSpecial - 1) {
-		if (monster.var2++ == 0) {
-			monster.flags |= MFLAG_ALLOW_SPECIAL;
-		} else if (monster.var2 == 15) {
-			monster.flags &= ~MFLAG_ALLOW_SPECIAL;
-		}
-	}
-
-	if (monster.animInfo.currentFrame == monster.animInfo.numberOfFrames - 1) {
-		M_StartStand(monster, monster.direction);
-		return true;
-	}
-
-	return false;
-}
-
-bool MonsterSpecialAttack(Monster &monster)
-{
-	if (monster.animInfo.currentFrame == monster.data().animFrameNumSpecial - 1) {
-		MonsterAttackEnemy(monster, monster.toHitSpecial, monster.minDamageSpecial, monster.maxDamageSpecial);
-	}
-
-	if (monster.animInfo.currentFrame == monster.animInfo.numberOfFrames - 1) {
-		M_StartStand(monster, monster.direction);
-		return true;
-	}
-
-	return false;
-}
-
-bool MonsterFadein(Monster &monster)
-{
-	if (((monster.flags & MFLAG_LOCK_ANIMATION) == 0 || monster.animInfo.currentFrame != 0)
-	    && ((monster.flags & MFLAG_LOCK_ANIMATION) != 0 || monster.animInfo.currentFrame != monster.animInfo.numberOfFrames - 1)) {
-		return false;
-	}
-
-	M_StartStand(monster, monster.direction);
-	monster.flags &= ~MFLAG_LOCK_ANIMATION;
-
-	return true;
-}
-
-bool MonsterFadeout(Monster &monster)
-{
-	if (((monster.flags & MFLAG_LOCK_ANIMATION) == 0 || monster.animInfo.currentFrame != 0)
-	    && ((monster.flags & MFLAG_LOCK_ANIMATION) != 0 || monster.animInfo.currentFrame != monster.animInfo.numberOfFrames - 1)) {
-		return false;
-	}
-
-	monster.flags &= ~MFLAG_LOCK_ANIMATION;
-	monster.flags |= MFLAG_HIDDEN;
-
-	M_StartStand(monster, monster.direction);
-
-	return true;
-}
-
-/**
- * @brief Applies the healing effect on the monster.
- *
- * This is triggered by StartHeal()
- *
- * @param monster The monster that will be healed.
- * @return
- */
-void MonsterHeal(Monster &monster)
-{
-	if ((monster.flags & MFLAG_NOHEAL) != 0) {
-		monster.flags &= ~MFLAG_ALLOW_SPECIAL;
-		monster.mode = MonsterMode::SpecialMeleeAttack;
-		return;
-	}
-
-	if (monster.animInfo.currentFrame == 0) {
-		monster.flags &= ~MFLAG_LOCK_ANIMATION;
-		monster.flags |= MFLAG_ALLOW_SPECIAL;
-		if (monster.var1 + monster.hitPoints < monster.maxHitPoints) {
-			monster.hitPoints = monster.var1 + monster.hitPoints;
-		} else {
-			monster.hitPoints = monster.maxHitPoints;
-			monster.flags &= ~MFLAG_ALLOW_SPECIAL;
-			monster.mode = MonsterMode::SpecialMeleeAttack;
-		}
-	}
-}
-
-void MonsterTalk(Monster &monster)
-{
-	M_StartStand(monster, monster.direction);
-	monster.goal = MonsterGoal::Talking;
-	if (effect_is_playing(Speeches[monster.talkMsg].sfxnr))
-		return;
-	InitQTextMsg(monster.talkMsg);
-	if (monster.uniqueType == UniqueMonsterType::Garbud) {
-		if (monster.talkMsg == TEXT_GARBUD1) {
-			Quests[Q_GARBUD]._qactive = QUEST_ACTIVE;
-			Quests[Q_GARBUD]._qlog = true; // BUGFIX: (?) for other quests qactive and qlog go together, maybe this should actually go into the if above (fixed)
-		}
-		if (monster.talkMsg == TEXT_GARBUD2 && (monster.flags & MFLAG_QUEST_COMPLETE) == 0) {
-			SpawnItem(monster, monster.position.tile + Displacement { 1, 1 }, true);
-			monster.flags |= MFLAG_QUEST_COMPLETE;
-		}
-	}
-	if (monster.uniqueType == UniqueMonsterType::Zhar
-	    && monster.talkMsg == TEXT_ZHAR1
-	    && (monster.flags & MFLAG_QUEST_COMPLETE) == 0) {
-		Quests[Q_ZHAR]._qactive = QUEST_ACTIVE;
-		Quests[Q_ZHAR]._qlog = true;
-		CreateTypeItem(monster.position.tile + Displacement { 1, 1 }, false, ItemType::Misc, IMISC_BOOK, true, false);
-		monster.flags |= MFLAG_QUEST_COMPLETE;
-	}
-	if (monster.uniqueType == UniqueMonsterType::SnotSpill) {
-		if (monster.talkMsg == TEXT_BANNER10 && (monster.flags & MFLAG_QUEST_COMPLETE) == 0) {
-			ObjChangeMap(SetPiece.position.x, SetPiece.position.y, SetPiece.position.x + (SetPiece.size.width / 2) + 2, SetPiece.position.y + (SetPiece.size.height / 2) - 2);
-			auto tren = TransVal;
-			TransVal = 9;
-			DRLG_MRectTrans({ SetPiece.position, { SetPiece.size.width / 2 + 4, SetPiece.size.height / 2 } });
-			TransVal = tren;
-			Quests[Q_LTBANNER]._qvar1 = 2;
-			if (Quests[Q_LTBANNER]._qactive == QUEST_INIT)
-				Quests[Q_LTBANNER]._qactive = QUEST_ACTIVE;
-			monster.flags |= MFLAG_QUEST_COMPLETE;
-		}
-		if (Quests[Q_LTBANNER]._qvar1 < 2) {
-			app_fatal(StrCat("SS Talk = ", monster.talkMsg, ", Flags = ", monster.flags));
-		}
-	}
-	if (monster.uniqueType == UniqueMonsterType::Lachdan) {
-		if (monster.talkMsg == TEXT_VEIL9) {
-			Quests[Q_VEIL]._qactive = QUEST_ACTIVE;
-			Quests[Q_VEIL]._qlog = true;
-		}
-		if (monster.talkMsg == TEXT_VEIL11 && (monster.flags & MFLAG_QUEST_COMPLETE) == 0) {
-			SpawnUnique(UITEM_STEELVEIL, monster.position.tile + Direction::South);
-			monster.flags |= MFLAG_QUEST_COMPLETE;
-		}
-	}
-	if (monster.uniqueType == UniqueMonsterType::WarlordOfBlood)
-		Quests[Q_WARLORD]._qvar1 = 2;
-	if (monster.uniqueType == UniqueMonsterType::Lazarus && gbIsMultiplayer) {
-		Quests[Q_BETRAYER]._qvar1 = 6;
-		monster.goal = MonsterGoal::Normal;
-		monster.activeForTicks = UINT8_MAX;
-		monster.talkMsg = TEXT_NONE;
-	}
-}
-
-bool MonsterGotHit(Monster &monster)
-{
-	if (monster.animInfo.currentFrame == monster.animInfo.numberOfFrames - 1) {
-		M_StartStand(monster, monster.direction);
-
-		return true;
-	}
-
-	return false;
-}
-
-void ReleaseMinions(const Monster &leader)
-{
-	for (size_t i = 0; i < ActiveMonsterCount; i++) {
-		auto &minion = Monsters[ActiveMonsters[i]];
-		if (minion.leaderRelation == LeaderRelation::Leashed && minion.getLeader() == &leader) {
-			minion.setLeader(nullptr);
-		}
-	}
-}
-
-void ShrinkLeaderPacksize(const Monster &monster)
-{
-	if (monster.leaderRelation == LeaderRelation::Leashed) {
-		monster.getLeader()->packSize--;
-	}
-}
-
-void MonsterDeath(Monster &monster)
-{
-	monster.var1++;
-	if (monster.type().type == MT_DIABLO) {
-		if (monster.position.tile.x < ViewPosition.x) {
-			ViewPosition.x--;
-		} else if (monster.position.tile.x > ViewPosition.x) {
-			ViewPosition.x++;
-		}
-
-		if (monster.position.tile.y < ViewPosition.y) {
-			ViewPosition.y--;
-		} else if (monster.position.tile.y > ViewPosition.y) {
-			ViewPosition.y++;
-		}
-
-		if (monster.var1 == 140)
-			PrepDoEnding();
-	} else if (monster.animInfo.currentFrame == monster.animInfo.numberOfFrames - 1) {
-		if (monster.isUnique())
-			AddCorpse(monster.position.tile, monster.corpseId, monster.direction);
-		else
-			AddCorpse(monster.position.tile, monster.type().corpseId, monster.direction);
-
-		dMonster[monster.position.tile.x][monster.position.tile.y] = 0;
-		monster.isInvalid = true;
-
-		M_UpdateRelations(monster);
-	}
-}
-
-bool MonsterSpecialStand(Monster &monster)
-{
-	if (monster.animInfo.currentFrame == monster.data().animFrameNumSpecial - 1)
-		PlayEffect(monster, MonsterSound::Special);
-
-	if (monster.animInfo.currentFrame == monster.animInfo.numberOfFrames - 1) {
-		M_StartStand(monster, monster.direction);
-		return true;
-	}
-
-	return false;
-}
-
-bool MonsterDelay(Monster &monster)
-{
-	monster.changeAnimationData(MonsterGraphic::Stand, GetMonsterDirection(monster));
-	if (monster.ai == AI_LAZARUS) {
-		if (monster.var2 > 8 || monster.var2 < 0)
-			monster.var2 = 8;
-	}
-
-	if (monster.var2-- == 0) {
-		int oFrame = monster.animInfo.currentFrame;
-		M_StartStand(monster, monster.direction);
-		monster.animInfo.currentFrame = oFrame;
-		return true;
-	}
-
-	return false;
-}
-
-void MonsterPetrified(Monster &monster)
-{
-	if (monster.hitPoints <= 0) {
-		dMonster[monster.position.tile.x][monster.position.tile.y] = 0;
-		monster.isInvalid = true;
-	}
-}
-
-Monster *AddSkeleton(Point position, Direction dir, bool inMap)
-{
-	size_t typeCount = 0;
-	size_t skeletonIndexes[sizeof(SkeletonTypes) / sizeof(SkeletonTypes[0])];
-	for (size_t i = 0; i < LevelMonsterTypeCount; i++) {
-		if (IsSkel(LevelMonsterTypes[i].type)) {
-			skeletonIndexes[typeCount++] = i;
-		}
-	}
-
-	if (typeCount == 0) {
-		return nullptr;
-	}
-
-	const size_t typeIndex = skeletonIndexes[GenerateRnd(typeCount)];
-	return AddMonster(position, dir, typeIndex, inMap);
-}
-
-void SpawnSkeleton(Point position, Direction dir)
-{
-	Monster *skeleton = AddSkeleton(position, dir, true);
-	if (skeleton != nullptr)
-		StartSpecialStand(*skeleton, dir);
-}
-
-bool IsLineNotSolid(Point startPoint, Point endPoint)
-{
-	return LineClear(IsTileNotSolid, startPoint, endPoint);
-}
-
-void FollowTheLeader(Monster &monster)
-{
-	if (monster.leaderRelation != LeaderRelation::Leashed)
-		return;
-
-	Monster *leader = monster.getLeader();
-	if (leader == nullptr)
-		return;
-
-	if (monster.activeForTicks >= leader->activeForTicks)
-		return;
-
-	monster.position.last = leader->position.tile;
-	monster.activeForTicks = leader->activeForTicks - 1;
-}
-
-void GroupUnity(Monster &monster)
-{
-	if (monster.leaderRelation == LeaderRelation::None)
-		return;
-
-	// No unique monster would be a minion of someone else!
-	assert(!monster.isUnique());
-
-	// Someone with a leaderRelation should have a leader, if we end up trying to access a nullptr then the relation was already broken...
-
-	auto &leader = *monster.getLeader();
-	if (IsLineNotSolid(monster.position.tile, leader.position.future)) {
-		if (monster.leaderRelation == LeaderRelation::Separated
-		    && monster.position.tile.WalkingDistance(leader.position.future) < 4) {
-			// Reunite the separated monster with the pack
-			leader.packSize++;
-			monster.leaderRelation = LeaderRelation::Leashed;
-		}
-	} else if (monster.leaderRelation == LeaderRelation::Leashed) {
-		leader.packSize--;
-		monster.leaderRelation = LeaderRelation::Separated;
-	}
-
-	if (monster.leaderRelation == LeaderRelation::Leashed) {
-		if (monster.activeForTicks > leader.activeForTicks) {
-			leader.position.last = monster.position.tile;
-			leader.activeForTicks = monster.activeForTicks - 1;
-		}
-		if (leader.ai == AI_GARG && (leader.flags & MFLAG_ALLOW_SPECIAL) != 0) {
-			leader.flags &= ~MFLAG_ALLOW_SPECIAL;
-			leader.mode = MonsterMode::SpecialMeleeAttack;
-		}
-	}
-}
-
-bool RandomWalk(Monster &monster, Direction md)
-{
-	Direction mdtemp = md;
-
-	bool ok = DirOK(monster, md);
-	if (FlipCoin())
-		ok = ok || (md = Right(mdtemp), DirOK(monster, md)) || (md = Left(mdtemp), DirOK(monster, md));
-	else
-		ok = ok || (md = Left(mdtemp), DirOK(monster, md)) || (md = Right(mdtemp), DirOK(monster, md));
-	if (FlipCoin()) {
-		ok = ok
-		    || (md = Left(Left(mdtemp)), DirOK(monster, md))
-		    || (md = Right(Right(mdtemp)), DirOK(monster, md));
-	} else {
-		ok = ok
-		    || (md = Right(Right(mdtemp)), DirOK(monster, md))
-		    || (md = Left(Left(mdtemp)), DirOK(monster, md));
-	}
-	if (ok)
-		Walk(monster, md);
-	return ok;
-}
-
-bool RandomWalk2(Monster &monster, Direction md)
-{
-	Direction mdtemp = md;
-	bool ok = DirOK(monster, md); // Can we continue in the same direction
-
-	// Randomly go left or right
-	if (FlipCoin()) {
-		ok = ok || (mdtemp = Right(md), DirOK(monster, Right(md))) || (mdtemp = Left(md), DirOK(monster, Left(md)));
-	} else {
-		ok = ok || (mdtemp = Left(md), DirOK(monster, Left(md))) || (mdtemp = Right(md), DirOK(monster, Right(md)));
-	}
-
-	if (ok)
-		Walk(monster, mdtemp);
-
-	return ok;
-}
-
-/**
- * @brief Check if a tile is affected by a spell we are vunerable to
- */
-bool IsTileSafe(const Monster &monster, Point position)
-{
-	if (!TileContainsMissile(position)) {
-		return true;
-	}
-
-	bool fearsFire = (monster.resistance & IMMUNE_FIRE) == 0 || monster.type().type == MT_DIABLO;
-	bool fearsLightning = (monster.resistance & IMMUNE_LIGHTNING) == 0 || monster.type().type == MT_DIABLO;
-
-	for (auto &missile : Missiles) {
-		if (missile.position.tile == position) {
-			if (fearsFire && missile._mitype == MIS_FIREWALL) {
-				return false;
-			}
-			if (fearsLightning && missile._mitype == MIS_LIGHTWALL) {
-				return false;
-			}
-		}
-	}
-
-	return true;
-}
-
-/**
- * @brief Check that the given tile is not currently blocked
- */
-bool IsTileAvailable(Point position)
-{
-	if (dPlayer[position.x][position.y] != 0 || dMonster[position.x][position.y] != 0)
-		return false;
-
-	if (!IsTileWalkable(position))
-		return false;
-
-	return true;
-}
-
-/**
- * @brief If a monster can access the given tile (possibly by opening a door)
- */
-bool IsTileAccessible(const Monster &monster, Point position)
-{
-	if (dPlayer[position.x][position.y] != 0 || dMonster[position.x][position.y] != 0)
-		return false;
-
-	if (!IsTileWalkable(position, (monster.flags & MFLAG_CAN_OPEN_DOOR) != 0))
-		return false;
-
-	return IsTileSafe(monster, position);
-}
-
-bool AiPlanWalk(Monster &monster)
-{
-	int8_t path[MaxPathLength];
-
-	/** Maps from walking path step to facing direction. */
-	const Direction plr2monst[9] = { Direction::South, Direction::NorthEast, Direction::NorthWest, Direction::SouthEast, Direction::SouthWest, Direction::North, Direction::East, Direction::South, Direction::West };
-
-	if (FindPath([&monster](Point position) { return IsTileAccessible(monster, position); }, monster.position.tile, monster.enemyPosition, path) == 0) {
-		return false;
-	}
-
-	RandomWalk(monster, plr2monst[path[0]]);
-	return true;
-}
-
-Direction Turn(Direction direction, bool turnLeft)
-{
-	return turnLeft ? Left(direction) : Right(direction);
-}
-
-bool RoundWalk(Monster &monster, Direction direction, int8_t *dir)
-{
-	Direction turn45deg = Turn(direction, *dir != 0);
-	Direction turn90deg = Turn(turn45deg, *dir != 0);
-
-	// Turn 90 degrees
-	if (Walk(monster, turn90deg)) {
-		return true;
-	}
-
-	// Only do a small turn
-	if (Walk(monster, turn45deg)) {
-		return true;
-	}
-
-	// Continue straight
-	if (Walk(monster, direction)) {
-		return true;
-	}
-
-	// Try 90 degrees in the opposite than desired direction
-	*dir = (*dir == 0) ? 1 : 0;
-	return RandomWalk(monster, Opposite(turn90deg));
-}
-
-bool AiPlanPath(Monster &monster)
-{
-	if (monster.type().type != MT_GOLEM) {
-		if (monster.activeForTicks == 0)
-			return false;
-		if (monster.mode != MonsterMode::Stand)
-			return false;
-		if (IsNoneOf(monster.goal, MonsterGoal::Normal, MonsterGoal::Move, MonsterGoal::Attack))
-			return false;
-		if (monster.position.tile == GolemHoldingCell)
-			return false;
-	}
-
-	bool clear = LineClear(
-	    [&monster](Point position) { return IsTileAvailable(monster, position); },
-	    monster.position.tile,
-	    monster.enemyPosition);
-	if (!clear || (monster.pathCount >= 5 && monster.pathCount < 8)) {
-		if ((monster.flags & MFLAG_CAN_OPEN_DOOR) != 0)
-			MonstCheckDoors(monster);
-		monster.pathCount++;
-		if (monster.pathCount < 5)
-			return false;
-		if (AiPlanWalk(monster))
-			return true;
-	}
-
-	if (monster.type().type != MT_GOLEM)
-		monster.pathCount = 0;
-
-	return false;
-}
-
-void AiAvoidance(Monster &monster)
-{
-	if (monster.mode != MonsterMode::Stand || monster.activeForTicks == 0) {
-		return;
-	}
-
-	Direction md = GetDirection(monster.position.tile, monster.position.last);
-	if (monster.activeForTicks < UINT8_MAX)
-		MonstCheckDoors(monster);
-	int v = GenerateRnd(100);
-	unsigned distanceToEnemy = monster.distanceToEnemy();
-	if (distanceToEnemy >= 2 && monster.activeForTicks == UINT8_MAX && dTransVal[monster.position.tile.x][monster.position.tile.y] == dTransVal[monster.enemyPosition.x][monster.enemyPosition.y]) {
-		if (monster.goal == MonsterGoal::Move || (distanceToEnemy >= 4 && FlipCoin(4))) {
-			if (monster.goal != MonsterGoal::Move) {
-				monster.goalVar1 = 0;
-				monster.goalVar2 = GenerateRnd(2);
-			}
-			monster.goal = MonsterGoal::Move;
-			if ((monster.goalVar1++ >= static_cast<int>(2 * distanceToEnemy) && DirOK(monster, md)) || dTransVal[monster.position.tile.x][monster.position.tile.y] != dTransVal[monster.enemyPosition.x][monster.enemyPosition.y]) {
-				monster.goal = MonsterGoal::Normal;
-			} else if (!RoundWalk(monster, md, &monster.goalVar2)) {
-				AiDelay(monster, GenerateRnd(10) + 10);
-			}
-		}
-	} else {
-		monster.goal = MonsterGoal::Normal;
-	}
-	if (monster.goal == MonsterGoal::Normal) {
-		if (distanceToEnemy >= 2) {
-			if ((monster.var2 > 20 && v < 2 * monster.intelligence + 28)
-			    || (IsAnyOf(static_cast<MonsterMode>(monster.var1), MonsterMode::MoveNorthwards, MonsterMode::MoveSouthwards, MonsterMode::MoveSideways)
-			        && monster.var2 == 0
-			        && v < 2 * monster.intelligence + 78)) {
-				RandomWalk(monster, md);
-			}
-		} else if (v < 2 * monster.intelligence + 23) {
-			monster.direction = md;
-			if (IsAnyOf(monster.ai, AI_GOATMC, AI_GARBUD) && monster.hitPoints < (monster.maxHitPoints / 2) && !FlipCoin())
-				StartSpecialAttack(monster);
-			else
-				StartAttack(monster);
-		}
-	}
-
-	monster.checkStandAnimationIsLoaded(md);
-}
-
-missile_id GetMissileType(_mai_id ai)
-{
-	switch (ai) {
-	case AI_GOATMC:
-		return MIS_ARROW;
-	case AI_SUCC:
-	case AI_LAZHELP:
-		return MIS_FLARE;
-	case AI_ACID:
-	case AI_ACIDUNIQ:
-		return MIS_ACID;
-	case AI_FIREBAT:
-		return MIS_FIREBOLT;
-	case AI_TORCHANT:
-		return MIS_FIREBALL;
-	case AI_LICH:
-		return MIS_LICH;
-	case AI_ARCHLICH:
-		return MIS_ARCHLICH;
-	case AI_PSYCHORB:
-		return MIS_PSYCHORB;
-	case AI_NECROMORB:
-		return MIS_NECROMORB;
-	case AI_MAGMA:
-		return MIS_MAGMABALL;
-	case AI_STORM:
-		return MIS_LIGHTCTRL2;
-	case AI_DIABLO:
-		return MIS_DIABAPOCA;
-	case AI_BONEDEMON:
-		return MIS_BONEDEMON;
-	default:
-		return MIS_ARROW;
-	}
-}
-
-void AiRanged(Monster &monster)
-{
-	if (monster.mode != MonsterMode::Stand) {
-		return;
-	}
-
-	if (monster.activeForTicks == UINT8_MAX || (monster.flags & MFLAG_TARGETS_MONSTER) != 0) {
-		Direction md = GetMonsterDirection(monster);
-		if (monster.activeForTicks < UINT8_MAX)
-			MonstCheckDoors(monster);
-		monster.direction = md;
-		if (static_cast<MonsterMode>(monster.var1) == MonsterMode::RangedAttack) {
-			AiDelay(monster, GenerateRnd(20));
-		} else if (monster.distanceToEnemy() < 4) {
-			if (GenerateRnd(100) < 10 * (monster.intelligence + 7))
-				RandomWalk(monster, Opposite(md));
-		}
-		if (monster.mode == MonsterMode::Stand) {
-			if (LineClearMissile(monster.position.tile, monster.enemyPosition)) {
-				missile_id missileType = GetMissileType(monster.ai);
-				if (monster.ai == AI_ACIDUNIQ)
-					StartRangedSpecialAttack(monster, missileType, 4);
-				else
-					StartRangedAttack(monster, missileType, 4);
-			} else {
-				monster.checkStandAnimationIsLoaded(md);
-			}
-		}
-		return;
-	}
-
-	if (monster.activeForTicks != 0) {
-		Direction md = GetDirection(monster.position.tile, monster.position.last);
-		RandomWalk(monster, md);
-	}
-}
-
-void AiRangedAvoidance(Monster &monster)
-{
-	if (monster.mode != MonsterMode::Stand || monster.activeForTicks == 0) {
-		return;
-	}
-
-	Direction md = GetDirection(monster.position.tile, monster.position.last);
-	if (IsAnyOf(monster.ai, AI_MAGMA, AI_STORM, AI_BONEDEMON) && monster.activeForTicks < UINT8_MAX)
-		MonstCheckDoors(monster);
-	int lessmissiles = (monster.ai == AI_ACID) ? 1 : 0;
-	int dam = (monster.ai == AI_DIABLO) ? 40 : 4;
-	missile_id missileType = GetMissileType(monster.ai);
-	int v = GenerateRnd(10000);
-	unsigned distanceToEnemy = monster.distanceToEnemy();
-	if (distanceToEnemy >= 2 && monster.activeForTicks == UINT8_MAX && dTransVal[monster.position.tile.x][monster.position.tile.y] == dTransVal[monster.enemyPosition.x][monster.enemyPosition.y]) {
-		if (monster.goal == MonsterGoal::Move || (distanceToEnemy >= 3 && FlipCoin(4 << lessmissiles))) {
-			if (monster.goal != MonsterGoal::Move) {
-				monster.goalVar1 = 0;
-				monster.goalVar2 = GenerateRnd(2);
-			}
-			monster.goal = MonsterGoal::Move;
-			if (monster.goalVar1++ >= static_cast<int>(2 * distanceToEnemy) && DirOK(monster, md)) {
-				monster.goal = MonsterGoal::Normal;
-			} else if (v < (500 * (monster.intelligence + 1) >> lessmissiles)
-			    && (LineClearMissile(monster.position.tile, monster.enemyPosition))) {
-				StartRangedSpecialAttack(monster, missileType, dam);
-			} else {
-				RoundWalk(monster, md, &monster.goalVar2);
-			}
-		}
-	} else {
-		monster.goal = MonsterGoal::Normal;
-	}
-	if (monster.goal == MonsterGoal::Normal) {
-		if (((distanceToEnemy >= 3 && v < ((500 * (monster.intelligence + 2)) >> lessmissiles))
-		        || v < ((500 * (monster.intelligence + 1)) >> lessmissiles))
-		    && LineClearMissile(monster.position.tile, monster.enemyPosition)) {
-			StartRangedSpecialAttack(monster, missileType, dam);
-		} else if (distanceToEnemy >= 2) {
-			v = GenerateRnd(100);
-			if (v < 1000 * (monster.intelligence + 5)
-			    || (IsAnyOf(static_cast<MonsterMode>(monster.var1), MonsterMode::MoveNorthwards, MonsterMode::MoveSouthwards, MonsterMode::MoveSideways) && monster.var2 == 0 && v < 1000 * (monster.intelligence + 8))) {
-				RandomWalk(monster, md);
-			}
-		} else if (v < 1000 * (monster.intelligence + 6)) {
-			monster.direction = md;
-			StartAttack(monster);
-		}
-	}
-	if (monster.mode == MonsterMode::Stand) {
-		AiDelay(monster, GenerateRnd(10) + 5);
-	}
-}
-
-void ZombieAi(Monster &monster)
-{
-	if (monster.mode != MonsterMode::Stand) {
-		return;
-	}
-
-	if (!IsTileVisible(monster.position.tile)) {
-		return;
-	}
-
-	if (GenerateRnd(100) < 2 * monster.intelligence + 10) {
-		int dist = monster.enemyPosition.WalkingDistance(monster.position.tile);
-		if (dist >= 2) {
-			if (dist >= 2 * monster.intelligence + 4) {
-				Direction md = monster.direction;
-				if (GenerateRnd(100) < 2 * monster.intelligence + 20) {
-					md = static_cast<Direction>(GenerateRnd(8));
-				}
-				Walk(monster, md);
-			} else {
-				RandomWalk(monster, GetMonsterDirection(monster));
-			}
-		} else {
-			StartAttack(monster);
-		}
-	}
-
-	monster.checkStandAnimationIsLoaded(monster.direction);
-}
-
-void OverlordAi(Monster &monster)
-{
-	if (monster.mode != MonsterMode::Stand || monster.activeForTicks == 0) {
-		return;
-	}
-
-	Direction md = GetMonsterDirection(monster);
-	monster.direction = md;
-	int v = GenerateRnd(100);
-	if (monster.distanceToEnemy() >= 2) {
-		if ((monster.var2 > 20 && v < 4 * monster.intelligence + 20)
-		    || (IsAnyOf(static_cast<MonsterMode>(monster.var1), MonsterMode::MoveNorthwards, MonsterMode::MoveSouthwards, MonsterMode::MoveSideways)
-		        && monster.var2 == 0
-		        && v < 4 * monster.intelligence + 70)) {
-			RandomWalk(monster, md);
-		}
-	} else if (v < 4 * monster.intelligence + 15) {
-		StartAttack(monster);
-	} else if (v < 4 * monster.intelligence + 20) {
-		StartSpecialAttack(monster);
-	}
-
-	monster.checkStandAnimationIsLoaded(md);
-}
-
-void SkeletonAi(Monster &monster)
-{
-	if (monster.mode != MonsterMode::Stand || monster.activeForTicks == 0) {
-		return;
-	}
-
-	Direction md = GetDirection(monster.position.tile, monster.position.last);
-	monster.direction = md;
-	if (monster.distanceToEnemy() >= 2) {
-		if (static_cast<MonsterMode>(monster.var1) == MonsterMode::Delay || (GenerateRnd(100) >= 35 - 4 * monster.intelligence)) {
-			RandomWalk(monster, md);
-		} else {
-			AiDelay(monster, 15 - 2 * monster.intelligence + GenerateRnd(10));
-		}
-	} else {
-		if (static_cast<MonsterMode>(monster.var1) == MonsterMode::Delay || (GenerateRnd(100) < 2 * monster.intelligence + 20)) {
-			StartAttack(monster);
-		} else {
-			AiDelay(monster, 2 * (5 - monster.intelligence) + GenerateRnd(10));
-		}
-	}
-
-	monster.checkStandAnimationIsLoaded(md);
-}
-
-void SkeletonBowAi(Monster &monster)
-{
-	if (monster.mode != MonsterMode::Stand || monster.activeForTicks == 0) {
-		return;
-	}
-
-	Direction md = GetMonsterDirection(monster);
-	monster.direction = md;
-	int v = GenerateRnd(100);
-
-	bool walking = false;
-
-	if (monster.distanceToEnemy() < 4) {
-		if ((monster.var2 > 20 && v < 2 * monster.intelligence + 13)
-		    || (IsAnyOf(static_cast<MonsterMode>(monster.var1), MonsterMode::MoveNorthwards, MonsterMode::MoveSouthwards, MonsterMode::MoveSideways)
-		        && monster.var2 == 0
-		        && v < 2 * monster.intelligence + 63)) {
-			walking = Walk(monster, Opposite(md));
-		}
-	}
-
-	if (!walking) {
-		if (GenerateRnd(100) < 2 * monster.intelligence + 3) {
-			if (LineClearMissile(monster.position.tile, monster.enemyPosition))
-				StartRangedAttack(monster, MIS_ARROW, 4);
-		}
-	}
-
-	monster.checkStandAnimationIsLoaded(md);
-}
-
-std::optional<Point> ScavengerFindCorpse(const Monster &scavenger)
-{
-	bool reverseSearch = FlipCoin();
-	int first = reverseSearch ? 4 : -4;
-	int last = reverseSearch ? -4 : 4;
-	int increment = reverseSearch ? -1 : 1;
-
-	for (int y = first; y <= last; y += increment) {
-		for (int x = first; x <= last; x += increment) {
-			Point position = scavenger.position.tile + Displacement { x, y };
-			// BUGFIX: incorrect check of offset against limits of the dungeon (fixed)
-			if (!InDungeonBounds(position))
-				continue;
-			if (dCorpse[position.x][position.y] == 0)
-				continue;
-			if (!IsLineNotSolid(scavenger.position.tile, position))
-				continue;
-			return position;
-		}
-	}
-	return {};
-}
-
-void ScavengerAi(Monster &monster)
-{
-	if (monster.mode != MonsterMode::Stand)
-		return;
-	if (monster.hitPoints < (monster.maxHitPoints / 2) && monster.goal != MonsterGoal::Healing) {
-		if (monster.leaderRelation != LeaderRelation::None) {
-			ShrinkLeaderPacksize(monster);
-			monster.leaderRelation = LeaderRelation::None;
-		}
-		monster.goal = MonsterGoal::Healing;
-		monster.goalVar3 = 10;
-	}
-	if (monster.goal == MonsterGoal::Healing && monster.goalVar3 != 0) {
-		monster.goalVar3--;
-		if (dCorpse[monster.position.tile.x][monster.position.tile.y] != 0) {
-			StartEating(monster);
-			if ((monster.flags & MFLAG_NOHEAL) == 0) {
-				if (gbIsHellfire) {
-					int mMaxHP = monster.maxHitPoints; // BUGFIX use hitPointsMaximum or we loose health when difficulty isn't normal (fixed)
-					monster.hitPoints += mMaxHP / 8;
-					if (monster.hitPoints > monster.maxHitPoints)
-						monster.hitPoints = monster.maxHitPoints;
-					if (monster.goalVar3 <= 0 || monster.hitPoints == monster.maxHitPoints)
-						dCorpse[monster.position.tile.x][monster.position.tile.y] = 0;
-				} else {
-					monster.hitPoints += 64;
-				}
-			}
-			int targetHealth = monster.maxHitPoints;
-			if (!gbIsHellfire)
-				targetHealth = (monster.maxHitPoints / 2) + (monster.maxHitPoints / 4);
-			if (monster.hitPoints >= targetHealth) {
-				monster.goal = MonsterGoal::Normal;
-				monster.goalVar1 = 0;
-				monster.goalVar2 = 0;
-			}
-		} else {
-			if (monster.goalVar1 == 0) {
-				std::optional<Point> position = ScavengerFindCorpse(monster);
-				if (position) {
-					monster.goalVar1 = position->x + 1;
-					monster.goalVar2 = position->y + 1;
-				}
-			}
-			if (monster.goalVar1 != 0) {
-				int x = monster.goalVar1 - 1;
-				int y = monster.goalVar2 - 1;
-				monster.direction = GetDirection(monster.position.tile, { x, y });
-				RandomWalk(monster, monster.direction);
-			}
-		}
-	}
-
-	if (monster.mode == MonsterMode::Stand)
-		SkeletonAi(monster);
-}
-
-void RhinoAi(Monster &monster)
-{
-	if (monster.mode != MonsterMode::Stand || monster.activeForTicks == 0) {
-		return;
-	}
-
-	Direction md = GetDirection(monster.position.tile, monster.position.last);
-	if (monster.activeForTicks < UINT8_MAX)
-		MonstCheckDoors(monster);
-	int v = GenerateRnd(100);
-	unsigned distanceToEnemy = monster.distanceToEnemy();
-	if (distanceToEnemy >= 2) {
-		if (monster.goal == MonsterGoal::Move || (distanceToEnemy >= 5 && !FlipCoin(4))) {
-			if (monster.goal != MonsterGoal::Move) {
-				monster.goalVar1 = 0;
-				monster.goalVar2 = GenerateRnd(2);
-			}
-			monster.goal = MonsterGoal::Move;
-			if (monster.goalVar1++ >= static_cast<int>(2 * distanceToEnemy) || dTransVal[monster.position.tile.x][monster.position.tile.y] != dTransVal[monster.enemyPosition.x][monster.enemyPosition.y]) {
-				monster.goal = MonsterGoal::Normal;
-			} else if (!RoundWalk(monster, md, &monster.goalVar2)) {
-				AiDelay(monster, GenerateRnd(10) + 10);
-			}
-		}
-	} else {
-		monster.goal = MonsterGoal::Normal;
-	}
-	if (monster.goal == MonsterGoal::Normal) {
-		if (distanceToEnemy >= 5
-		    && v < 2 * monster.intelligence + 43
-		    && LineClear([&monster](Point position) { return IsTileAvailable(monster, position); }, monster.position.tile, monster.enemyPosition)) {
-			size_t monsterId = monster.getId();
-			if (AddMissile(monster.position.tile, monster.enemyPosition, md, MIS_RHINO, TARGET_PLAYERS, monsterId, 0, 0) != nullptr) {
-				if (monster.data().hasSpecialSound)
-					PlayEffect(monster, MonsterSound::Special);
-				dMonster[monster.position.tile.x][monster.position.tile.y] = -(monsterId + 1);
-				monster.mode = MonsterMode::Charge;
-			}
-		} else {
-			if (distanceToEnemy >= 2) {
-				v = GenerateRnd(100);
-				if (v >= 2 * monster.intelligence + 33
-				    && (IsNoneOf(static_cast<MonsterMode>(monster.var1), MonsterMode::MoveNorthwards, MonsterMode::MoveSouthwards, MonsterMode::MoveSideways)
-				        || monster.var2 != 0
-				        || v >= 2 * monster.intelligence + 83)) {
-					AiDelay(monster, GenerateRnd(10) + 10);
-				} else {
-					RandomWalk(monster, md);
-				}
-			} else if (v < 2 * monster.intelligence + 28) {
-				monster.direction = md;
-				StartAttack(monster);
-			}
-		}
-	}
-
-	monster.checkStandAnimationIsLoaded(monster.direction);
-}
-
-void FallenAi(Monster &monster)
-{
-	if (monster.goal == MonsterGoal::Attack) {
-		if (monster.goalVar1 != 0)
-			monster.goalVar1--;
-		else
-			monster.goal = MonsterGoal::Normal;
-	}
-	if (monster.mode != MonsterMode::Stand || monster.activeForTicks == 0) {
-		return;
-	}
-
-	if (monster.goal == MonsterGoal::Retreat) {
-		if (monster.goalVar1-- == 0) {
-			monster.goal = MonsterGoal::Normal;
-			M_StartStand(monster, Opposite(static_cast<Direction>(monster.goalVar2)));
-		}
-	}
-
-	if (monster.animInfo.currentFrame == monster.animInfo.numberOfFrames - 1) {
-		if (!FlipCoin(4)) {
-			return;
-		}
-		if ((monster.flags & MFLAG_NOHEAL) == 0) {
-			StartSpecialStand(monster, monster.direction);
-			if (monster.maxHitPoints - (2 * monster.intelligence + 2) >= monster.hitPoints)
-				monster.hitPoints += 2 * monster.intelligence + 2;
-			else
-				monster.hitPoints = monster.maxHitPoints;
-		}
-		int rad = 2 * monster.intelligence + 4;
-		for (int y = -rad; y <= rad; y++) {
-			for (int x = -rad; x <= rad; x++) {
-				int xpos = monster.position.tile.x + x;
-				int ypos = monster.position.tile.y + y;
-				// BUGFIX: incorrect check of offset against limits of the dungeon (fixed)
-				if (InDungeonBounds({ xpos, ypos })) {
-					int m = dMonster[xpos][ypos];
-					if (m <= 0)
-						continue;
-
-					auto &otherMonster = Monsters[m - 1];
-					if (otherMonster.ai != AI_FALLEN)
-						continue;
-
-					otherMonster.goal = MonsterGoal::Attack;
-					otherMonster.goalVar1 = 30 * monster.intelligence + 105;
-				}
-			}
-		}
-	} else if (monster.goal == MonsterGoal::Retreat) {
-		monster.direction = static_cast<Direction>(monster.goalVar2);
-		RandomWalk(monster, monster.direction);
-	} else if (monster.goal == MonsterGoal::Attack) {
-		if (monster.distanceToEnemy() < 2)
-			StartAttack(monster);
-		else
-			RandomWalk(monster, GetMonsterDirection(monster));
-	} else
-		SkeletonAi(monster);
-}
-
-void LeoricAi(Monster &monster)
-{
-	if (monster.mode != MonsterMode::Stand || monster.activeForTicks == 0) {
-		return;
-	}
-
-	Direction md = GetDirection(monster.position.tile, monster.position.last);
-	if (monster.activeForTicks < UINT8_MAX)
-		MonstCheckDoors(monster);
-	int v = GenerateRnd(100);
-	unsigned distanceToEnemy = monster.distanceToEnemy();
-	if (distanceToEnemy >= 2 && monster.activeForTicks == UINT8_MAX && dTransVal[monster.position.tile.x][monster.position.tile.y] == dTransVal[monster.enemyPosition.x][monster.enemyPosition.y]) {
-		if (monster.goal == MonsterGoal::Move || (distanceToEnemy >= 3 && FlipCoin(4))) {
-			if (monster.goal != MonsterGoal::Move) {
-				monster.goalVar1 = 0;
-				monster.goalVar2 = GenerateRnd(2);
-			}
-			monster.goal = MonsterGoal::Move;
-			if ((monster.goalVar1++ >= static_cast<int>(2 * distanceToEnemy) && DirOK(monster, md)) || dTransVal[monster.position.tile.x][monster.position.tile.y] != dTransVal[monster.enemyPosition.x][monster.enemyPosition.y]) {
-				monster.goal = MonsterGoal::Normal;
-			} else if (!RoundWalk(monster, md, &monster.goalVar2)) {
-				AiDelay(monster, GenerateRnd(10) + 10);
-			}
-		}
-	} else {
-		monster.goal = MonsterGoal::Normal;
-	}
-	if (monster.goal == MonsterGoal::Normal) {
-		if (!gbIsMultiplayer
-		    && ((distanceToEnemy >= 3 && v < 4 * monster.intelligence + 35) || v < 6)
-		    && LineClearMissile(monster.position.tile, monster.enemyPosition)) {
-			Point newPosition = monster.position.tile + md;
-			if (IsTileAvailable(monster, newPosition) && ActiveMonsterCount < MaxMonsters) {
-				SpawnSkeleton(newPosition, md);
-				StartSpecialStand(monster, md);
-			}
-		} else {
-			if (distanceToEnemy >= 2) {
-				v = GenerateRnd(100);
-				if (v >= monster.intelligence + 25
-				    && (IsNoneOf(static_cast<MonsterMode>(monster.var1), MonsterMode::MoveNorthwards, MonsterMode::MoveSouthwards, MonsterMode::MoveSideways) || monster.var2 != 0 || (v >= monster.intelligence + 75))) {
-					AiDelay(monster, GenerateRnd(10) + 10);
-				} else {
-					RandomWalk(monster, md);
-				}
-			} else if (v < monster.intelligence + 20) {
-				monster.direction = md;
-				StartAttack(monster);
-			}
-		}
-	}
-
-	monster.checkStandAnimationIsLoaded(md);
-}
-
-void BatAi(Monster &monster)
-{
-	if (monster.mode != MonsterMode::Stand || monster.activeForTicks == 0) {
-		return;
-	}
-
-	Direction md = GetDirection(monster.position.tile, monster.position.last);
-	monster.direction = md;
-	int v = GenerateRnd(100);
-	if (monster.goal == MonsterGoal::Retreat) {
-		if (monster.goalVar1 == 0) {
-			RandomWalk(monster, Opposite(md));
-			monster.goalVar1++;
-		} else {
-			RandomWalk(monster, PickRandomlyAmong({ Right(md), Left(md) }));
-			monster.goal = MonsterGoal::Normal;
-		}
-		return;
-	}
-
-	unsigned distanceToEnemy = monster.distanceToEnemy();
-	if (monster.type().type == MT_GLOOM
-	    && distanceToEnemy >= 5
-	    && v < 4 * monster.intelligence + 33
-	    && LineClear([&monster](Point position) { return IsTileAvailable(monster, position); }, monster.position.tile, monster.enemyPosition)) {
-		size_t monsterId = monster.getId();
-		if (AddMissile(monster.position.tile, monster.enemyPosition, md, MIS_RHINO, TARGET_PLAYERS, monsterId, 0, 0) != nullptr) {
-			dMonster[monster.position.tile.x][monster.position.tile.y] = -(monsterId + 1);
-			monster.mode = MonsterMode::Charge;
-		}
-	} else if (distanceToEnemy >= 2) {
-		if ((monster.var2 > 20 && v < monster.intelligence + 13)
-		    || (IsAnyOf(static_cast<MonsterMode>(monster.var1), MonsterMode::MoveNorthwards, MonsterMode::MoveSouthwards, MonsterMode::MoveSideways)
-		        && monster.var2 == 0
-		        && v < monster.intelligence + 63)) {
-			RandomWalk(monster, md);
-		}
-	} else if (v < 4 * monster.intelligence + 8) {
-		StartAttack(monster);
-		monster.goal = MonsterGoal::Retreat;
-		monster.goalVar1 = 0;
-		if (monster.type().type == MT_FAMILIAR) {
-			AddMissile(monster.enemyPosition, { monster.enemyPosition.x + 1, 0 }, Direction::South, MIS_LIGHTNING, TARGET_PLAYERS, monster.getId(), GenerateRnd(10) + 1, 0);
-		}
-	}
-
-	monster.checkStandAnimationIsLoaded(md);
-}
-
-void GargoyleAi(Monster &monster)
-{
-	Direction md = GetMonsterDirection(monster);
-	unsigned distanceToEnemy = monster.distanceToEnemy();
-	if (monster.activeForTicks != 0 && (monster.flags & MFLAG_ALLOW_SPECIAL) != 0) {
-		UpdateEnemy(monster);
-		if (distanceToEnemy < monster.intelligence + 2u) {
-			monster.flags &= ~MFLAG_ALLOW_SPECIAL;
-		}
-		return;
-	}
-
-	if (monster.mode != MonsterMode::Stand || monster.activeForTicks == 0) {
-		return;
-	}
-
-	if (monster.hitPoints < (monster.maxHitPoints / 2))
-		if ((monster.flags & MFLAG_NOHEAL) == 0)
-			monster.goal = MonsterGoal::Retreat;
-	if (monster.goal == MonsterGoal::Retreat) {
-		if (distanceToEnemy >= monster.intelligence + 2u) {
-			monster.goal = MonsterGoal::Normal;
-			StartHeal(monster);
-		} else if (!RandomWalk(monster, Opposite(md))) {
-			monster.goal = MonsterGoal::Normal;
-		}
-	}
-	AiAvoidance(monster);
-}
-
-void ButcherAi(Monster &monster)
-{
-	if (monster.mode != MonsterMode::Stand || monster.activeForTicks == 0) {
-		return;
-	}
-
-	Direction md = GetDirection(monster.position.tile, monster.position.last);
-	monster.direction = md;
-
-	if (monster.distanceToEnemy() >= 2)
-		RandomWalk(monster, md);
-	else
-		StartAttack(monster);
-
-	monster.checkStandAnimationIsLoaded(md);
-}
-
-void SneakAi(Monster &monster)
-{
-	if (monster.mode != MonsterMode::Stand) {
-		return;
-	}
-	if (dLight[monster.position.tile.x][monster.position.tile.y] == LightsMax) {
-		return;
-	}
-
-	unsigned dist = 5 - monster.intelligence;
-	unsigned distanceToEnemy = monster.distanceToEnemy();
-	if (static_cast<MonsterMode>(monster.var1) == MonsterMode::HitRecovery) {
-		monster.goal = MonsterGoal::Retreat;
-		monster.goalVar1 = 0;
-	} else if (distanceToEnemy >= dist + 3 || monster.goalVar1 > 8) {
-		monster.goal = MonsterGoal::Normal;
-		monster.goalVar1 = 0;
-	}
-	Direction md = GetMonsterDirection(monster);
-	if (monster.goal == MonsterGoal::Retreat && (monster.flags & MFLAG_NO_ENEMY) == 0) {
-		if ((monster.flags & MFLAG_TARGETS_MONSTER) != 0)
-			md = GetDirection(monster.position.tile, Monsters[monster.enemy].position.tile);
-		else
-			md = GetDirection(monster.position.tile, Players[monster.enemy].position.last);
-		md = Opposite(md);
-		if (monster.type().type == MT_UNSEEN) {
-			md = PickRandomlyAmong({ Right(md), Left(md) });
-		}
-	}
-	monster.direction = md;
-	int v = GenerateRnd(100);
-	if (distanceToEnemy < dist && (monster.flags & MFLAG_HIDDEN) != 0) {
-		StartFadein(monster, md, false);
-	} else {
-		if ((distanceToEnemy >= dist + 1) && (monster.flags & MFLAG_HIDDEN) == 0) {
-			StartFadeout(monster, md, true);
-		} else {
-			if (monster.goal == MonsterGoal::Retreat
-			    || (distanceToEnemy >= 2 && ((monster.var2 > 20 && v < 4 * monster.intelligence + 14) || (IsAnyOf(static_cast<MonsterMode>(monster.var1), MonsterMode::MoveNorthwards, MonsterMode::MoveSouthwards, MonsterMode::MoveSideways) && monster.var2 == 0 && v < 4 * monster.intelligence + 64)))) {
-				monster.goalVar1++;
-				RandomWalk(monster, md);
-			}
-		}
-	}
-	if (monster.mode == MonsterMode::Stand) {
-		if (distanceToEnemy >= 2 || v >= 4 * monster.intelligence + 10)
-			monster.changeAnimationData(MonsterGraphic::Stand);
-		else
-			StartAttack(monster);
-	}
-}
-
-void GharbadAi(Monster &monster)
-{
-	if (monster.mode != MonsterMode::Stand) {
-		return;
-	}
-
-	Direction md = GetMonsterDirection(monster);
-
-	if (monster.talkMsg >= TEXT_GARBUD1
-	    && monster.talkMsg <= TEXT_GARBUD3
-	    && !IsTileVisible(monster.position.tile)
-	    && monster.goal == MonsterGoal::Talking) {
-		monster.goal = MonsterGoal::Inquiring;
-		switch (monster.talkMsg) {
-		case TEXT_GARBUD1:
-			monster.talkMsg = TEXT_GARBUD2;
-			break;
-		case TEXT_GARBUD2:
-			monster.talkMsg = TEXT_GARBUD3;
-			break;
-		case TEXT_GARBUD3:
-			monster.talkMsg = TEXT_GARBUD4;
-			break;
-		default:
-			break;
-		}
-	}
-
-	if (IsTileVisible(monster.position.tile)) {
-		if (monster.talkMsg == TEXT_GARBUD4) {
-			if (!effect_is_playing(USFX_GARBUD4) && monster.goal == MonsterGoal::Talking) {
-				monster.goal = MonsterGoal::Normal;
-				monster.activeForTicks = UINT8_MAX;
-				monster.talkMsg = TEXT_NONE;
-			}
-		}
-	}
-
-	if (IsAnyOf(monster.goal, MonsterGoal::Normal, MonsterGoal::Move))
-		AiAvoidance(monster);
-
-	monster.checkStandAnimationIsLoaded(md);
-}
-
-void SnotSpilAi(Monster &monster)
-{
-	if (monster.mode != MonsterMode::Stand) {
-		return;
-	}
-
-	Direction md = GetMonsterDirection(monster);
-
-	if (monster.talkMsg == TEXT_BANNER10 && !IsTileVisible(monster.position.tile) && monster.goal == MonsterGoal::Talking) {
-		monster.talkMsg = TEXT_BANNER11;
-		monster.goal = MonsterGoal::Inquiring;
-	}
-
-	if (monster.talkMsg == TEXT_BANNER11 && Quests[Q_LTBANNER]._qvar1 == 3) {
-		monster.talkMsg = TEXT_NONE;
-		monster.goal = MonsterGoal::Normal;
-	}
-
-	if (IsTileVisible(monster.position.tile)) {
-		if (monster.talkMsg == TEXT_BANNER12) {
-			if (!effect_is_playing(USFX_SNOT3) && monster.goal == MonsterGoal::Talking) {
-				ObjChangeMap(SetPiece.position.x, SetPiece.position.y, SetPiece.position.x + SetPiece.size.width + 1, SetPiece.position.y + SetPiece.size.height + 1);
-				Quests[Q_LTBANNER]._qvar1 = 3;
-				RedoPlayerVision();
-				monster.activeForTicks = UINT8_MAX;
-				monster.talkMsg = TEXT_NONE;
-				monster.goal = MonsterGoal::Normal;
-			}
-		}
-		if (Quests[Q_LTBANNER]._qvar1 == 3) {
-			if (IsAnyOf(monster.goal, MonsterGoal::Normal, MonsterGoal::Attack))
-				FallenAi(monster);
-		}
-	}
-
-	monster.checkStandAnimationIsLoaded(md);
-}
-
-void SnakeAi(Monster &monster)
-{
-	char pattern[6] = { 1, 1, 0, -1, -1, 0 };
-	if (monster.mode != MonsterMode::Stand || monster.activeForTicks == 0)
-		return;
-	Direction md = GetDirection(monster.position.tile, monster.position.last);
-	monster.direction = md;
-	unsigned distanceToEnemy = monster.distanceToEnemy();
-	if (distanceToEnemy >= 2) {
-		if (distanceToEnemy < 3 && LineClear([&monster](Point position) { return IsTileAvailable(monster, position); }, monster.position.tile, monster.enemyPosition) && static_cast<MonsterMode>(monster.var1) != MonsterMode::Charge) {
-			size_t monsterId = monster.getId();
-			if (AddMissile(monster.position.tile, monster.enemyPosition, md, MIS_RHINO, TARGET_PLAYERS, monsterId, 0, 0) != nullptr) {
-				PlayEffect(monster, MonsterSound::Attack);
-				dMonster[monster.position.tile.x][monster.position.tile.y] = -(monsterId + 1);
-				monster.mode = MonsterMode::Charge;
-			}
-		} else if (static_cast<MonsterMode>(monster.var1) == MonsterMode::Delay || GenerateRnd(100) >= 35 - 2 * monster.intelligence) {
-			if (pattern[monster.goalVar1] == -1)
-				md = Left(md);
-			else if (pattern[monster.goalVar1] == 1)
-				md = Right(md);
-
-			monster.goalVar1++;
-			if (monster.goalVar1 > 5)
-				monster.goalVar1 = 0;
-
-			Direction targetDirection = static_cast<Direction>(monster.goalVar2);
-			if (md != targetDirection) {
-				int drift = static_cast<int>(md) - monster.goalVar2;
-				if (drift < 0)
-					drift += 8;
-
-				if (drift < 4)
-					md = Right(targetDirection);
-				else if (drift > 4)
-					md = Left(targetDirection);
-				monster.goalVar2 = static_cast<int>(md);
-			}
-
-			if (!Walk(monster, md))
-				RandomWalk2(monster, monster.direction);
-		} else {
-			AiDelay(monster, 15 - monster.intelligence + GenerateRnd(10));
-		}
-	} else {
-		if (IsAnyOf(static_cast<MonsterMode>(monster.var1), MonsterMode::Delay, MonsterMode::Charge)
-		    || (GenerateRnd(100) < monster.intelligence + 20)) {
-			StartAttack(monster);
-		} else
-			AiDelay(monster, 10 - monster.intelligence + GenerateRnd(10));
-	}
-
-	monster.checkStandAnimationIsLoaded(monster.direction);
-}
-
-void CounselorAi(Monster &monster)
-{
-	if (monster.mode != MonsterMode::Stand || monster.activeForTicks == 0) {
-		return;
-	}
-	Direction md = GetDirection(monster.position.tile, monster.position.last);
-	if (monster.activeForTicks < UINT8_MAX)
-		MonstCheckDoors(monster);
-	int v = GenerateRnd(100);
-	unsigned distanceToEnemy = monster.distanceToEnemy();
-	if (monster.goal == MonsterGoal::Retreat) {
-		if (monster.goalVar1++ <= 3)
-			RandomWalk(monster, Opposite(md));
-		else {
-			monster.goal = MonsterGoal::Normal;
-			StartFadein(monster, md, true);
-		}
-	} else if (monster.goal == MonsterGoal::Move) {
-		if (distanceToEnemy >= 2 && monster.activeForTicks == UINT8_MAX && dTransVal[monster.position.tile.x][monster.position.tile.y] == dTransVal[monster.enemyPosition.x][monster.enemyPosition.y]) {
-			if (monster.goalVar1++ < static_cast<int>(2 * distanceToEnemy) || !DirOK(monster, md)) {
-				RoundWalk(monster, md, &monster.goalVar2);
-			} else {
-				monster.goal = MonsterGoal::Normal;
-				StartFadein(monster, md, true);
-			}
-		} else {
-			monster.goal = MonsterGoal::Normal;
-			StartFadein(monster, md, true);
-		}
-	} else if (monster.goal == MonsterGoal::Normal) {
-		if (distanceToEnemy >= 2) {
-			if (v < 5 * (monster.intelligence + 10) && LineClearMissile(monster.position.tile, monster.enemyPosition)) {
-				constexpr missile_id MissileTypes[4] = { MIS_FIREBOLT, MIS_CBOLT, MIS_LIGHTCTRL, MIS_FIREBALL };
-				StartRangedAttack(monster, MissileTypes[monster.intelligence], monster.minDamage + GenerateRnd(monster.maxDamage - monster.minDamage + 1));
-			} else if (GenerateRnd(100) < 30) {
-				monster.goal = MonsterGoal::Move;
-				monster.goalVar1 = 0;
-				StartFadeout(monster, md, false);
-			} else
-				AiDelay(monster, GenerateRnd(10) + 2 * (5 - monster.intelligence));
-		} else {
-			monster.direction = md;
-			if (monster.hitPoints < (monster.maxHitPoints / 2)) {
-				monster.goal = MonsterGoal::Retreat;
-				monster.goalVar1 = 0;
-				StartFadeout(monster, md, false);
-			} else if (static_cast<MonsterMode>(monster.var1) == MonsterMode::Delay
-			    || GenerateRnd(100) < 2 * monster.intelligence + 20) {
-				StartRangedAttack(monster, MIS_NULL, 0);
-				size_t monsterId = monster.getId();
-				AddMissile(monster.position.tile, { 0, 0 }, monster.direction, MIS_FLASH, TARGET_PLAYERS, monsterId, 4, 0);
-				AddMissile(monster.position.tile, { 0, 0 }, monster.direction, MIS_FLASH2, TARGET_PLAYERS, monsterId, 4, 0);
-			} else
-				AiDelay(monster, GenerateRnd(10) + 2 * (5 - monster.intelligence));
-		}
-	}
-	if (monster.mode == MonsterMode::Stand) {
-		AiDelay(monster, GenerateRnd(10) + 5);
-	}
-}
-
-void ZharAi(Monster &monster)
-{
-	if (monster.mode != MonsterMode::Stand) {
-		return;
-	}
-
-	Direction md = GetMonsterDirection(monster);
-	if (monster.talkMsg == TEXT_ZHAR1 && !IsTileVisible(monster.position.tile) && monster.goal == MonsterGoal::Talking) {
-		monster.talkMsg = TEXT_ZHAR2;
-		monster.goal = MonsterGoal::Inquiring;
-	}
-
-	if (IsTileVisible(monster.position.tile)) {
-		if (monster.talkMsg == TEXT_ZHAR2) {
-			if (!effect_is_playing(USFX_ZHAR2) && monster.goal == MonsterGoal::Talking) {
-				monster.activeForTicks = UINT8_MAX;
-				monster.talkMsg = TEXT_NONE;
-				monster.goal = MonsterGoal::Normal;
-			}
-		}
-	}
-
-	if (IsAnyOf(monster.goal, MonsterGoal::Normal, MonsterGoal::Retreat, MonsterGoal::Move))
-		CounselorAi(monster);
-
-	monster.checkStandAnimationIsLoaded(md);
-}
-
-void MegaAi(Monster &monster)
-{
-	unsigned distanceToEnemy = monster.distanceToEnemy();
-	if (distanceToEnemy >= 5) {
-		SkeletonAi(monster);
-		return;
-	}
-
-	if (monster.mode != MonsterMode::Stand || monster.activeForTicks == 0) {
-		return;
-	}
-
-	Direction md = GetDirection(monster.position.tile, monster.position.last);
-	if (monster.activeForTicks < UINT8_MAX)
-		MonstCheckDoors(monster);
-	int v = GenerateRnd(100);
-	if (distanceToEnemy >= 2 && monster.activeForTicks == UINT8_MAX && dTransVal[monster.position.tile.x][monster.position.tile.y] == dTransVal[monster.enemyPosition.x][monster.enemyPosition.y]) {
-		if (monster.goal == MonsterGoal::Move || distanceToEnemy >= 3) {
-			if (monster.goal != MonsterGoal::Move) {
-				monster.goalVar1 = 0;
-				monster.goalVar2 = GenerateRnd(2);
-			}
-			monster.goal = MonsterGoal::Move;
-			monster.goalVar3 = 4;
-			if (monster.goalVar1++ < static_cast<int>(2 * distanceToEnemy) || !DirOK(monster, md)) {
-				if (v < 5 * (monster.intelligence + 16))
-					RoundWalk(monster, md, &monster.goalVar2);
-			} else
-				monster.goal = MonsterGoal::Normal;
-		}
-	} else {
-		monster.goal = MonsterGoal::Normal;
-	}
-	if (monster.goal == MonsterGoal::Normal) {
-		if (((distanceToEnemy >= 3 && v < 5 * (monster.intelligence + 2)) || v < 5 * (monster.intelligence + 1) || monster.goalVar3 == 4) && LineClearMissile(monster.position.tile, monster.enemyPosition)) {
-			StartRangedSpecialAttack(monster, MIS_FLAMEC, 0);
-		} else if (distanceToEnemy >= 2) {
-			v = GenerateRnd(100);
-			if (v < 2 * (5 * monster.intelligence + 25)
-			    || (IsAnyOf(static_cast<MonsterMode>(monster.var1), MonsterMode::MoveNorthwards, MonsterMode::MoveSouthwards, MonsterMode::MoveSideways)
-			        && monster.var2 == 0
-			        && v < 2 * (5 * monster.intelligence + 40))) {
-				RandomWalk(monster, md);
-			}
-		} else {
-			if (GenerateRnd(100) < 10 * (monster.intelligence + 4)) {
-				monster.direction = md;
-				if (FlipCoin())
-					StartRangedSpecialAttack(monster, MIS_FLAMEC, 0);
-				else
-					StartAttack(monster);
-			}
-		}
-		monster.goalVar3 = 1;
-	}
-	if (monster.mode == MonsterMode::Stand) {
-		AiDelay(monster, GenerateRnd(10) + 5);
-	}
-}
-
-void LazarusAi(Monster &monster)
-{
-	if (monster.mode != MonsterMode::Stand) {
-		return;
-	}
-
-	Direction md = GetMonsterDirection(monster);
-	if (IsTileVisible(monster.position.tile)) {
-		if (!gbIsMultiplayer) {
-			Player &myPlayer = *MyPlayer;
-			if (monster.talkMsg == TEXT_VILE13 && monster.goal == MonsterGoal::Inquiring && myPlayer.position.tile == Point { 35, 46 }) {
-				PlayInGameMovie("gendata\\fprst3.smk");
-				monster.mode = MonsterMode::Talk;
-				Quests[Q_BETRAYER]._qvar1 = 5;
-			}
-
-			if (monster.talkMsg == TEXT_VILE13 && !effect_is_playing(USFX_LAZ1) && monster.goal == MonsterGoal::Talking) {
-				ObjChangeMap(1, 18, 20, 24);
-				RedoPlayerVision();
-				Quests[Q_BETRAYER]._qvar1 = 6;
-				monster.goal = MonsterGoal::Normal;
-				monster.activeForTicks = UINT8_MAX;
-				monster.talkMsg = TEXT_NONE;
-			}
-		}
-
-		if (gbIsMultiplayer && monster.talkMsg == TEXT_VILE13 && monster.goal == MonsterGoal::Inquiring && Quests[Q_BETRAYER]._qvar1 <= 3) {
-			monster.mode = MonsterMode::Talk;
-		}
-	}
-
-	if (IsAnyOf(monster.goal, MonsterGoal::Normal, MonsterGoal::Retreat, MonsterGoal::Move)) {
-		if (!gbIsMultiplayer && Quests[Q_BETRAYER]._qvar1 == 4 && monster.talkMsg == TEXT_NONE) { // Fix save games affected by teleport bug
-			ObjChangeMapResync(1, 18, 20, 24);
-			RedoPlayerVision();
-			Quests[Q_BETRAYER]._qvar1 = 6;
-		}
-		monster.talkMsg = TEXT_NONE;
-		CounselorAi(monster);
-	}
-
-	monster.checkStandAnimationIsLoaded(md);
-}
-
-void LazarusMinionAi(Monster &monster)
-{
-	if (monster.mode != MonsterMode::Stand)
-		return;
-
-	Direction md = GetMonsterDirection(monster);
-
-	if (IsTileVisible(monster.position.tile)) {
-		if (!gbIsMultiplayer) {
-			if (Quests[Q_BETRAYER]._qvar1 <= 5) {
-				monster.goal = MonsterGoal::Inquiring;
-			} else {
-				monster.goal = MonsterGoal::Normal;
-				monster.talkMsg = TEXT_NONE;
-			}
-		} else
-			monster.goal = MonsterGoal::Normal;
-	}
-	if (monster.goal == MonsterGoal::Normal)
-		AiRanged(monster);
-
-	monster.checkStandAnimationIsLoaded(md);
-}
-
-void LachdananAi(Monster &monster)
-{
-	if (monster.mode != MonsterMode::Stand) {
-		return;
-	}
-
-	Direction md = GetMonsterDirection(monster);
-
-	if (monster.talkMsg == TEXT_VEIL9 && !IsTileVisible(monster.position.tile) && monster.goal == MonsterGoal::Talking) {
-		monster.talkMsg = TEXT_VEIL10;
-		monster.goal = MonsterGoal::Inquiring;
-	}
-
-<<<<<<< HEAD
-	if (IsTileVisible(monster.position.tile)) {
-		if (monster.talkMsg == TEXT_VEIL11) {
-			if (!effect_is_playing(USFX_LACH3) && monster.goal == MonsterGoal::Talking) {
-				monster.talkMsg = TEXT_NONE;
-				Quests[Q_VEIL]._qactive = QUEST_DONE;
-				MonsterDeath(monster, monster.direction, true);
-=======
-	if (Monst->_mAnimFrame == Monst->_mAnimLen) {
-		if (random_(113, 4) != 0) {
-			return;
-		}
-		if (!(monster[i]._mFlags & MFLAG_NOHEAL)) { // CODEFIX: - change to Monst-> in devilutionx
-			M_StartSpStand(i, Monst->_mdir);
-			if (Monst->_mmaxhp - (2 * Monst->_mint + 2) >= Monst->_mhitpoints)
-				Monst->_mhitpoints += 2 * Monst->_mint + 2;
-			else
-				Monst->_mhitpoints = Monst->_mmaxhp;
-		}
-		rad = 2 * Monst->_mint + 4;
-		for (y = -rad; y <= rad; y++) {
-			for (x = -rad; x <= rad; x++) {
-				xpos = Monst->_mx + x;
-				ypos = Monst->_my + y;
-				// BUGFIX: should check `xpos` and `ypos` for out-of-bounds, was checking `x` and `y`.
-				if (y >= 0 && y < MAXDUNY && x >= 0 && x < MAXDUNX) {
-					m = dMonster[xpos][ypos];
-					if (m > 0) {
-						m--;
-						if (monster[m]._mAi == AI_FALLEN) {
-							monster[m]._mgoal = MGOAL_ATTACK2;
-							monster[m]._mgoalvar1 = 30 * Monst->_mint + 105;
-						}
-					}
-				}
->>>>>>> 126f6743
-			}
-		}
-	}
-
-	monster.checkStandAnimationIsLoaded(md);
-}
-
-void WarlordAi(Monster &monster)
-{
-	if (monster.mode != MonsterMode::Stand) {
-		return;
-	}
-
-	Direction md = GetMonsterDirection(monster);
-	if (IsTileVisible(monster.position.tile)) {
-		if (monster.talkMsg == TEXT_WARLRD9 && monster.goal == MonsterGoal::Inquiring)
-			monster.mode = MonsterMode::Talk;
-		if (monster.talkMsg == TEXT_WARLRD9 && !effect_is_playing(USFX_WARLRD1) && monster.goal == MonsterGoal::Talking) {
-			monster.activeForTicks = UINT8_MAX;
-			monster.talkMsg = TEXT_NONE;
-			monster.goal = MonsterGoal::Normal;
-		}
-	}
-
-	if (monster.goal == MonsterGoal::Normal)
-		SkeletonAi(monster);
-
-	monster.checkStandAnimationIsLoaded(md);
-}
-
-void HorkDemonAi(Monster &monster)
-{
-	if (monster.mode != MonsterMode::Stand || monster.activeForTicks == 0) {
-		return;
-	}
-
-	Direction md = GetDirection(monster.position.tile, monster.position.last);
-
-	if (monster.activeForTicks < 255) {
-		MonstCheckDoors(monster);
-	}
-
-	int v = GenerateRnd(100);
-
-	unsigned distanceToEnemy = monster.distanceToEnemy();
-	if (distanceToEnemy < 2) {
-		monster.goal = MonsterGoal::Normal;
-	} else if (monster.goal == MonsterGoal::Move || (distanceToEnemy >= 5 && !FlipCoin(4))) {
-		if (monster.goal != MonsterGoal::Move) {
-			monster.goalVar1 = 0;
-			monster.goalVar2 = GenerateRnd(2);
-		}
-		monster.goal = MonsterGoal::Move;
-		if (monster.goalVar1++ >= static_cast<int>(2 * distanceToEnemy) || dTransVal[monster.position.tile.x][monster.position.tile.y] != dTransVal[monster.enemyPosition.x][monster.enemyPosition.y]) {
-			monster.goal = MonsterGoal::Normal;
-		} else if (!RoundWalk(monster, md, &monster.goalVar2)) {
-			AiDelay(monster, GenerateRnd(10) + 10);
-		}
-	}
-
-	if (monster.goal == MonsterGoal::Normal) {
-		if ((distanceToEnemy >= 3) && v < 2 * monster.intelligence + 43) {
-			Point position = monster.position.tile + monster.direction;
-			if (IsTileAvailable(monster, position) && ActiveMonsterCount < MaxMonsters) {
-				StartRangedSpecialAttack(monster, MIS_HORKDMN, 0);
-			}
-		} else if (distanceToEnemy < 2) {
-			if (v < 2 * monster.intelligence + 28) {
-				monster.direction = md;
-				StartAttack(monster);
-			}
-		} else {
-			v = GenerateRnd(100);
-			if (v < 2 * monster.intelligence + 33
-			    || (IsAnyOf(static_cast<MonsterMode>(monster.var1), MonsterMode::MoveNorthwards, MonsterMode::MoveSouthwards, MonsterMode::MoveSideways) && monster.var2 == 0 && v < 2 * monster.intelligence + 83)) {
-				RandomWalk(monster, md);
-			} else {
-				AiDelay(monster, GenerateRnd(10) + 10);
-			}
-		}
-	}
-
-	monster.checkStandAnimationIsLoaded(monster.direction);
-}
-
-string_view GetMonsterTypeText(const MonsterData &monsterData)
-{
-	switch (monsterData.monsterClass) {
-	case MonsterClass::Animal:
-		return _("Animal");
-	case MonsterClass::Demon:
-		return _("Demon");
-	case MonsterClass::Undead:
-		return _("Undead");
-	}
-
-	app_fatal(StrCat("Unknown monsterClass ", static_cast<int>(monsterData.monsterClass)));
-}
-
-void ActivateSpawn(Monster &monster, Point position, Direction dir)
-{
-	dMonster[position.x][position.y] = monster.getId() + 1;
-	monster.position.tile = position;
-	monster.position.future = position;
-	monster.position.old = position;
-	StartSpecialStand(monster, dir);
-}
-
-/** Maps from monster AI ID to monster AI function. */
-void (*AiProc[])(Monster &monster) = {
-	/*AI_ZOMBIE   */ &ZombieAi,
-	/*AI_FAT      */ &OverlordAi,
-	/*AI_SKELSD   */ &SkeletonAi,
-	/*AI_SKELBOW  */ &SkeletonBowAi,
-	/*AI_SCAV     */ &ScavengerAi,
-	/*AI_RHINO    */ &RhinoAi,
-	/*AI_GOATMC   */ &AiAvoidance,
-	/*AI_GOATBOW  */ &AiRanged,
-	/*AI_FALLEN   */ &FallenAi,
-	/*AI_MAGMA    */ &AiRangedAvoidance,
-	/*AI_SKELKING */ &LeoricAi,
-	/*AI_BAT      */ &BatAi,
-	/*AI_GARG     */ &GargoyleAi,
-	/*AI_CLEAVER  */ &ButcherAi,
-	/*AI_SUCC     */ &AiRanged,
-	/*AI_SNEAK    */ &SneakAi,
-	/*AI_STORM    */ &AiRangedAvoidance,
-	/*AI_FIREMAN  */ nullptr,
-	/*AI_GARBUD   */ &GharbadAi,
-	/*AI_ACID     */ &AiRangedAvoidance,
-	/*AI_ACIDUNIQ */ &AiRanged,
-	/*AI_GOLUM    */ &GolumAi,
-	/*AI_ZHAR     */ &ZharAi,
-	/*AI_SNOTSPIL */ &SnotSpilAi,
-	/*AI_SNAKE    */ &SnakeAi,
-	/*AI_COUNSLR  */ &CounselorAi,
-	/*AI_MEGA     */ &MegaAi,
-	/*AI_DIABLO   */ &AiRangedAvoidance,
-	/*AI_LAZARUS  */ &LazarusAi,
-	/*AI_LAZHELP  */ &LazarusMinionAi,
-	/*AI_LACHDAN  */ &LachdananAi,
-	/*AI_WARLORD  */ &WarlordAi,
-	/*AI_FIREBAT  */ &AiRanged,
-	/*AI_TORCHANT */ &AiRanged,
-	/*AI_HORKDMN  */ &HorkDemonAi,
-	/*AI_LICH     */ &AiRanged,
-	/*AI_ARCHLICH */ &AiRanged,
-	/*AI_PSYCHORB */ &AiRanged,
-	/*AI_NECROMORB*/ &AiRanged,
-	/*AI_BONEDEMON*/ &AiRangedAvoidance
-};
-
-bool IsRelativeMoveOK(const Monster &monster, Point position, Direction mdir)
-{
-	Point futurePosition = position + mdir;
-	if (!InDungeonBounds(futurePosition) || !IsTileAvailable(monster, futurePosition))
-		return false;
-	if (mdir == Direction::East) {
-		if (IsTileSolid(position + Direction::SouthEast))
-			return false;
-	} else if (mdir == Direction::West) {
-		if (IsTileSolid(position + Direction::SouthWest))
-			return false;
-	} else if (mdir == Direction::North) {
-		if (IsTileSolid(position + Direction::NorthEast) || IsTileSolid(position + Direction::NorthWest))
-			return false;
-	} else if (mdir == Direction::South)
-		if (IsTileSolid(position + Direction::SouthWest) || IsTileSolid(position + Direction::SouthEast))
-			return false;
-	return true;
-}
-
-bool IsMonsterAvalible(const MonsterData &monsterData)
-{
-	if (monsterData.availability == MonsterAvailability::Never)
-		return false;
-
-	if (gbIsSpawn && monsterData.availability == MonsterAvailability::Retail)
-		return false;
-
-	return currlevel >= monsterData.minDunLvl && currlevel <= monsterData.maxDunLvl;
-}
-
-bool UpdateModeStance(Monster &monster)
-{
-	switch (monster.mode) {
-	case MonsterMode::Stand:
-		MonsterIdle(monster);
-		return false;
-	case MonsterMode::MoveNorthwards:
-	case MonsterMode::MoveSouthwards:
-	case MonsterMode::MoveSideways:
-		return MonsterWalk(monster, monster.mode);
-	case MonsterMode::MeleeAttack:
-		return MonsterAttack(monster);
-	case MonsterMode::HitRecovery:
-		return MonsterGotHit(monster);
-	case MonsterMode::Death:
-		MonsterDeath(monster);
-		return false;
-	case MonsterMode::SpecialMeleeAttack:
-		return MonsterSpecialAttack(monster);
-	case MonsterMode::FadeIn:
-		return MonsterFadein(monster);
-	case MonsterMode::FadeOut:
-		return MonsterFadeout(monster);
-	case MonsterMode::RangedAttack:
-		return MonsterRangedAttack(monster);
-	case MonsterMode::SpecialStand:
-		return MonsterSpecialStand(monster);
-	case MonsterMode::SpecialRangedAttack:
-		return MonsterRangedSpecialAttack(monster);
-	case MonsterMode::Delay:
-		return MonsterDelay(monster);
-	case MonsterMode::Petrified:
-		MonsterPetrified(monster);
-		return false;
-	case MonsterMode::Heal:
-		MonsterHeal(monster);
-		return false;
-	case MonsterMode::Talk:
-		MonsterTalk(monster);
-		return false;
-	default:
-		return false;
-	}
-}
-
-} // namespace
-
-void InitTRNForUniqueMonster(Monster &monster)
-{
-	char filestr[64];
-	*BufCopy(filestr, R"(monsters\monsters\)", UniqueMonstersData[static_cast<size_t>(monster.uniqueType)].mTrnName, ".trn") = '\0';
-	monster.uniqueMonsterTRN = LoadFileInMem<uint8_t>(filestr);
-}
-
-void PrepareUniqueMonst(Monster &monster, UniqueMonsterType monsterType, size_t minionType, int bosspacksize, const UniqueMonsterData &uniqueMonsterData)
-{
-	monster.uniqueType = monsterType;
-
-	if (uniqueMonsterData.mlevel != 0) {
-		monster.level = 2 * uniqueMonsterData.mlevel;
-	} else {
-		monster.level = monster.data().level + 5;
-	}
-
-	monster.exp *= 2;
-	monster.maxHitPoints = uniqueMonsterData.mmaxhp << 6;
-
-	if (!gbIsMultiplayer)
-		monster.maxHitPoints = std::max(monster.maxHitPoints / 2, 64);
-
-	monster.hitPoints = monster.maxHitPoints;
-	monster.ai = uniqueMonsterData.mAi;
-	monster.intelligence = uniqueMonsterData.mint;
-	monster.minDamage = uniqueMonsterData.mMinDamage;
-	monster.maxDamage = uniqueMonsterData.mMaxDamage;
-	monster.minDamageSpecial = uniqueMonsterData.mMinDamage;
-	monster.maxDamageSpecial = uniqueMonsterData.mMaxDamage;
-	monster.resistance = uniqueMonsterData.mMagicRes;
-	monster.talkMsg = uniqueMonsterData.mtalkmsg;
-	if (monsterType == UniqueMonsterType::HorkDemon)
-		monster.lightId = NO_LIGHT; // BUGFIX monsters initial light id should be -1 (fixed)
-	else
-		monster.lightId = AddLight(monster.position.tile, 3);
-
-<<<<<<< HEAD
-	if (gbIsMultiplayer) {
-		if (monster.ai == AI_LAZHELP)
-			monster.talkMsg = TEXT_NONE;
-		if (monster.ai == AI_LAZARUS && Quests[Q_BETRAYER]._qvar1 > 3) {
-			monster.goal = MonsterGoal::Normal;
-		} else if (monster.talkMsg != TEXT_NONE) {
-			monster.goal = MonsterGoal::Inquiring;
-=======
-	if ((DWORD)i >= MAXMONSTERS)
-#ifdef HELLFIRE
-		return;
-#else
-		app_fatal("MAI_Scav: Invalid monster %d", i);
-#endif
-	Monst = &monster[i];
-	done = FALSE;
-	if (monster[i]._mmode != MM_STAND)
-		return;
-	if (Monst->_mhitpoints < (Monst->_mmaxhp >> 1) && Monst->_mgoal != MGOAL_HEALING) {
-		if (Monst->leaderflag != 0) {
-			monster[Monst->leader].packsize--; // BUGFIX Check Monst->leaderflag == 1, to not underflow packsize
-			Monst->leaderflag = 0;
-		}
-		Monst->_mgoal = MGOAL_HEALING;
-		Monst->_mgoalvar3 = 10;
-	}
-	if (Monst->_mgoal == MGOAL_HEALING && Monst->_mgoalvar3 != 0) {
-		Monst->_mgoalvar3--;
-		if (dDead[Monst->_mx][Monst->_my] != 0) {
-			M_StartEat(i);
-			if (!(Monst->_mFlags & MFLAG_NOHEAL)) {
-#ifdef HELLFIRE
-				int mMaxHP = Monst->MType->mMaxHP << 6; // BUGFIX use _mmaxhp or we loose health when difficulty isn't normal
-				if (gbMaxPlayers == 1)
-					mMaxHP >>= 1;
-				Monst->_mhitpoints += mMaxHP >> 3;
-				if (Monst->_mhitpoints > mMaxHP)
-					Monst->_mhitpoints = mMaxHP;
-				if (Monst->_mmaxhp < Monst->_mhitpoints)
-					Monst->_mmaxhp = Monst->_mhitpoints;
-				if (Monst->_mgoalvar3 <= 0 || Monst->_mhitpoints == mMaxHP)
-					dDead[Monst->_mx][Monst->_my] = 0;
-			}
-			if (Monst->_mhitpoints == Monst->_mmaxhp) {
-#else
-				Monst->_mhitpoints += 64;
-			}
-			if (Monst->_mhitpoints >= (Monst->_mmaxhp >> 1) + (Monst->_mmaxhp >> 2)) {
-#endif
-				Monst->_mgoal = MGOAL_NORMAL;
-				Monst->_mgoalvar1 = 0;
-				Monst->_mgoalvar2 = 0;
-			}
-		} else {
-			if (Monst->_mgoalvar1 == 0) {
-				if (random_(120, 2) != 0) {
-					for (y = -4; y <= 4 && !done; y++) {
-						for (x = -4; x <= 4 && !done; x++) {
-							// BUGFIX: incorrect check of offset against limits of the dungeon
-							if (y < 0 || y >= MAXDUNY || x < 0 || x >= MAXDUNX)
-								continue;
-							done = dDead[Monst->_mx + x][Monst->_my + y] != 0
-							    && LineClearF(
-							        CheckNoSolid,
-							        Monst->_mx,
-							        Monst->_my,
-							        Monst->_mx + x,
-							        Monst->_my + y);
-						}
-					}
-					x--;
-					y--;
-				} else {
-					for (y = 4; y >= -4 && !done; y--) {
-						for (x = 4; x >= -4 && !done; x--) {
-							// BUGFIX: incorrect check of offset against limits of the dungeon
-							if (y < 0 || y >= MAXDUNY || x < 0 || x >= MAXDUNX)
-								continue;
-							done = dDead[Monst->_mx + x][Monst->_my + y] != 0
-							    && LineClearF(
-							        CheckNoSolid,
-							        Monst->_mx,
-							        Monst->_my,
-							        Monst->_mx + x,
-							        Monst->_my + y);
-						}
-					}
-					x++;
-					y++;
-				}
-				if (done) {
-					Monst->_mgoalvar1 = x + Monst->_mx + 1;
-					Monst->_mgoalvar2 = y + Monst->_my + 1;
-				}
-			}
-			if (Monst->_mgoalvar1) {
-				x = Monst->_mgoalvar1 - 1;
-				y = Monst->_mgoalvar2 - 1;
-				Monst->_mdir = GetDirection(Monst->_mx, Monst->_my, x, y);
-				M_CallWalk(i, Monst->_mdir);
-			}
->>>>>>> 126f6743
-		}
-	} else if (monster.talkMsg != TEXT_NONE) {
-		monster.goal = MonsterGoal::Inquiring;
-	}
-
-	if (sgGameInitInfo.nDifficulty == DIFF_NIGHTMARE) {
-		monster.maxHitPoints = 3 * monster.maxHitPoints;
-		if (gbIsHellfire)
-			monster.maxHitPoints += (gbIsMultiplayer ? 100 : 50) << 6;
-		else
-			monster.maxHitPoints += 64;
-		monster.level += 15;
-		monster.hitPoints = monster.maxHitPoints;
-		monster.exp = 2 * (monster.exp + 1000);
-		monster.minDamage = 2 * (monster.minDamage + 2);
-		monster.maxDamage = 2 * (monster.maxDamage + 2);
-		monster.minDamageSpecial = 2 * (monster.minDamageSpecial + 2);
-		monster.maxDamageSpecial = 2 * (monster.maxDamageSpecial + 2);
-	} else if (sgGameInitInfo.nDifficulty == DIFF_HELL) {
-		monster.maxHitPoints = 4 * monster.maxHitPoints;
-		if (gbIsHellfire)
-			monster.maxHitPoints += (gbIsMultiplayer ? 200 : 100) << 6;
-		else
-			monster.maxHitPoints += 192;
-		monster.level += 30;
-		monster.hitPoints = monster.maxHitPoints;
-		monster.exp = 4 * (monster.exp + 1000);
-		monster.minDamage = 4 * monster.minDamage + 6;
-		monster.maxDamage = 4 * monster.maxDamage + 6;
-		monster.minDamageSpecial = 4 * monster.minDamageSpecial + 6;
-		monster.maxDamageSpecial = 4 * monster.maxDamageSpecial + 6;
-	}
-
-	InitTRNForUniqueMonster(monster);
-	monster.uniqTrans = uniquetrans++;
-
-	if (uniqueMonsterData.customToHit != 0) {
-		monster.toHit = uniqueMonsterData.customToHit;
-		monster.toHitSpecial = uniqueMonsterData.customToHit;
-
-		if (sgGameInitInfo.nDifficulty == DIFF_NIGHTMARE) {
-			monster.toHit += NightmareToHitBonus;
-			monster.toHitSpecial += NightmareToHitBonus;
-		} else if (sgGameInitInfo.nDifficulty == DIFF_HELL) {
-			monster.toHit += HellToHitBonus;
-			monster.toHitSpecial += HellToHitBonus;
-		}
-	}
-	if (uniqueMonsterData.customArmorClass != 0) {
-		monster.armorClass = uniqueMonsterData.customArmorClass;
-
-		if (sgGameInitInfo.nDifficulty == DIFF_NIGHTMARE) {
-			monster.armorClass += NightmareAcBonus;
-		} else if (sgGameInitInfo.nDifficulty == DIFF_HELL) {
-			monster.armorClass += HellAcBonus;
-		}
-	}
-
-	if (uniqueMonsterData.monsterPack != UniqueMonsterPack::None) {
-		PlaceGroup(minionType, bosspacksize, &monster, uniqueMonsterData.monsterPack == UniqueMonsterPack::Leashed);
-	}
-
-	if (monster.ai != AI_GARG) {
-		monster.changeAnimationData(MonsterGraphic::Stand);
-		monster.animInfo.currentFrame = GenerateRnd(monster.animInfo.numberOfFrames - 1);
-		monster.flags &= ~MFLAG_ALLOW_SPECIAL;
-		monster.mode = MonsterMode::Stand;
-	}
-}
-
-void InitLevelMonsters()
-{
-	LevelMonsterTypeCount = 0;
-	monstimgtot = 0;
-
-	for (CMonster &levelMonsterType : LevelMonsterTypes) {
-		levelMonsterType.placeFlags = 0;
-	}
-
-	ClrAllMonsters();
-	ActiveMonsterCount = 0;
-	totalmonsters = MaxMonsters;
-
-	for (size_t i = 0; i < MaxMonsters; i++) {
-		ActiveMonsters[i] = i;
-	}
-
-	uniquetrans = 0;
-}
-
-void GetLevelMTypes()
-{
-	AddMonsterType(MT_GOLEM, PLACE_SPECIAL);
-	if (currlevel == 16) {
-		AddMonsterType(MT_ADVOCATE, PLACE_SCATTER);
-		AddMonsterType(MT_RBLACK, PLACE_SCATTER);
-		AddMonsterType(MT_DIABLO, PLACE_SPECIAL);
-		return;
-	}
-
-	if (currlevel == 18)
-		AddMonsterType(MT_HORKSPWN, PLACE_SCATTER);
-	if (currlevel == 19) {
-		AddMonsterType(MT_HORKSPWN, PLACE_SCATTER);
-		AddMonsterType(MT_HORKDMN, PLACE_UNIQUE);
-	}
-	if (currlevel == 20)
-		AddMonsterType(MT_DEFILER, PLACE_UNIQUE);
-	if (currlevel == 24) {
-		AddMonsterType(MT_ARCHLICH, PLACE_SCATTER);
-		AddMonsterType(MT_NAKRUL, PLACE_SPECIAL);
-	}
-
-	if (!setlevel) {
-		if (Quests[Q_BUTCHER].IsAvailable())
-			AddMonsterType(MT_CLEAVER, PLACE_SPECIAL);
-		if (Quests[Q_GARBUD].IsAvailable())
-			AddMonsterType(UniqueMonsterType::Garbud, PLACE_UNIQUE);
-		if (Quests[Q_ZHAR].IsAvailable())
-			AddMonsterType(UniqueMonsterType::Zhar, PLACE_UNIQUE);
-		if (Quests[Q_LTBANNER].IsAvailable())
-			AddMonsterType(UniqueMonsterType::SnotSpill, PLACE_UNIQUE);
-		if (Quests[Q_VEIL].IsAvailable())
-			AddMonsterType(UniqueMonsterType::Lachdan, PLACE_UNIQUE);
-		if (Quests[Q_WARLORD].IsAvailable())
-			AddMonsterType(UniqueMonsterType::WarlordOfBlood, PLACE_UNIQUE);
-
-		if (gbIsMultiplayer && currlevel == Quests[Q_SKELKING]._qlevel) {
-
-			AddMonsterType(MT_SKING, PLACE_UNIQUE);
-
-			int skeletonTypeCount = 0;
-			_monster_id skeltypes[NUM_MTYPES];
-			for (_monster_id skeletonType : SkeletonTypes) {
-				if (!IsMonsterAvalible(MonstersData[skeletonType]))
-					continue;
-
-				skeltypes[skeletonTypeCount++] = skeletonType;
-			}
-			AddMonsterType(skeltypes[GenerateRnd(skeletonTypeCount)], PLACE_SCATTER);
-		}
-
-		_monster_id typelist[MaxMonsters];
-
-		int nt = 0;
-		for (int i = MT_NZOMBIE; i < NUM_MTYPES; i++) {
-			if (!IsMonsterAvalible(MonstersData[i]))
-				continue;
-
-			typelist[nt++] = (_monster_id)i;
-		}
-
-		while (nt > 0 && LevelMonsterTypeCount < MaxLvlMTypes && monstimgtot < 4000) {
-			for (int i = 0; i < nt;) {
-				if (MonstersData[typelist[i]].image > 4000 - monstimgtot) {
-					typelist[i] = typelist[--nt];
-					continue;
-				}
-
-				i++;
-			}
-
-			if (nt != 0) {
-				int i = GenerateRnd(nt);
-				AddMonsterType(typelist[i], PLACE_SCATTER);
-				typelist[i] = typelist[--nt];
-			}
-		}
-	} else {
-		if (setlvlnum == SL_SKELKING) {
-			AddMonsterType(MT_SKING, PLACE_UNIQUE);
-		}
-	}
-}
-
-void InitMonsterSND(CMonster &monsterType)
-{
-	if (!gbSndInited)
-		return;
-
-	const char *prefixes[] {
-		"a", // Attack
-		"h", // Hit
-		"d", // Death
-		"s", // Special
-	};
-
-	const MonsterData &data = MonstersData[monsterType.type];
-	string_view soundSuffix = data.soundSuffix != nullptr ? data.soundSuffix : data.assetsSuffix;
-
-	for (int i = 0; i < 4; i++) {
-		string_view prefix = prefixes[i];
-		if (prefix == "s" && !data.hasSpecialSound)
-			continue;
-
-		for (int j = 0; j < 2; j++) {
-			char path[64];
-			*BufCopy(path, "monsters\\", soundSuffix, prefix, j + 1, ".wav") = '\0';
-			monsterType.sounds[i][j] = sound_file_load(path);
-		}
-	}
-}
-
-void InitMonsterGFX(CMonster &monsterType)
-{
-	const _monster_id mtype = monsterType.type;
-	const MonsterData &monsterData = MonstersData[mtype];
-	const size_t numAnims = GetNumAnims(monsterData);
-	const auto hasAnim = [&monsterData](size_t index) {
-		return monsterData.frames[index] != 0;
-	};
-	constexpr size_t MaxAnims = 6;
-	std::array<uint32_t, MaxAnims + 1> animOffsets;
-	if (!HeadlessMode) {
-		monsterType.animData = MultiFileLoader<MaxAnims> {}(
-		    numAnims,
-		    FileNameWithCharAffixGenerator({ "monsters\\", monsterData.assetsSuffix }, ".cl2", Animletter),
-		    animOffsets.data(),
-		    hasAnim);
-	}
-
-	for (size_t i = 0, j = 0; i < numAnims; ++i) {
-		AnimStruct &anim = monsterType.anims[i];
-		if (!hasAnim(i)) {
-			anim.frames = 0;
-			continue;
-		}
-		anim.frames = monsterData.frames[i];
-		anim.rate = monsterData.rate[i];
-		anim.width = monsterData.width;
-		if (!HeadlessMode) {
-			const uint32_t begin = animOffsets[j];
-			const uint32_t end = animOffsets[j + 1];
-			auto spritesData = reinterpret_cast<uint8_t *>(&monsterType.animData[begin]);
-			const uint16_t numLists = Cl2ToClx(spritesData, end - begin, PointerOrValue<uint16_t> { monsterData.width });
-			anim.sprites = ClxSpriteListOrSheet { spritesData, numLists };
-		}
-		++j;
-	}
-
-	monsterType.data = &monsterData;
-
-	if (HeadlessMode)
-		return;
-
-	if (monsterData.trnFile != nullptr) {
-		InitMonsterTRN(monsterType);
-	}
-
-	if (IsAnyOf(mtype, MT_NMAGMA, MT_YMAGMA, MT_BMAGMA, MT_WMAGMA))
-		MissileSpriteData[MFILE_MAGBALL].LoadGFX();
-	if (IsAnyOf(mtype, MT_STORM, MT_RSTORM, MT_STORML, MT_MAEL))
-		MissileSpriteData[MFILE_THINLGHT].LoadGFX();
-	if (mtype == MT_SNOWWICH) {
-		MissileSpriteData[MFILE_SCUBMISB].LoadGFX();
-		MissileSpriteData[MFILE_SCBSEXPB].LoadGFX();
-	}
-	if (mtype == MT_HLSPWN) {
-		MissileSpriteData[MFILE_SCUBMISD].LoadGFX();
-		MissileSpriteData[MFILE_SCBSEXPD].LoadGFX();
-	}
-	if (mtype == MT_SOLBRNR) {
-		MissileSpriteData[MFILE_SCUBMISC].LoadGFX();
-		MissileSpriteData[MFILE_SCBSEXPC].LoadGFX();
-	}
-	if (IsAnyOf(mtype, MT_NACID, MT_RACID, MT_BACID, MT_XACID, MT_SPIDLORD)) {
-		MissileSpriteData[MFILE_ACIDBF].LoadGFX();
-		MissileSpriteData[MFILE_ACIDSPLA].LoadGFX();
-		MissileSpriteData[MFILE_ACIDPUD].LoadGFX();
-	}
-	if (mtype == MT_LICH) {
-		MissileSpriteData[MFILE_LICH].LoadGFX();
-		MissileSpriteData[MFILE_EXORA1].LoadGFX();
-	}
-	if (mtype == MT_ARCHLICH) {
-		MissileSpriteData[MFILE_ARCHLICH].LoadGFX();
-		MissileSpriteData[MFILE_EXYEL2].LoadGFX();
-	}
-	if (IsAnyOf(mtype, MT_PSYCHORB, MT_BONEDEMN))
-		MissileSpriteData[MFILE_BONEDEMON].LoadGFX();
-	if (mtype == MT_NECRMORB) {
-		MissileSpriteData[MFILE_NECROMORB].LoadGFX();
-		MissileSpriteData[MFILE_EXRED3].LoadGFX();
-	}
-	if (mtype == MT_PSYCHORB)
-		MissileSpriteData[MFILE_EXBL2].LoadGFX();
-	if (mtype == MT_BONEDEMN)
-		MissileSpriteData[MFILE_EXBL3].LoadGFX();
-	if (mtype == MT_DIABLO)
-		MissileSpriteData[MFILE_FIREPLAR].LoadGFX();
-}
-
-void WeakenNaKrul()
-{
-	if (currlevel != 24 || static_cast<size_t>(UberDiabloMonsterIndex) >= ActiveMonsterCount)
-		return;
-
-	auto &monster = Monsters[UberDiabloMonsterIndex];
-	PlayEffect(monster, MonsterSound::Death);
-	Quests[Q_NAKRUL]._qlog = false;
-	monster.armorClass -= 50;
-	int hp = monster.maxHitPoints / 2;
-	monster.resistance = 0;
-	monster.hitPoints = hp;
-	monster.maxHitPoints = hp;
-}
-
-void InitGolems()
-{
-	if (!setlevel) {
-		for (int i = 0; i < MAX_PLRS; i++)
-			AddMonster(GolemHoldingCell, Direction::South, 0, false);
-	}
-}
-
-void InitMonsters()
-{
-	if (!gbIsSpawn && !setlevel && currlevel == 16)
-		LoadDiabMonsts();
-
-	int nt = numtrigs;
-	if (currlevel == 15)
-		nt = 1;
-	for (int i = 0; i < nt; i++) {
-		for (int s = -2; s < 2; s++) {
-			for (int t = -2; t < 2; t++)
-				DoVision(trigs[i].position + Displacement { s, t }, 15, MAP_EXP_NONE, false);
-		}
-	}
-	if (!gbIsSpawn)
-		PlaceQuestMonsters();
-	if (!setlevel) {
-		if (!gbIsSpawn)
-			PlaceUniqueMonsters();
-		int na = 0;
-		for (int s = 16; s < 96; s++) {
-			for (int t = 16; t < 96; t++) {
-				if (!IsTileSolid({ s, t }))
-					na++;
-			}
-		}
-		int numplacemonsters = na / 30;
-		if (gbIsMultiplayer)
-			numplacemonsters += numplacemonsters / 2;
-		if (ActiveMonsterCount + numplacemonsters > MaxMonsters - 10)
-			numplacemonsters = MaxMonsters - 10 - ActiveMonsterCount;
-		totalmonsters = ActiveMonsterCount + numplacemonsters;
-		int numscattypes = 0;
-		size_t scattertypes[NUM_MTYPES];
-		for (size_t i = 0; i < LevelMonsterTypeCount; i++) {
-			if ((LevelMonsterTypes[i].placeFlags & PLACE_SCATTER) != 0) {
-				scattertypes[numscattypes] = i;
-				numscattypes++;
-			}
-		}
-		while (ActiveMonsterCount < totalmonsters) {
-			const size_t typeIndex = scattertypes[GenerateRnd(numscattypes)];
-			if (currlevel == 1 || FlipCoin())
-				na = 1;
-			else if (currlevel == 2 || leveltype == DTYPE_CRYPT)
-				na = GenerateRnd(2) + 2;
-			else
-				na = GenerateRnd(3) + 3;
-			PlaceGroup(typeIndex, na);
-		}
-	}
-	for (int i = 0; i < nt; i++) {
-		for (int s = -2; s < 2; s++) {
-			for (int t = -2; t < 2; t++)
-				DoUnVision(trigs[i].position + Displacement { s, t }, 15);
-		}
-	}
-}
-
-void SetMapMonsters(const uint16_t *dunData, Point startPosition)
-{
-	AddMonsterType(MT_GOLEM, PLACE_SPECIAL);
-	if (setlevel)
-		for (int i = 0; i < MAX_PLRS; i++)
-			AddMonster(GolemHoldingCell, Direction::South, 0, false);
-
-	if (setlevel && setlvlnum == SL_VILEBETRAYER) {
-		AddMonsterType(UniqueMonsterType::Lazarus, PLACE_UNIQUE);
-		AddMonsterType(UniqueMonsterType::RedVex, PLACE_UNIQUE);
-		AddMonsterType(UniqueMonsterType::BlackJade, PLACE_UNIQUE);
-		PlaceUniqueMonst(UniqueMonsterType::Lazarus, 0, 0);
-		PlaceUniqueMonst(UniqueMonsterType::RedVex, 0, 0);
-		PlaceUniqueMonst(UniqueMonsterType::BlackJade, 0, 0);
-	}
-
-	int width = SDL_SwapLE16(dunData[0]);
-	int height = SDL_SwapLE16(dunData[1]);
-
-	int layer2Offset = 2 + width * height;
-
-	// The rest of the layers are at dPiece scale
-	width *= 2;
-	height *= 2;
-
-	const uint16_t *monsterLayer = &dunData[layer2Offset + width * height];
-
-	for (int j = 0; j < height; j++) {
-		for (int i = 0; i < width; i++) {
-			auto monsterId = static_cast<uint8_t>(SDL_SwapLE16(monsterLayer[j * width + i]));
-			if (monsterId != 0) {
-				const size_t typeIndex = AddMonsterType(MonstConvTbl[monsterId - 1], PLACE_SPECIAL);
-				PlaceMonster(ActiveMonsterCount++, typeIndex, startPosition + Displacement { i, j });
-			}
-		}
-	}
-}
-
-Monster *AddMonster(Point position, Direction dir, size_t typeIndex, bool inMap)
-{
-	if (ActiveMonsterCount < MaxMonsters) {
-		Monster &monster = Monsters[ActiveMonsters[ActiveMonsterCount++]];
-		if (inMap)
-			dMonster[position.x][position.y] = monster.getId() + 1;
-		InitMonster(monster, dir, typeIndex, position);
-		return &monster;
-	}
-
-	return nullptr;
-}
-
-void AddDoppelganger(Monster &monster)
-{
-	Point target = { 0, 0 };
-	for (int d = 0; d < 8; d++) {
-		const Point position = monster.position.tile + static_cast<Direction>(d);
-		if (!IsTileAvailable(position))
-			continue;
-		target = position;
-	}
-	if (target != Point { 0, 0 }) {
-		const size_t typeIndex = GetMonsterTypeIndex(monster.type().type);
-		AddMonster(target, monster.direction, typeIndex, true);
-	}
-}
-
-void ApplyMonsterDamage(Monster &monster, int damage)
-{
-	monster.hitPoints -= damage;
-
-	if (monster.hitPoints >> 6 <= 0) {
-		delta_kill_monster(monster, monster.position.tile, *MyPlayer);
-		NetSendCmdLocParam1(false, CMD_MONSTDEATH, monster.position.tile, monster.getId());
-		return;
-	}
-
-	delta_monster_hp(monster, *MyPlayer);
-	NetSendCmdMonDmg(false, monster.getId(), damage);
-}
-
-bool M_Talker(const Monster &monster)
-{
-	return IsAnyOf(monster.ai, AI_LAZARUS, AI_WARLORD, AI_GARBUD, AI_ZHAR, AI_SNOTSPIL, AI_LACHDAN, AI_LAZHELP);
-}
-
-void M_StartStand(Monster &monster, Direction md)
-{
-	ClearMVars(monster);
-	if (monster.type().type == MT_GOLEM)
-		NewMonsterAnim(monster, MonsterGraphic::Walk, md);
-	else
-		NewMonsterAnim(monster, MonsterGraphic::Stand, md);
-	monster.var1 = static_cast<int>(monster.mode);
-	monster.var2 = 0;
-	monster.mode = MonsterMode::Stand;
-	monster.position.future = monster.position.tile;
-	monster.position.old = monster.position.tile;
-	UpdateEnemy(monster);
-}
-
-void M_ClearSquares(const Monster &monster)
-{
-	for (Point searchTile : PointsInRectangleRange { Rectangle { monster.position.old, 1 } }) {
-		if (FindMonsterAtPosition(searchTile) == &monster)
-			dMonster[searchTile.x][searchTile.y] = 0;
-	}
-}
-
-void M_GetKnockback(Monster &monster)
-{
-	Direction dir = Opposite(monster.direction);
-	if (!IsRelativeMoveOK(monster, monster.position.old, dir)) {
-		return;
-	}
-
-	M_ClearSquares(monster);
-	monster.position.old += dir;
-	StartMonsterGotHit(monster);
-}
-
-void M_StartHit(Monster &monster, int dam)
-{
-	PlayEffect(monster, MonsterSound::Hit);
-
-	if (IsAnyOf(monster.type().type, MT_SNEAK, MT_STALKER, MT_UNSEEN, MT_ILLWEAV) || dam >> 6 >= monster.level + 3) {
-		if (monster.type().type == MT_BLINK) {
-			Teleport(monster);
-		} else if (IsAnyOf(monster.type().type, MT_NSCAV, MT_BSCAV, MT_WSCAV, MT_YSCAV, MT_GRAVEDIG)) {
-			monster.goal = MonsterGoal::Normal;
-			monster.goalVar1 = 0;
-			monster.goalVar2 = 0;
-		}
-		if (monster.mode != MonsterMode::Petrified) {
-			StartMonsterGotHit(monster);
-		}
-	}
-}
-
-void M_StartHit(Monster &monster, const Player &player, int dam)
-{
-	monster.tag(player);
-	if (IsAnyOf(monster.type().type, MT_SNEAK, MT_STALKER, MT_UNSEEN, MT_ILLWEAV) || dam >> 6 >= monster.level + 3) {
-		monster.enemy = player.getId();
-		monster.enemyPosition = player.position.future;
-		monster.flags &= ~MFLAG_TARGETS_MONSTER;
-		monster.direction = GetMonsterDirection(monster);
-	}
-
-	M_StartHit(monster, dam);
-}
-
-void MonsterDeath(Monster &monster, Direction md, bool sendmsg)
-{
-	if (!monster.isPlayerMinion())
-		AddPlrMonstExper(monster.level, monster.exp, monster.whoHit);
-
-	MonsterKillCounts[monster.type().type]++;
-	monster.hitPoints = 0;
-	monster.flags &= ~MFLAG_HIDDEN;
-	SetRndSeed(monster.rndItemSeed);
-
-	SpawnLoot(monster, sendmsg);
-
-	if (monster.type().type == MT_DIABLO)
-		DiabloDeath(monster, true);
-	else
-		PlayEffect(monster, MonsterSound::Death);
-
-	if (monster.mode != MonsterMode::Petrified) {
-		if (monster.type().type == MT_GOLEM)
-			md = Direction::South;
-		NewMonsterAnim(monster, MonsterGraphic::Death, md, gGameLogicStep < GameLogicStep::ProcessMonsters ? AnimationDistributionFlags::ProcessAnimationPending : AnimationDistributionFlags::None);
-		monster.mode = MonsterMode::Death;
-	}
-	monster.goal = MonsterGoal::None;
-	monster.var1 = 0;
-	monster.position.tile = monster.position.old;
-	monster.position.future = monster.position.old;
-	M_ClearSquares(monster);
-	dMonster[monster.position.tile.x][monster.position.tile.y] = monster.getId() + 1;
-	CheckQuestKill(monster, sendmsg);
-	M_FallenFear(monster.position.tile);
-	if (IsAnyOf(monster.type().type, MT_NACID, MT_RACID, MT_BACID, MT_XACID, MT_SPIDLORD))
-		AddMissile(monster.position.tile, { 0, 0 }, Direction::South, MIS_ACIDPUD, TARGET_PLAYERS, monster.getId(), monster.intelligence + 1, 0);
-}
-
-void StartMonsterDeath(Monster &monster, const Player &player, bool sendmsg)
-{
-	monster.tag(player);
-	Direction md = GetDirection(monster.position.tile, player.position.tile);
-	MonsterDeath(monster, md, sendmsg);
-}
-
-void KillMyGolem()
-{
-	Monster &golem = Monsters[MyPlayerId];
-	delta_kill_monster(golem, golem.position.tile, *MyPlayer);
-	NetSendCmdLoc(MyPlayerId, false, CMD_KILLGOLEM, golem.position.tile);
-	M_StartKill(golem, *MyPlayer);
-}
-
-void M_StartKill(Monster &monster, const Player &player)
-{
-	StartMonsterDeath(monster, player, true);
-}
-
-void M_SyncStartKill(Monster &monster, Point position, const Player &player)
-{
-	if (monster.hitPoints == 0 || monster.mode == MonsterMode::Death) {
-		return;
-	}
-
-	if (dMonster[position.x][position.y] == 0) {
-		M_ClearSquares(monster);
-		monster.position.tile = position;
-		monster.position.old = position;
-	}
-
-	StartMonsterDeath(monster, player, false);
-}
-
-void M_UpdateRelations(const Monster &monster)
-{
-	if (monster.hasLeashedMinions())
-		ReleaseMinions(monster);
-
-	ShrinkLeaderPacksize(monster);
-}
-
-void DoEnding()
-{
-	if (gbIsMultiplayer) {
-		SNetLeaveGame(LEAVE_ENDING);
-	}
-
-	music_stop();
-
-	if (gbIsMultiplayer) {
-		SDL_Delay(1000);
-	}
-
-	if (gbIsSpawn)
-		return;
-
-	switch (MyPlayer->_pClass) {
-	case HeroClass::Sorcerer:
-	case HeroClass::Monk:
-		play_movie("gendata\\diabvic1.smk", false);
-		break;
-	case HeroClass::Warrior:
-	case HeroClass::Barbarian:
-		play_movie("gendata\\diabvic2.smk", false);
-		break;
-	default:
-		play_movie("gendata\\diabvic3.smk", false);
-		break;
-	}
-	play_movie("gendata\\diabend.smk", false);
-
-	bool bMusicOn = gbMusicOn;
-	gbMusicOn = true;
-
-	int musicVolume = sound_get_or_set_music_volume(1);
-	sound_get_or_set_music_volume(0);
-
-	music_start(TMUSIC_CATACOMBS);
-	loop_movie = true;
-	play_movie("gendata\\loopdend.smk", true);
-	loop_movie = false;
-	music_stop();
-
-	sound_get_or_set_music_volume(musicVolume);
-	gbMusicOn = bMusicOn;
-}
-
-void PrepDoEnding()
-{
-	gbSoundOn = sgbSaveSoundOn;
-	gbRunGame = false;
-	MyPlayerIsDead = false;
-	cineflag = true;
-
-	Player &myPlayer = *MyPlayer;
-
-	myPlayer.pDiabloKillLevel = std::max(myPlayer.pDiabloKillLevel, static_cast<uint8_t>(sgGameInitInfo.nDifficulty + 1));
-
-	for (Player &player : Players) {
-		player._pmode = PM_QUIT;
-		player._pInvincible = true;
-		if (gbIsMultiplayer) {
-			if (player._pHitPoints >> 6 == 0)
-				player._pHitPoints = 64;
-			if (player._pMana >> 6 == 0)
-				player._pMana = 64;
-		}
-	}
-}
-
-bool Walk(Monster &monster, Direction md)
-{
-	if (!DirOK(monster, md)) {
-		return false;
-	}
-
-	switch (md) {
-	case Direction::North:
-		WalkNorthwards(monster, -1, -1, Direction::North);
-		break;
-	case Direction::NorthEast:
-		WalkNorthwards(monster, 0, -1, Direction::NorthEast);
-		break;
-	case Direction::East:
-		WalkSideways(monster, -32, -16, 1, -1, 1, 0, Direction::East);
-		break;
-	case Direction::SouthEast:
-		WalkSouthwards(monster, -32, -16, 1, 0, Direction::SouthEast);
-		break;
-	case Direction::South:
-		WalkSouthwards(monster, 0, -32, 1, 1, Direction::South);
-		break;
-	case Direction::SouthWest:
-		WalkSouthwards(monster, 32, -16, 0, 1, Direction::SouthWest);
-		break;
-	case Direction::West:
-		WalkSideways(monster, 32, -16, -1, 1, 0, 1, Direction::West);
-		break;
-	case Direction::NorthWest:
-		WalkNorthwards(monster, -1, 0, Direction::NorthWest);
-		break;
-	}
-	return true;
-}
-
-void GolumAi(Monster &golem)
-{
-	if (golem.position.tile.x == 1 && golem.position.tile.y == 0) {
-		return;
-	}
-
-	if (IsAnyOf(golem.mode, MonsterMode::Death, MonsterMode::SpecialStand) || golem.isWalking()) {
-		return;
-	}
-
-	if ((golem.flags & MFLAG_TARGETS_MONSTER) == 0)
-		UpdateEnemy(golem);
-
-	if (golem.mode == MonsterMode::MeleeAttack) {
-		return;
-	}
-
-	if ((golem.flags & MFLAG_NO_ENEMY) == 0) {
-		auto &enemy = Monsters[golem.enemy];
-		int mex = golem.position.tile.x - enemy.position.future.x;
-		int mey = golem.position.tile.y - enemy.position.future.y;
-		golem.direction = GetDirection(golem.position.tile, enemy.position.tile);
-		if (abs(mex) < 2 && abs(mey) < 2) {
-			golem.enemyPosition = enemy.position.tile;
-			if (enemy.activeForTicks == 0) {
-				enemy.activeForTicks = UINT8_MAX;
-				enemy.position.last = golem.position.tile;
-				for (int j = 0; j < 5; j++) {
-					for (int k = 0; k < 5; k++) {
-						int enemyId = dMonster[golem.position.tile.x + k - 2][golem.position.tile.y + j - 2]; // BUGFIX: Check if indexes are between 0 and 112
-						if (enemyId > 0)
-							Monsters[enemyId - 1].activeForTicks = UINT8_MAX; // BUGFIX: should be `Monsters[enemy-1]`, not Monsters[enemy]. (fixed)
-					}
-				}
-			}
-			StartAttack(golem);
-			return;
-		}
-		if (AiPlanPath(golem))
-			return;
-	}
-
-	golem.pathCount++;
-	if (golem.pathCount > 8)
-		golem.pathCount = 5;
-
-	if (RandomWalk(golem, Players[golem.getId()]._pdir))
-		return;
-
-	Direction md = Left(golem.direction);
-	for (int j = 0; j < 8; j++) {
-		md = Right(md);
-		if (Walk(golem, md)) {
-			break;
-		}
-	}
-}
-
-void DeleteMonsterList()
-{
-	for (int i = 0; i < MAX_PLRS; i++) {
-		auto &golem = Monsters[i];
-		if (!golem.isInvalid)
-			continue;
-
-		golem.position.tile = GolemHoldingCell;
-		golem.position.future = { 0, 0 };
-		golem.position.old = { 0, 0 };
-		golem.isInvalid = false;
-	}
-
-	for (size_t i = MAX_PLRS; i < ActiveMonsterCount;) {
-		if (Monsters[ActiveMonsters[i]].isInvalid) {
-			if (pcursmonst == ActiveMonsters[i]) // Unselect monster if player highlighted it
-				pcursmonst = -1;
-			DeleteMonster(i);
-		} else {
-			i++;
-		}
-	}
-}
-
-void ProcessMonsters()
-{
-	DeleteMonsterList();
-
-	assert(ActiveMonsterCount <= MaxMonsters);
-	for (size_t i = 0; i < ActiveMonsterCount; i++) {
-		Monster &monster = Monsters[ActiveMonsters[i]];
-		FollowTheLeader(monster);
-		if (gbIsMultiplayer) {
-			SetRndSeed(monster.aiSeed);
-			monster.aiSeed = AdvanceRndSeed();
-		}
-		if ((monster.flags & MFLAG_NOHEAL) == 0 && monster.hitPoints < monster.maxHitPoints && monster.hitPoints >> 6 > 0) {
-			if (monster.level > 1) {
-				monster.hitPoints += monster.level / 2;
-			} else {
-				monster.hitPoints += monster.level;
-			}
-			monster.hitPoints = std::min(monster.hitPoints, monster.maxHitPoints); // prevent going over max HP with part of a single regen tick
-		}
-
-		if (IsTileVisible(monster.position.tile) && monster.activeForTicks == 0) {
-			if (monster.type().type == MT_CLEAVER) {
-				PlaySFX(USFX_CLEAVER);
-			}
-			if (monster.type().type == MT_NAKRUL) {
-				if (sgGameInitInfo.bCowQuest != 0) {
-					PlaySFX(USFX_NAKRUL6);
-				} else {
-					if (IsUberRoomOpened)
-						PlaySFX(USFX_NAKRUL4);
-					else
-						PlaySFX(USFX_NAKRUL5);
-				}
-			}
-<<<<<<< HEAD
-			if (monster.type().type == MT_DEFILER)
-				PlaySFX(USFX_DEFILER8);
-			UpdateEnemy(monster);
-		}
-
-		if ((monster.flags & MFLAG_TARGETS_MONSTER) != 0) {
-			assert(monster.enemy >= 0 && monster.enemy < MaxMonsters);
-			monster.position.last = Monsters[monster.enemy].position.future;
-			monster.enemyPosition = monster.position.last;
-=======
-			// BUGFIX: enemy target may be dead at time of access, thus reading garbage data from `monster[Monst->_menemy]._mfutx`.
-			Monst->_lastx = monster[Monst->_menemy]._mfutx;
-			Monst->_menemyx = Monst->_lastx;
-			Monst->_lasty = monster[Monst->_menemy]._mfuty;
-			Monst->_menemyy = Monst->_lasty;
->>>>>>> 126f6743
-		} else {
-			assert(monster.enemy >= 0 && monster.enemy < MAX_PLRS);
-			Player &player = Players[monster.enemy];
-			monster.enemyPosition = player.position.future;
-			if (IsTileVisible(monster.position.tile)) {
-				monster.activeForTicks = UINT8_MAX;
-				monster.position.last = player.position.future;
-			} else if (monster.activeForTicks != 0 && monster.type().type != MT_DIABLO) {
-				monster.activeForTicks--;
-			}
-		}
-		while (true) {
-			if ((monster.flags & MFLAG_SEARCH) == 0 || !AiPlanPath(monster)) {
-				AiProc[monster.ai](monster);
-			}
-
-			if (!UpdateModeStance(monster))
-				break;
-
-			GroupUnity(monster);
-		}
-		if (monster.mode != MonsterMode::Petrified && (monster.flags & MFLAG_ALLOW_SPECIAL) == 0) {
-			monster.animInfo.processAnimation((monster.flags & MFLAG_LOCK_ANIMATION) != 0);
-		}
-	}
-
-	DeleteMonsterList();
-}
-
-void FreeMonsters()
-{
-	for (CMonster &monsterType : LevelMonsterTypes) {
-		monsterType.animData = nullptr;
-		for (AnimStruct &animData : monsterType.anims) {
-			animData.sprites = std::nullopt;
-		}
-
-		for (auto &variants : monsterType.sounds) {
-			for (auto &sound : variants) {
-				sound = nullptr;
-			}
-		}
-	}
-}
-
-bool DirOK(const Monster &monster, Direction mdir)
-{
-	Point position = monster.position.tile;
-	Point futurePosition = position + mdir;
-	if (!IsRelativeMoveOK(monster, position, mdir))
-		return false;
-	if (monster.leaderRelation == LeaderRelation::Leashed) {
-		return futurePosition.WalkingDistance(monster.getLeader()->position.future) < 4;
-	}
-	if (!monster.hasLeashedMinions())
-		return true;
-	int mcount = 0;
-	for (int x = futurePosition.x - 3; x <= futurePosition.x + 3; x++) {
-		for (int y = futurePosition.y - 3; y <= futurePosition.y + 3; y++) {
-			if (!InDungeonBounds({ x, y }))
-				continue;
-			Monster *minion = FindMonsterAtPosition({ x, y }, true);
-			if (minion == nullptr)
-				continue;
-
-			if (minion->leaderRelation == LeaderRelation::Leashed && minion->getLeader() == &monster) {
-				mcount++;
-			}
-		}
-	}
-	return mcount == monster.packSize;
-}
-
-bool PosOkMissile(Point position)
-{
-	return !TileHasAny(dPiece[position.x][position.y], TileProperties::BlockMissile);
-}
-
-bool LineClearMissile(Point startPoint, Point endPoint)
-{
-	return LineClear(PosOkMissile, startPoint, endPoint);
-}
-
-bool LineClear(const std::function<bool(Point)> &clear, Point startPoint, Point endPoint)
-{
-	Point position = startPoint;
-
-	int dx = endPoint.x - position.x;
-	int dy = endPoint.y - position.y;
-	if (abs(dx) > abs(dy)) {
-		if (dx < 0) {
-			std::swap(position, endPoint);
-			dx = -dx;
-			dy = -dy;
-		}
-		int d;
-		int yincD;
-		int dincD;
-		int dincH;
-		if (dy > 0) {
-			d = 2 * dy - dx;
-			dincD = 2 * dy;
-			dincH = 2 * (dy - dx);
-			yincD = 1;
-		} else {
-			d = 2 * dy + dx;
-			dincD = 2 * dy;
-			dincH = 2 * (dx + dy);
-			yincD = -1;
-		}
-		bool done = false;
-		while (!done && position != endPoint) {
-			if ((d <= 0) ^ (yincD < 0)) {
-				d += dincD;
-			} else {
-				d += dincH;
-				position.y += yincD;
-			}
-			position.x++;
-			done = position != startPoint && !clear(position);
-		}
-	} else {
-		if (dy < 0) {
-			std::swap(position, endPoint);
-			dy = -dy;
-			dx = -dx;
-		}
-		int d;
-		int xincD;
-		int dincD;
-		int dincH;
-		if (dx > 0) {
-			d = 2 * dx - dy;
-			dincD = 2 * dx;
-			dincH = 2 * (dx - dy);
-			xincD = 1;
-		} else {
-			d = 2 * dx + dy;
-			dincD = 2 * dx;
-			dincH = 2 * (dy + dx);
-			xincD = -1;
-		}
-		bool done = false;
-		while (!done && position != endPoint) {
-			if ((d <= 0) ^ (xincD < 0)) {
-				d += dincD;
-			} else {
-				d += dincH;
-				position.x += xincD;
-			}
-			position.y++;
-			done = position != startPoint && !clear(position);
-		}
-	}
-	return position == endPoint;
-}
-
-void SyncMonsterAnim(Monster &monster)
-{
-#ifdef _DEBUG
-	// fix for saves with debug monsters having type originally not on the level
-	CMonster &monsterType = LevelMonsterTypes[monster.levelType];
-	if (monsterType.data == nullptr) {
-		InitMonsterGFX(monsterType);
-		monsterType.corpseId = 1;
-	}
-#endif
-	if (monster.isUnique()) {
-		InitTRNForUniqueMonster(monster);
-	}
-	MonsterGraphic graphic = MonsterGraphic::Stand;
-
-	switch (monster.mode) {
-	case MonsterMode::Stand:
-	case MonsterMode::Delay:
-	case MonsterMode::Talk:
-		break;
-	case MonsterMode::MoveNorthwards:
-	case MonsterMode::MoveSouthwards:
-	case MonsterMode::MoveSideways:
-		graphic = MonsterGraphic::Walk;
-		break;
-	case MonsterMode::MeleeAttack:
-	case MonsterMode::RangedAttack:
-		graphic = MonsterGraphic::Attack;
-		break;
-	case MonsterMode::HitRecovery:
-		graphic = MonsterGraphic::GotHit;
-		break;
-	case MonsterMode::Death:
-		graphic = MonsterGraphic::Death;
-		break;
-	case MonsterMode::SpecialMeleeAttack:
-	case MonsterMode::FadeIn:
-	case MonsterMode::FadeOut:
-	case MonsterMode::SpecialStand:
-	case MonsterMode::SpecialRangedAttack:
-	case MonsterMode::Heal:
-		graphic = MonsterGraphic::Special;
-		break;
-	case MonsterMode::Charge:
-		graphic = MonsterGraphic::Attack;
-		monster.animInfo.currentFrame = 0;
-		break;
-	default:
-		monster.animInfo.currentFrame = 0;
-		break;
-	}
-
-	monster.changeAnimationData(graphic);
-}
-
-void M_FallenFear(Point position)
-{
-	const Rectangle fearArea = Rectangle { position, 4 };
-	for (const Point tile : PointsInRectangleRange { fearArea }) {
-		if (!InDungeonBounds(tile))
-			continue;
-		int m = dMonster[tile.x][tile.y];
-		if (m == 0)
-			continue;
-		Monster &monster = Monsters[abs(m) - 1];
-		if (monster.ai != AI_FALLEN || monster.hitPoints >> 6 <= 0)
-			continue;
-
-		int runDistance = std::max((8 - monster.data().level), 2);
-		monster.goal = MonsterGoal::Retreat;
-		monster.goalVar1 = runDistance;
-		monster.goalVar2 = static_cast<int>(GetDirection(position, monster.position.tile));
-	}
-}
-
-void PrintMonstHistory(int mt)
-{
-	if (*sgOptions.Gameplay.showMonsterType) {
-		AddPanelString(fmt::format(fmt::runtime(_("Type: {:s}  Kills: {:d}")), GetMonsterTypeText(MonstersData[mt]), MonsterKillCounts[mt]));
-	} else {
-		AddPanelString(fmt::format(fmt::runtime(_("Total kills: {:d}")), MonsterKillCounts[mt]));
-	}
-
-	if (MonsterKillCounts[mt] >= 30) {
-		int minHP = MonstersData[mt].hitPointsMinimum;
-		int maxHP = MonstersData[mt].hitPointsMaximum;
-		if (!gbIsHellfire && mt == MT_DIABLO) {
-			minHP /= 2;
-			maxHP /= 2;
-		}
-		if (!gbIsMultiplayer) {
-			minHP /= 2;
-			maxHP /= 2;
-		}
-		if (minHP < 1)
-			minHP = 1;
-		if (maxHP < 1)
-			maxHP = 1;
-
-		int hpBonusNightmare = 1;
-		int hpBonusHell = 3;
-		if (gbIsHellfire) {
-			hpBonusNightmare = (!gbIsMultiplayer ? 50 : 100);
-			hpBonusHell = (!gbIsMultiplayer ? 100 : 200);
-		}
-		if (sgGameInitInfo.nDifficulty == DIFF_NIGHTMARE) {
-			minHP = 3 * minHP + hpBonusNightmare;
-			maxHP = 3 * maxHP + hpBonusNightmare;
-		} else if (sgGameInitInfo.nDifficulty == DIFF_HELL) {
-			minHP = 4 * minHP + hpBonusHell;
-			maxHP = 4 * maxHP + hpBonusHell;
-		}
-		AddPanelString(fmt::format(fmt::runtime(_("Hit Points: {:d}-{:d}")), minHP, maxHP));
-	}
-	if (MonsterKillCounts[mt] >= 15) {
-		int res = (sgGameInitInfo.nDifficulty != DIFF_HELL) ? MonstersData[mt].resistance : MonstersData[mt].resistanceHell;
-		if ((res & (RESIST_MAGIC | RESIST_FIRE | RESIST_LIGHTNING | IMMUNE_MAGIC | IMMUNE_FIRE | IMMUNE_LIGHTNING)) == 0) {
-			AddPanelString(_("No magic resistance"));
-		} else {
-			if ((res & (RESIST_MAGIC | RESIST_FIRE | RESIST_LIGHTNING)) != 0) {
-				std::string resists = std::string(_("Resists:"));
-				if ((res & RESIST_MAGIC) != 0)
-					AppendStrView(resists, _(" Magic"));
-				if ((res & RESIST_FIRE) != 0)
-					AppendStrView(resists, _(" Fire"));
-				if ((res & RESIST_LIGHTNING) != 0)
-					AppendStrView(resists, _(" Lightning"));
-				AddPanelString(resists);
-			}
-			if ((res & (IMMUNE_MAGIC | IMMUNE_FIRE | IMMUNE_LIGHTNING)) != 0) {
-				std::string immune = std::string(_("Immune:"));
-				if ((res & IMMUNE_MAGIC) != 0)
-					AppendStrView(immune, _(" Magic"));
-				if ((res & IMMUNE_FIRE) != 0)
-					AppendStrView(immune, _(" Fire"));
-				if ((res & IMMUNE_LIGHTNING) != 0)
-					AppendStrView(immune, _(" Lightning"));
-				AddPanelString(immune);
-			}
-		}
-	}
-}
-
-void PrintUniqueHistory()
-{
-	auto &monster = Monsters[pcursmonst];
-	if (*sgOptions.Gameplay.showMonsterType) {
-		AddPanelString(fmt::format(fmt::runtime(_("Type: {:s}")), GetMonsterTypeText(monster.data())));
-	}
-
-	int res = monster.resistance & (RESIST_MAGIC | RESIST_FIRE | RESIST_LIGHTNING | IMMUNE_MAGIC | IMMUNE_FIRE | IMMUNE_LIGHTNING);
-	if (res == 0) {
-		AddPanelString(_("No resistances"));
-		AddPanelString(_("No Immunities"));
-	} else {
-		if ((res & (RESIST_MAGIC | RESIST_FIRE | RESIST_LIGHTNING)) != 0)
-			AddPanelString(_("Some Magic Resistances"));
-		else
-			AddPanelString(_("No resistances"));
-		if ((res & (IMMUNE_MAGIC | IMMUNE_FIRE | IMMUNE_LIGHTNING)) != 0) {
-			AddPanelString(_("Some Magic Immunities"));
-		} else {
-			AddPanelString(_("No Immunities"));
-		}
-	}
-}
-
-void PlayEffect(Monster &monster, MonsterSound mode)
-{
-	if (MyPlayer->pLvlLoad != 0) {
-		return;
-	}
-
-	int sndIdx = GenerateRnd(2);
-	if (!gbSndInited || !gbSoundOn || gbBufferMsgs != 0) {
-		return;
-	}
-
-	TSnd *snd = monster.type().sounds[static_cast<size_t>(mode)][sndIdx].get();
-	if (snd == nullptr || snd->isPlaying()) {
-		return;
-	}
-
-	int lVolume = 0;
-	int lPan = 0;
-	if (!CalculateSoundPosition(monster.position.tile, &lVolume, &lPan))
-		return;
-
-	snd_play_snd(snd, lVolume, lPan);
-}
-
-void MissToMonst(Missile &missile, Point position)
-{
-	int monsterId = missile._misource;
-
-	assert(static_cast<size_t>(monsterId) < MaxMonsters);
-	auto &monster = Monsters[monsterId];
-
-	Point oldPosition = missile.position.tile;
-	dMonster[position.x][position.y] = monsterId + 1;
-	monster.direction = static_cast<Direction>(missile._mimfnum);
-	monster.position.tile = position;
-	M_StartStand(monster, monster.direction);
-	M_StartHit(monster, 0);
-
-	if (monster.type().type == MT_GLOOM)
-		return;
-
-<<<<<<< HEAD
-	if ((monster.flags & MFLAG_TARGETS_MONSTER) == 0) {
-		if (dPlayer[oldPosition.x][oldPosition.y] <= 0)
-			return;
-=======
-	if (ret && dMissile[x][y] != 0 && i >= 0) {
-		// BUGFIX: case with multiple missiles being present on (x, y)-coordinate not handled.
-		mi = dMissile[x][y];
-		if (mi > 0) {
-			if (missile[mi]._mitype == MIS_FIREWALL) { // BUGFIX: Change 'mi' to 'mi - 1'
-				fire = TRUE;
-			} else {
-				for (j = 0; j < nummissiles; j++) {
-					if (missile[missileactive[j]]._mitype == MIS_FIREWALL) // BUGFIX: Check missile x/y
-						fire = TRUE;
-				}
-			}
-		}
-		if (fire && (!(monster[i].mMagicRes & IMMUNE_FIRE) || monster[i].MType->mtype == MT_DIABLO))
-			ret = FALSE;
-	}
-#endif
->>>>>>> 126f6743
-
-		int pnum = dPlayer[oldPosition.x][oldPosition.y] - 1;
-		Player &player = Players[pnum];
-		MonsterAttackPlayer(monster, player, 500, monster.minDamageSpecial, monster.maxDamageSpecial);
-
-		if (IsAnyOf(monster.type().type, MT_NSNAKE, MT_RSNAKE, MT_BSNAKE, MT_GSNAKE))
-			return;
-
-		if (player._pmode != PM_GOTHIT && player._pmode != PM_DEATH)
-			StartPlrHit(player, 0, true);
-		Point newPosition = oldPosition + monster.direction;
-		if (PosOkPlayer(player, newPosition)) {
-			player.position.tile = newPosition;
-			FixPlayerLocation(player, player._pdir);
-			FixPlrWalkTags(player);
-			dPlayer[newPosition.x][newPosition.y] = pnum + 1;
-			SetPlayerOld(player);
-		}
-		return;
-	}
-
-	Monster *target = FindMonsterAtPosition(oldPosition, true);
-
-	if (target == nullptr)
-		return;
-
-	MonsterAttackMonster(monster, *target, 500, monster.minDamageSpecial, monster.maxDamageSpecial);
-
-	if (IsAnyOf(monster.type().type, MT_NSNAKE, MT_RSNAKE, MT_BSNAKE, MT_GSNAKE))
-		return;
-
-<<<<<<< HEAD
-	Point newPosition = oldPosition + monster.direction;
-	if (IsTileAvailable(*target, newPosition)) {
-		monsterId = dMonster[oldPosition.x][oldPosition.y];
-		dMonster[newPosition.x][newPosition.y] = monsterId;
-		dMonster[oldPosition.x][oldPosition.y] = 0;
-		monsterId--;
-		monster.position.tile = newPosition;
-		monster.position.future = newPosition;
-=======
-	if (ret && dMissile[x][y] != 0 && i >= 0) {
-		mi = dMissile[x][y];
-		// BUGFIX: case with multiple missiles being present on (x, y)-coordinate not handled.
-		if (mi > 0) {
-			if (missile[mi]._mitype == MIS_FIREWALL) { // BUGFIX: Change 'mi' to 'mi - 1'
-				fire = TRUE;
-			} else {
-				for (j = 0; j < nummissiles; j++) {
-					if (missile[missileactive[j]]._mitype == MIS_FIREWALL) // BUGFIX: Check missile x/y
-						fire = TRUE;
-				}
-			}
-		}
-		if (fire && (!(monster[i].mMagicRes & IMMUNE_FIRE) || monster[i].MType->mtype == MT_DIABLO))
-			ret = FALSE;
->>>>>>> 126f6743
-	}
-}
-
-Monster *FindMonsterAtPosition(Point position, bool ignoreMovingMonsters)
-{
-	if (!InDungeonBounds(position)) {
-		return nullptr;
-	}
-
-	auto monsterId = dMonster[position.x][position.y];
-
-	if (monsterId == 0 || (ignoreMovingMonsters && monsterId < 0)) {
-		// nothing at this position, return a nullptr
-		return nullptr;
-	}
-
-	return &Monsters[abs(monsterId) - 1];
-}
-
-<<<<<<< HEAD
-bool IsTileAvailable(const Monster &monster, Point position)
-{
-	if (!IsTileAvailable(position))
-		return false;
-=======
-	if (ret && dObject[x][y] != 0) {
-		oi = dObject[x][y] > 0 ? dObject[x][y] - 1 : -(dObject[x][y] + 1);
-		objtype = object[oi]._otype;
-		isdoor = objtype == OBJ_L1LDOOR || objtype == OBJ_L1RDOOR
-		    || objtype == OBJ_L2LDOOR || objtype == OBJ_L2RDOOR
-		    || objtype == OBJ_L3LDOOR || objtype == OBJ_L3RDOOR;
-		if (object[oi]._oSolidFlag && !isdoor) {
-			ret = FALSE;
-		}
-	}
-	if (ret) {
-		ret = (!SolidLoc(x, y) || isdoor) && dPlayer[x][y] == 0 && dMonster[x][y] == 0;
-	}
-	if (ret && dMissile[x][y] != 0 && i >= 0) {
-		mi = dMissile[x][y];
-		// BUGFIX: case with multiple missiles being present on (x, y)-coordinate not handled.
-		if (mi > 0) {
-			if (missile[mi]._mitype == MIS_FIREWALL) { // BUGFIX: Change 'mi' to 'mi - 1'
-				fire = TRUE;
-			} else {
-				for (j = 0; j < nummissiles; j++) {
-					if (missile[missileactive[j]]._mitype == MIS_FIREWALL) // BUGFIX: Check missile x/y
-						fire = TRUE;
-				}
-			}
-		}
-		if (fire && (!(monster[i].mMagicRes & IMMUNE_FIRE) || monster[i].MType->mtype == MT_DIABLO))
-			ret = FALSE;
-	}
-#endif
->>>>>>> 126f6743
-
-	return IsTileSafe(monster, position);
-}
-
-bool IsSkel(_monster_id mt)
-{
-	return std::find(std::begin(SkeletonTypes), std::end(SkeletonTypes), mt) != std::end(SkeletonTypes);
-}
-
-bool IsGoat(_monster_id mt)
-{
-	return IsAnyOf(mt,
-	    MT_NGOATMC, MT_BGOATMC, MT_RGOATMC, MT_GGOATMC,
-	    MT_NGOATBW, MT_BGOATBW, MT_RGOATBW, MT_GGOATBW);
-}
-
-void ActivateSkeleton(Monster &monster, Point position)
-{
-	if (IsTileAvailable(position)) {
-		ActivateSpawn(monster, position, Direction::SouthWest);
-		return;
-	}
-
-	constexpr std::array<Direction, 8> spawnDirections {
-		Direction::North, Direction::NorthEast, Direction::East, Direction::NorthWest, Direction::SouthEast, Direction::West, Direction::SouthWest, Direction::South
-	};
-	std::bitset<8> spawnOk;
-
-	for (size_t i = 0; i < spawnDirections.size(); i++) {
-		if (IsTileAvailable(position + spawnDirections[i]))
-			spawnOk.set(i);
-	}
-	if (spawnOk.none())
-		return;
-
-	// this is used in the following loop to find the nth set bit.
-	int spawnChoice = GenerateRnd(15) % spawnOk.count();
-
-	for (size_t i = 0; i < spawnOk.size(); i++) {
-		if (!spawnOk.test(i))
-			continue;
-
-		if (spawnChoice > 0) {
-			spawnChoice--;
-			continue;
-		}
-
-		ActivateSpawn(monster, position + spawnDirections[i], Opposite(spawnDirections[i]));
-		return;
-	}
-}
-
-Monster *PreSpawnSkeleton()
-{
-	Monster *skeleton = AddSkeleton({ 0, 0 }, Direction::South, false);
-	if (skeleton != nullptr)
-		M_StartStand(*skeleton, Direction::South);
-
-	return skeleton;
-}
-
-void TalktoMonster(Monster &monster)
-{
-	Player &player = Players[monster.enemy];
-	monster.mode = MonsterMode::Talk;
-	if (monster.ai != AI_SNOTSPIL && monster.ai != AI_LACHDAN) {
-		return;
-	}
-
-	if (Quests[Q_LTBANNER].IsAvailable() && Quests[Q_LTBANNER]._qvar1 == 2) {
-		if (RemoveInventoryItemById(player, IDI_BANNER)) {
-			Quests[Q_LTBANNER]._qactive = QUEST_DONE;
-			monster.talkMsg = TEXT_BANNER12;
-			monster.goal = MonsterGoal::Inquiring;
-		}
-	}
-	if (Quests[Q_VEIL].IsAvailable() && monster.talkMsg >= TEXT_VEIL9) {
-		if (RemoveInventoryItemById(player, IDI_GLDNELIX)) {
-			monster.talkMsg = TEXT_VEIL11;
-			monster.goal = MonsterGoal::Inquiring;
-		}
-	}
-}
-
-void SpawnGolem(Player &player, Monster &golem, Point position, Missile &missile)
-{
-	dMonster[position.x][position.y] = golem.getId() + 1;
-	golem.position.tile = position;
-	golem.position.future = position;
-	golem.position.old = position;
-	golem.pathCount = 0;
-	golem.maxHitPoints = 2 * (320 * missile._mispllvl + player._pMaxMana / 3);
-	golem.hitPoints = golem.maxHitPoints;
-	golem.armorClass = 25;
-	golem.toHit = 5 * (missile._mispllvl + 8) + 2 * player._pLevel;
-	golem.minDamage = 2 * (missile._mispllvl + 4);
-	golem.maxDamage = 2 * (missile._mispllvl + 8);
-	golem.flags |= MFLAG_GOLEM;
-	StartSpecialStand(golem, Direction::South);
-	UpdateEnemy(golem);
-	if (&player == MyPlayer) {
-		NetSendCmdGolem(
-		    golem.position.tile.x,
-		    golem.position.tile.y,
-		    golem.direction,
-		    golem.enemy,
-		    golem.hitPoints,
-		    GetLevelForMultiplayer(player));
-	}
-}
-
-bool CanTalkToMonst(const Monster &monster)
-{
-	return IsAnyOf(monster.goal, MonsterGoal::Inquiring, MonsterGoal::Talking);
-}
-
-int encode_enemy(Monster &monster)
-{
-	if ((monster.flags & MFLAG_TARGETS_MONSTER) != 0)
-		return monster.enemy + MAX_PLRS;
-
-	return monster.enemy;
-}
-
-void decode_enemy(Monster &monster, int enemyId)
-{
-	if (enemyId < MAX_PLRS) {
-		monster.flags &= ~MFLAG_TARGETS_MONSTER;
-		monster.enemy = enemyId;
-		monster.enemyPosition = Players[enemyId].position.future;
-	} else {
-		monster.flags |= MFLAG_TARGETS_MONSTER;
-		enemyId -= MAX_PLRS;
-		monster.enemy = enemyId;
-		monster.enemyPosition = Monsters[enemyId].position.future;
-	}
-}
-
-[[nodiscard]] size_t Monster::getId() const
-{
-	return std::distance<const Monster *>(&Monsters[0], this);
-}
-
-Monster *Monster::getLeader() const
-{
-	if (leader == Monster::NoLeader)
-		return nullptr;
-
-	return &Monsters[leader];
-}
-
-void Monster::setLeader(const Monster *leader)
-{
-	if (leader == nullptr) {
-		// really we should update this->leader to NoLeader to avoid leaving a dangling reference to a dead monster
-		// when passed nullptr. So that buffed minions are drawn with a distinct colour in monhealthbar we leave the
-		// reference and hope that no code tries to modify the leader through this instance later.
-		leaderRelation = LeaderRelation::None;
-		return;
-	}
-
-	this->leader = leader->getId();
-	leaderRelation = LeaderRelation::Leashed;
-	ai = leader->ai;
-}
-
-[[nodiscard]] unsigned Monster::distanceToEnemy() const
-{
-	int mx = position.tile.x - enemyPosition.x;
-	int my = position.tile.y - enemyPosition.y;
-	return std::max(std::abs(mx), std::abs(my));
-}
-
-void Monster::checkStandAnimationIsLoaded(Direction mdir)
-{
-	if (IsAnyOf(mode, MonsterMode::Stand, MonsterMode::Talk)) {
-		direction = mdir;
-		changeAnimationData(MonsterGraphic::Stand);
-	}
-}
-
-void Monster::petrify()
-{
-	mode = MonsterMode::Petrified;
-	animInfo.isPetrified = true;
-}
-
-bool Monster::isWalking() const
-{
-	switch (mode) {
-	case MonsterMode::MoveNorthwards:
-	case MonsterMode::MoveSouthwards:
-	case MonsterMode::MoveSideways:
-		return true;
-	default:
-		return false;
-	}
-}
-
-bool Monster::isImmune(missile_id missileType) const
-{
-	missile_resistance missileElement = MissilesData[missileType].mResist;
-
-	if (((resistance & IMMUNE_MAGIC) != 0 && missileElement == MISR_MAGIC)
-	    || ((resistance & IMMUNE_FIRE) != 0 && missileElement == MISR_FIRE)
-	    || ((resistance & IMMUNE_LIGHTNING) != 0 && missileElement == MISR_LIGHTNING)
-	    || ((resistance & IMMUNE_ACID) != 0 && missileElement == MISR_ACID))
-		return true;
-	if (missileType == MIS_HBOLT && type().type != MT_DIABLO && data().monsterClass != MonsterClass::Undead)
-		return true;
-	return false;
-}
-
-bool Monster::isResistant(missile_id missileType) const
-{
-	missile_resistance missileElement = MissilesData[missileType].mResist;
-
-	if (((resistance & RESIST_MAGIC) != 0 && missileElement == MISR_MAGIC)
-	    || ((resistance & RESIST_FIRE) != 0 && missileElement == MISR_FIRE)
-	    || ((resistance & RESIST_LIGHTNING) != 0 && missileElement == MISR_LIGHTNING))
-		return true;
-	if (gbIsHellfire && missileType == MIS_HBOLT && IsAnyOf(type().type, MT_DIABLO, MT_BONEDEMN))
-		return true;
-	return false;
-}
-
-bool Monster::isPlayerMinion() const
-{
-	// This could be HasAnyOf(GOLEM) && HasNoneOf(BERSERK), I think referencing the type and player index is more robust though
-	return type().type == MT_GOLEM && getId() < sizeof(Players) / sizeof(Players[0]);
-}
-
-bool Monster::isPossibleToHit() const
-{
-	return !(hitPoints >> 6 <= 0
-	    || talkMsg != TEXT_NONE
-	    || (type().type == MT_ILLWEAV && goal == MonsterGoal::Retreat)
-	    || mode == MonsterMode::Charge
-	    || (IsAnyOf(type().type, MT_COUNSLR, MT_MAGISTR, MT_CABALIST, MT_ADVOCATE) && goal != MonsterGoal::Normal));
-}
-
-void Monster::tag(const Player &tagger)
-{
-	whoHit |= 1 << tagger.getId();
-}
-
-bool Monster::tryLiftGargoyle()
-{
-	if (ai == AI_GARG && (flags & MFLAG_ALLOW_SPECIAL) != 0) {
-		flags &= ~MFLAG_ALLOW_SPECIAL;
-		mode = MonsterMode::SpecialMeleeAttack;
-		return true;
-	}
-	return false;
-}
-
-} // namespace devilution
+/**
+ * @file monster.cpp
+ *
+ * Implementation of monster functionality, AI, actions, spawning, loading, etc.
+ */
+#include "monster.h"
+
+#include <climits>
+
+#include <algorithm>
+#include <array>
+
+#include <fmt/compile.h>
+#include <fmt/format.h>
+
+#include "control.h"
+#include "cursor.h"
+#include "dead.h"
+#include "engine/load_cl2.hpp"
+#include "engine/load_file.hpp"
+#include "engine/points_in_rectangle_range.hpp"
+#include "engine/random.hpp"
+#include "engine/render/clx_render.hpp"
+#include "engine/world_tile.hpp"
+#include "init.h"
+#include "levels/crypt.h"
+#include "levels/drlg_l4.h"
+#include "levels/themes.h"
+#include "levels/trigs.h"
+#include "lighting.h"
+#include "minitext.h"
+#include "missiles.h"
+#include "movie.h"
+#include "options.h"
+#include "spelldat.h"
+#include "storm/storm_net.hpp"
+#include "towners.h"
+#include "utils/cl2_to_clx.hpp"
+#include "utils/file_name_generator.hpp"
+#include "utils/language.h"
+#include "utils/stdcompat/string_view.hpp"
+#include "utils/str_cat.hpp"
+#include "utils/utf8.hpp"
+
+#ifdef _DEBUG
+#include "debug.h"
+#endif
+
+namespace devilution {
+
+CMonster LevelMonsterTypes[MaxLvlMTypes];
+size_t LevelMonsterTypeCount;
+Monster Monsters[MaxMonsters];
+int ActiveMonsters[MaxMonsters];
+size_t ActiveMonsterCount;
+// BUGFIX: replace MonsterKillCounts[MaxMonsters] with MonsterKillCounts[NUM_MTYPES].
+/** Tracks the total number of monsters killed per monster_id. */
+int MonsterKillCounts[MaxMonsters];
+bool sgbSaveSoundOn;
+
+namespace {
+
+constexpr int NightmareToHitBonus = 85;
+constexpr int HellToHitBonus = 120;
+
+constexpr int NightmareAcBonus = 50;
+constexpr int HellAcBonus = 80;
+
+/** Tracks which missile files are already loaded */
+size_t totalmonsters;
+int monstimgtot;
+int uniquetrans;
+
+constexpr const std::array<_monster_id, 12> SkeletonTypes {
+	MT_WSKELAX,
+	MT_TSKELAX,
+	MT_RSKELAX,
+	MT_XSKELAX,
+	MT_WSKELBW,
+	MT_TSKELBW,
+	MT_RSKELBW,
+	MT_XSKELBW,
+	MT_WSKELSD,
+	MT_TSKELSD,
+	MT_RSKELSD,
+	MT_XSKELSD,
+};
+
+/** Maps from monster action to monster animation letter. */
+constexpr char Animletter[7] = "nwahds";
+
+size_t GetNumAnims(const MonsterData &monsterData)
+{
+	return monsterData.hasSpecial ? 6 : 5;
+}
+
+void InitMonsterTRN(CMonster &monst)
+{
+	char path[64];
+	*BufCopy(path, "monsters\\", monst.data->trnFile, ".trn") = '\0';
+	std::array<uint8_t, 256> colorTranslations;
+	LoadFileInMem(path, colorTranslations);
+	std::replace(colorTranslations.begin(), colorTranslations.end(), 255, 0);
+
+	const size_t numAnims = GetNumAnims(*monst.data);
+	for (size_t i = 0; i < numAnims; i++) {
+		if (i == 1 && IsAnyOf(monst.type, MT_COUNSLR, MT_MAGISTR, MT_CABALIST, MT_ADVOCATE)) {
+			continue;
+		}
+
+		AnimStruct &anim = monst.anims[i];
+		if (anim.sprites->isSheet()) {
+			ClxApplyTrans(ClxSpriteSheet { anim.sprites->sheet() }, colorTranslations.data());
+		} else {
+			ClxApplyTrans(ClxSpriteList { anim.sprites->list() }, colorTranslations.data());
+		}
+	}
+}
+
+void InitMonster(Monster &monster, Direction rd, size_t typeIndex, Point position)
+{
+	monster.direction = rd;
+	monster.position.tile = position;
+	monster.position.future = position;
+	monster.position.old = position;
+	monster.levelType = typeIndex;
+	monster.mode = MonsterMode::Stand;
+	monster.animInfo = {};
+	monster.changeAnimationData(MonsterGraphic::Stand);
+	monster.animInfo.tickCounterOfCurrentFrame = GenerateRnd(monster.animInfo.ticksPerFrame - 1);
+	monster.animInfo.currentFrame = GenerateRnd(monster.animInfo.numberOfFrames - 1);
+
+	monster.level = monster.data().level;
+	int maxhp = monster.data().hitPointsMinimum + GenerateRnd(monster.data().hitPointsMaximum - monster.data().hitPointsMinimum + 1);
+	if (monster.type().type == MT_DIABLO && !gbIsHellfire) {
+		maxhp /= 2;
+		monster.level -= 15;
+	}
+	monster.maxHitPoints = maxhp << 6;
+
+	if (!gbIsMultiplayer)
+		monster.maxHitPoints = std::max(monster.maxHitPoints / 2, 64);
+
+	monster.hitPoints = monster.maxHitPoints;
+	monster.ai = monster.data().ai;
+	monster.intelligence = monster.data().intelligence;
+	monster.goal = MonsterGoal::Normal;
+	monster.goalVar1 = 0;
+	monster.goalVar2 = 0;
+	monster.goalVar3 = 0;
+	monster.pathCount = 0;
+	monster.isInvalid = false;
+	monster.uniqueType = UniqueMonsterType::None;
+	monster.activeForTicks = 0;
+	monster.lightId = NO_LIGHT; // BUGFIX monsters initial light id should be -1 (fixed)
+	monster.rndItemSeed = AdvanceRndSeed();
+	monster.aiSeed = AdvanceRndSeed();
+	monster.whoHit = 0;
+	monster.exp = monster.data().exp;
+	monster.toHit = monster.data().toHit;
+	monster.minDamage = monster.data().minDamage;
+	monster.maxDamage = monster.data().maxDamage;
+	monster.toHitSpecial = monster.data().toHitSpecial;
+	monster.minDamageSpecial = monster.data().minDamageSpecial;
+	monster.maxDamageSpecial = monster.data().maxDamageSpecial;
+	monster.armorClass = monster.data().armorClass;
+	monster.resistance = monster.data().resistance;
+	monster.leader = Monster::NoLeader;
+	monster.leaderRelation = LeaderRelation::None;
+	monster.flags = monster.data().abilityFlags;
+	monster.talkMsg = TEXT_NONE;
+
+	if (monster.ai == AI_GARG) {
+		monster.changeAnimationData(MonsterGraphic::Special);
+		monster.animInfo.currentFrame = 0;
+		monster.flags |= MFLAG_ALLOW_SPECIAL;
+		monster.mode = MonsterMode::SpecialMeleeAttack;
+	}
+
+	if (sgGameInitInfo.nDifficulty == DIFF_NIGHTMARE) {
+		monster.maxHitPoints = 3 * monster.maxHitPoints;
+		if (gbIsHellfire)
+			monster.maxHitPoints += (gbIsMultiplayer ? 100 : 50) << 6;
+		else
+			monster.maxHitPoints += 64;
+		monster.hitPoints = monster.maxHitPoints;
+		monster.level += 15;
+		monster.exp = 2 * (monster.exp + 1000);
+		monster.toHit += NightmareToHitBonus;
+		monster.minDamage = 2 * (monster.minDamage + 2);
+		monster.maxDamage = 2 * (monster.maxDamage + 2);
+		monster.toHitSpecial += NightmareToHitBonus;
+		monster.minDamageSpecial = 2 * (monster.minDamageSpecial + 2);
+		monster.maxDamageSpecial = 2 * (monster.maxDamageSpecial + 2);
+		monster.armorClass += NightmareAcBonus;
+	} else if (sgGameInitInfo.nDifficulty == DIFF_HELL) {
+		monster.maxHitPoints = 4 * monster.maxHitPoints;
+		if (gbIsHellfire)
+			monster.maxHitPoints += (gbIsMultiplayer ? 200 : 100) << 6;
+		else
+			monster.maxHitPoints += 192;
+		monster.hitPoints = monster.maxHitPoints;
+		monster.level += 30;
+		monster.exp = 4 * (monster.exp + 1000);
+		monster.toHit += HellToHitBonus;
+		monster.minDamage = 4 * monster.minDamage + 6;
+		monster.maxDamage = 4 * monster.maxDamage + 6;
+		monster.toHitSpecial += HellToHitBonus;
+		monster.minDamageSpecial = 4 * monster.minDamageSpecial + 6;
+		monster.maxDamageSpecial = 4 * monster.maxDamageSpecial + 6;
+		monster.armorClass += HellAcBonus;
+		monster.resistance = monster.data().resistanceHell;
+	}
+}
+
+bool CanPlaceMonster(Point position)
+{
+	return InDungeonBounds(position)
+	    && dMonster[position.x][position.y] == 0
+	    && dPlayer[position.x][position.y] == 0
+	    && !IsTileVisible(position)
+	    && !TileContainsSetPiece(position)
+	    && !IsTileOccupied(position);
+}
+
+void PlaceMonster(int i, size_t typeIndex, Point position)
+{
+	if (LevelMonsterTypes[typeIndex].type == MT_NAKRUL) {
+		for (size_t j = 0; j < ActiveMonsterCount; j++) {
+			if (Monsters[j].levelType == typeIndex) {
+				return;
+			}
+		}
+	}
+	dMonster[position.x][position.y] = i + 1;
+
+	auto rd = static_cast<Direction>(GenerateRnd(8));
+	InitMonster(Monsters[i], rd, typeIndex, position);
+}
+
+void PlaceGroup(size_t typeIndex, unsigned num, Monster *leader = nullptr, bool leashed = false)
+{
+	unsigned placed = 0;
+
+	for (int try1 = 0; try1 < 10; try1++) {
+		while (placed != 0) {
+			ActiveMonsterCount--;
+			placed--;
+			const auto &position = Monsters[ActiveMonsterCount].position.tile;
+			dMonster[position.x][position.y] = 0;
+		}
+
+		int xp;
+		int yp;
+		if (leader != nullptr) {
+			int offset = GenerateRnd(8);
+			auto position = leader->position.tile + static_cast<Direction>(offset);
+			xp = position.x;
+			yp = position.y;
+		} else {
+			do {
+				xp = GenerateRnd(80) + 16;
+				yp = GenerateRnd(80) + 16;
+			} while (!CanPlaceMonster({ xp, yp }));
+		}
+		int x1 = xp;
+		int y1 = yp;
+
+		if (num + ActiveMonsterCount > totalmonsters) {
+			num = totalmonsters - ActiveMonsterCount;
+		}
+
+		unsigned j = 0;
+		for (unsigned try2 = 0; j < num && try2 < 100; xp += Displacement(static_cast<Direction>(GenerateRnd(8))).deltaX, yp += Displacement(static_cast<Direction>(GenerateRnd(8))).deltaX) { /// BUGFIX: `yp += Point.y`
+			if (!CanPlaceMonster({ xp, yp })
+			    || (dTransVal[xp][yp] != dTransVal[x1][y1])
+			    || (leashed && (abs(xp - x1) >= 4 || abs(yp - y1) >= 4))) {
+				try2++;
+				continue;
+			}
+
+			PlaceMonster(ActiveMonsterCount, typeIndex, { xp, yp });
+			if (leader != nullptr) {
+				auto &minion = Monsters[ActiveMonsterCount];
+				minion.maxHitPoints *= 2;
+				minion.hitPoints = minion.maxHitPoints;
+				minion.intelligence = leader->intelligence;
+
+				if (leashed) {
+					minion.setLeader(leader);
+				}
+
+				if (minion.ai != AI_GARG) {
+					minion.changeAnimationData(MonsterGraphic::Stand);
+					minion.animInfo.currentFrame = GenerateRnd(minion.animInfo.numberOfFrames - 1);
+					minion.flags &= ~MFLAG_ALLOW_SPECIAL;
+					minion.mode = MonsterMode::Stand;
+				}
+			}
+			ActiveMonsterCount++;
+			placed++;
+			j++;
+		}
+
+		if (placed >= num) {
+			break;
+		}
+	}
+
+	if (leashed) {
+		leader->packSize = placed;
+	}
+}
+
+size_t GetMonsterTypeIndex(_monster_id type)
+{
+	for (size_t i = 0; i < LevelMonsterTypeCount; i++) {
+		if (LevelMonsterTypes[i].type == type)
+			return i;
+	}
+	return LevelMonsterTypeCount;
+}
+
+void PlaceUniqueMonst(UniqueMonsterType uniqindex, size_t minionType, int bosspacksize)
+{
+	auto &monster = Monsters[ActiveMonsterCount];
+	const auto &uniqueMonsterData = UniqueMonstersData[static_cast<size_t>(uniqindex)];
+
+	int count = 0;
+	Point position;
+	while (true) {
+		position = Point { GenerateRnd(80), GenerateRnd(80) } + Displacement { 16, 16 };
+		int count2 = 0;
+		for (int x = position.x - 3; x < position.x + 3; x++) {
+			for (int y = position.y - 3; y < position.y + 3; y++) {
+				if (InDungeonBounds({ x, y }) && CanPlaceMonster({ x, y })) {
+					count2++;
+				}
+			}
+		}
+
+		if (count2 < 9) {
+			count++;
+			if (count < 1000) {
+				continue;
+			}
+		}
+
+		if (CanPlaceMonster(position)) {
+			break;
+		}
+	}
+
+	if (uniqindex == UniqueMonsterType::SnotSpill) {
+		position = SetPiece.position.megaToWorld() + Displacement { 8, 12 };
+	}
+	if (uniqindex == UniqueMonsterType::WarlordOfBlood) {
+		position = SetPiece.position.megaToWorld() + Displacement { 6, 7 };
+	}
+	if (uniqindex == UniqueMonsterType::Zhar) {
+		for (int i = 0; i < themeCount; i++) {
+			if (i == zharlib) {
+				position = themeLoc[i].room.position.megaToWorld() + Displacement { 4, 4 };
+				break;
+			}
+		}
+	}
+	if (setlevel) {
+		if (uniqindex == UniqueMonsterType::Lazarus) {
+			position = { 32, 46 };
+		}
+		if (uniqindex == UniqueMonsterType::RedVex) {
+			position = { 40, 45 };
+		}
+		if (uniqindex == UniqueMonsterType::BlackJade) {
+			position = { 38, 49 };
+		}
+		if (uniqindex == UniqueMonsterType::SkeletonKing) {
+			position = { 35, 47 };
+		}
+	} else {
+		if (uniqindex == UniqueMonsterType::Lazarus) {
+			position = SetPiece.position.megaToWorld() + Displacement { 3, 6 };
+		}
+		if (uniqindex == UniqueMonsterType::RedVex) {
+			position = SetPiece.position.megaToWorld() + Displacement { 5, 3 };
+		}
+		if (uniqindex == UniqueMonsterType::BlackJade) {
+			position = SetPiece.position.megaToWorld() + Displacement { 5, 9 };
+		}
+	}
+	if (uniqindex == UniqueMonsterType::Butcher) {
+		position = SetPiece.position.megaToWorld() + Displacement { 4, 4 };
+	}
+
+	if (uniqindex == UniqueMonsterType::NaKrul) {
+		if (UberRow == 0 || UberCol == 0) {
+			UberDiabloMonsterIndex = -1;
+			return;
+		}
+		position = { UberRow - 2, UberCol };
+		UberDiabloMonsterIndex = static_cast<int>(ActiveMonsterCount);
+	}
+	const size_t typeIndex = GetMonsterTypeIndex(uniqueMonsterData.mtype);
+	PlaceMonster(ActiveMonsterCount, typeIndex, position);
+	ActiveMonsterCount++;
+
+	PrepareUniqueMonst(monster, uniqindex, minionType, bosspacksize, uniqueMonsterData);
+}
+
+size_t AddMonsterType(_monster_id type, placeflag placeflag)
+{
+	const size_t typeIndex = GetMonsterTypeIndex(type);
+	CMonster &monsterType = LevelMonsterTypes[typeIndex];
+
+	if (typeIndex == LevelMonsterTypeCount) {
+		LevelMonsterTypeCount++;
+		monsterType.type = type;
+		monstimgtot += MonstersData[type].image;
+		InitMonsterGFX(monsterType);
+		InitMonsterSND(monsterType);
+	}
+
+	monsterType.placeFlags |= placeflag;
+	return typeIndex;
+}
+
+inline size_t AddMonsterType(UniqueMonsterType uniqueType, placeflag placeflag)
+{
+	return AddMonsterType(UniqueMonstersData[static_cast<size_t>(uniqueType)].mtype, placeflag);
+}
+
+void ClearMVars(Monster &monster)
+{
+	monster.var1 = 0;
+	monster.var2 = 0;
+	monster.var3 = 0;
+	monster.position.temp = { 0, 0 };
+}
+
+void ClrAllMonsters()
+{
+	for (auto &monster : Monsters) {
+		ClearMVars(monster);
+		monster.goal = MonsterGoal::None;
+		monster.mode = MonsterMode::Stand;
+		monster.var1 = 0;
+		monster.var2 = 0;
+		monster.position.tile = { 0, 0 };
+		monster.position.future = { 0, 0 };
+		monster.position.old = { 0, 0 };
+		monster.direction = static_cast<Direction>(GenerateRnd(8));
+		monster.animInfo = {};
+		monster.flags = 0;
+		monster.isInvalid = false;
+		monster.enemy = GenerateRnd(gbActivePlayers);
+		monster.enemyPosition = Players[monster.enemy].position.future;
+	}
+}
+
+void PlaceUniqueMonsters()
+{
+	for (size_t u = 0; UniqueMonstersData[u].mtype != -1; u++) {
+		if (UniqueMonstersData[u].mlevel != currlevel)
+			continue;
+
+		const size_t minionType = GetMonsterTypeIndex(UniqueMonstersData[u].mtype);
+		if (minionType == LevelMonsterTypeCount)
+			continue;
+
+		UniqueMonsterType uniqueType = static_cast<UniqueMonsterType>(u);
+		if (uniqueType == UniqueMonsterType::Garbud && Quests[Q_GARBUD]._qactive == QUEST_NOTAVAIL)
+			continue;
+		if (uniqueType == UniqueMonsterType::Zhar && Quests[Q_ZHAR]._qactive == QUEST_NOTAVAIL)
+			continue;
+		if (uniqueType == UniqueMonsterType::SnotSpill && Quests[Q_LTBANNER]._qactive == QUEST_NOTAVAIL)
+			continue;
+		if (uniqueType == UniqueMonsterType::Lachdan && Quests[Q_VEIL]._qactive == QUEST_NOTAVAIL)
+			continue;
+		if (uniqueType == UniqueMonsterType::WarlordOfBlood && Quests[Q_WARLORD]._qactive == QUEST_NOTAVAIL)
+			continue;
+
+		PlaceUniqueMonst(uniqueType, minionType, 8);
+	}
+}
+
+void PlaceQuestMonsters()
+{
+	if (!setlevel) {
+		if (Quests[Q_BUTCHER].IsAvailable()) {
+			PlaceUniqueMonst(UniqueMonsterType::Butcher, 0, 0);
+		}
+
+		if (currlevel == Quests[Q_SKELKING]._qlevel && gbIsMultiplayer) {
+			for (size_t i = 0; i < LevelMonsterTypeCount; i++) {
+				if (IsSkel(LevelMonsterTypes[i].type)) {
+					PlaceUniqueMonst(UniqueMonsterType::SkeletonKing, i, 30);
+					break;
+				}
+			}
+		}
+
+		if (Quests[Q_LTBANNER].IsAvailable()) {
+			auto dunData = LoadFileInMem<uint16_t>("levels\\l1data\\banner1.dun");
+			SetMapMonsters(dunData.get(), SetPiece.position.megaToWorld());
+		}
+		if (Quests[Q_BLOOD].IsAvailable()) {
+			auto dunData = LoadFileInMem<uint16_t>("levels\\l2data\\blood2.dun");
+			SetMapMonsters(dunData.get(), SetPiece.position.megaToWorld());
+		}
+		if (Quests[Q_BLIND].IsAvailable()) {
+			auto dunData = LoadFileInMem<uint16_t>("levels\\l2data\\blind2.dun");
+			SetMapMonsters(dunData.get(), SetPiece.position.megaToWorld());
+		}
+		if (Quests[Q_ANVIL].IsAvailable()) {
+			auto dunData = LoadFileInMem<uint16_t>("levels\\l3data\\anvil.dun");
+			SetMapMonsters(dunData.get(), SetPiece.position.megaToWorld() + Displacement { 2, 2 });
+		}
+		if (Quests[Q_WARLORD].IsAvailable()) {
+			auto dunData = LoadFileInMem<uint16_t>("levels\\l4data\\warlord.dun");
+			SetMapMonsters(dunData.get(), SetPiece.position.megaToWorld());
+			AddMonsterType(UniqueMonsterType::WarlordOfBlood, PLACE_SCATTER);
+		}
+		if (Quests[Q_VEIL].IsAvailable()) {
+			AddMonsterType(UniqueMonsterType::Lachdan, PLACE_SCATTER);
+		}
+		if (Quests[Q_ZHAR].IsAvailable() && zharlib == -1) {
+			Quests[Q_ZHAR]._qactive = QUEST_NOTAVAIL;
+		}
+
+		if (currlevel == Quests[Q_BETRAYER]._qlevel && gbIsMultiplayer) {
+			AddMonsterType(UniqueMonsterType::Lazarus, PLACE_UNIQUE);
+			AddMonsterType(UniqueMonsterType::RedVex, PLACE_UNIQUE);
+			PlaceUniqueMonst(UniqueMonsterType::Lazarus, 0, 0);
+			PlaceUniqueMonst(UniqueMonsterType::RedVex, 0, 0);
+			PlaceUniqueMonst(UniqueMonsterType::BlackJade, 0, 0);
+			auto dunData = LoadFileInMem<uint16_t>("levels\\l4data\\vile1.dun");
+			SetMapMonsters(dunData.get(), SetPiece.position.megaToWorld());
+		}
+
+		if (currlevel == 24) {
+			UberDiabloMonsterIndex = -1;
+			const size_t typeIndex = GetMonsterTypeIndex(MT_NAKRUL);
+			if (typeIndex < LevelMonsterTypeCount) {
+				for (size_t i = 0; i < ActiveMonsterCount; i++) {
+					Monster &monster = Monsters[i];
+					if (monster.isUnique() || monster.levelType == typeIndex) {
+						UberDiabloMonsterIndex = static_cast<int>(i);
+						break;
+					}
+				}
+			}
+			if (UberDiabloMonsterIndex == -1)
+				PlaceUniqueMonst(UniqueMonsterType::NaKrul, 0, 0);
+		}
+	} else if (setlvlnum == SL_SKELKING) {
+		PlaceUniqueMonst(UniqueMonsterType::SkeletonKing, 0, 0);
+	}
+}
+
+void LoadDiabMonsts()
+{
+	{
+		auto dunData = LoadFileInMem<uint16_t>("levels\\l4data\\diab1.dun");
+		SetMapMonsters(dunData.get(), DiabloQuad1.megaToWorld());
+	}
+	{
+		auto dunData = LoadFileInMem<uint16_t>("levels\\l4data\\diab2a.dun");
+		SetMapMonsters(dunData.get(), DiabloQuad2.megaToWorld());
+	}
+	{
+		auto dunData = LoadFileInMem<uint16_t>("levels\\l4data\\diab3a.dun");
+		SetMapMonsters(dunData.get(), DiabloQuad3.megaToWorld());
+	}
+	{
+		auto dunData = LoadFileInMem<uint16_t>("levels\\l4data\\diab4a.dun");
+		SetMapMonsters(dunData.get(), DiabloQuad4.megaToWorld());
+	}
+}
+
+void DeleteMonster(size_t activeIndex)
+{
+	const auto &monster = Monsters[ActiveMonsters[activeIndex]];
+	if ((monster.flags & MFLAG_BERSERK) != 0) {
+		AddUnLight(monster.lightId);
+	}
+
+	ActiveMonsterCount--;
+	std::swap(ActiveMonsters[activeIndex], ActiveMonsters[ActiveMonsterCount]); // This ensures alive monsters are before ActiveMonsterCount in the array and any deleted monster after
+}
+
+void NewMonsterAnim(Monster &monster, MonsterGraphic graphic, Direction md, AnimationDistributionFlags flags = AnimationDistributionFlags::None, int8_t numSkippedFrames = 0, int8_t distributeFramesBeforeFrame = 0)
+{
+	const auto &animData = monster.type().getAnimData(graphic);
+	monster.animInfo.setNewAnimation(animData.spritesForDirection(md), animData.frames, animData.rate, flags, numSkippedFrames, distributeFramesBeforeFrame);
+	monster.flags &= ~(MFLAG_LOCK_ANIMATION | MFLAG_ALLOW_SPECIAL);
+	monster.direction = md;
+}
+
+void StartMonsterGotHit(Monster &monster)
+{
+	if (monster.type().type != MT_GOLEM) {
+		auto animationFlags = gGameLogicStep < GameLogicStep::ProcessMonsters ? AnimationDistributionFlags::ProcessAnimationPending : AnimationDistributionFlags::None;
+		int8_t numSkippedFrames = (gbIsHellfire && monster.type().type == MT_DIABLO) ? 4 : 0;
+		NewMonsterAnim(monster, MonsterGraphic::GotHit, monster.direction, animationFlags, numSkippedFrames);
+		monster.mode = MonsterMode::HitRecovery;
+	}
+	monster.position.tile = monster.position.old;
+	monster.position.future = monster.position.old;
+	M_ClearSquares(monster);
+	dMonster[monster.position.tile.x][monster.position.tile.y] = monster.getId() + 1;
+}
+
+bool IsRanged(Monster &monster)
+{
+	return IsAnyOf(monster.ai, AI_SKELBOW, AI_GOATBOW, AI_SUCC, AI_LAZHELP);
+}
+
+void UpdateEnemy(Monster &monster)
+{
+	Point target;
+	int menemy = -1;
+	int bestDist = -1;
+	bool bestsameroom = false;
+	const auto &position = monster.position.tile;
+	if ((monster.flags & MFLAG_BERSERK) != 0 || (monster.flags & MFLAG_GOLEM) == 0) {
+		for (size_t pnum = 0; pnum < Players.size(); pnum++) {
+			Player &player = Players[pnum];
+			if (!player.plractive || !player.isOnActiveLevel() || player._pLvlChanging
+			    || (((player._pHitPoints >> 6) == 0) && gbIsMultiplayer))
+				continue;
+			bool sameroom = (dTransVal[position.x][position.y] == dTransVal[player.position.tile.x][player.position.tile.y]);
+			int dist = position.WalkingDistance(player.position.tile);
+			if ((sameroom && !bestsameroom)
+			    || ((sameroom || !bestsameroom) && dist < bestDist)
+			    || (menemy == -1)) {
+				monster.flags &= ~MFLAG_TARGETS_MONSTER;
+				menemy = static_cast<int>(pnum);
+				target = player.position.future;
+				bestDist = dist;
+				bestsameroom = sameroom;
+			}
+		}
+	}
+	for (size_t i = 0; i < ActiveMonsterCount; i++) {
+		int monsterId = ActiveMonsters[i];
+		auto &otherMonster = Monsters[monsterId];
+		if (&otherMonster == &monster)
+			continue;
+		if ((otherMonster.hitPoints >> 6) <= 0)
+			continue;
+		if (otherMonster.position.tile == GolemHoldingCell)
+			continue;
+		if (M_Talker(otherMonster) && otherMonster.talkMsg != TEXT_NONE)
+			continue;
+		if (monster.isPlayerMinion() && otherMonster.isPlayerMinion()) // prevent golems from fighting each other
+			continue;
+
+		int dist = otherMonster.position.tile.WalkingDistance(position);
+		if (((monster.flags & MFLAG_GOLEM) == 0
+		        && (monster.flags & MFLAG_BERSERK) == 0
+		        && dist >= 2
+		        && !IsRanged(monster))
+		    || ((monster.flags & MFLAG_GOLEM) == 0
+		        && (monster.flags & MFLAG_BERSERK) == 0
+		        && (otherMonster.flags & MFLAG_GOLEM) == 0)) {
+			continue;
+		}
+		bool sameroom = dTransVal[position.x][position.y] == dTransVal[otherMonster.position.tile.x][otherMonster.position.tile.y];
+		if ((sameroom && !bestsameroom)
+		    || ((sameroom || !bestsameroom) && dist < bestDist)
+		    || (menemy == -1)) {
+			monster.flags |= MFLAG_TARGETS_MONSTER;
+			menemy = monsterId;
+			target = otherMonster.position.future;
+			bestDist = dist;
+			bestsameroom = sameroom;
+		}
+	}
+	if (menemy != -1) {
+		monster.flags &= ~MFLAG_NO_ENEMY;
+		monster.enemy = menemy;
+		monster.enemyPosition = target;
+	} else {
+		monster.flags |= MFLAG_NO_ENEMY;
+	}
+}
+
+/**
+ * @brief Make the AI wait a bit before thinking again
+ * @param monster The monster that will wait
+ * @param len
+ */
+void AiDelay(Monster &monster, int len)
+{
+	if (len <= 0) {
+		return;
+	}
+
+	if (monster.ai == AI_LAZARUS) {
+		return;
+	}
+
+	monster.var2 = len;
+	monster.mode = MonsterMode::Delay;
+}
+
+/**
+ * @brief Get the direction from the monster to its current enemy
+ */
+Direction GetMonsterDirection(Monster &monster)
+{
+	return GetDirection(monster.position.tile, monster.enemyPosition);
+}
+
+void StartSpecialStand(Monster &monster, Direction md)
+{
+	NewMonsterAnim(monster, MonsterGraphic::Special, md);
+	monster.mode = MonsterMode::SpecialStand;
+	monster.position.future = monster.position.tile;
+	monster.position.old = monster.position.tile;
+}
+
+void WalkNorthwards(Monster &monster, int xadd, int yadd, Direction endDir)
+{
+	const auto fx = static_cast<WorldTileCoord>(xadd + monster.position.tile.x);
+	const auto fy = static_cast<WorldTileCoord>(yadd + monster.position.tile.y);
+
+	dMonster[fx][fy] = -(monster.getId() + 1);
+	monster.mode = MonsterMode::MoveNorthwards;
+	monster.position.old = monster.position.tile;
+	monster.position.future = { fx, fy };
+	monster.var1 = xadd;
+	monster.var2 = yadd;
+	monster.var3 = static_cast<int>(endDir);
+	NewMonsterAnim(monster, MonsterGraphic::Walk, endDir, AnimationDistributionFlags::ProcessAnimationPending, -1);
+}
+
+void WalkSouthwards(Monster &monster, int xoff, int yoff, int xadd, int yadd, Direction endDir)
+{
+	const auto fx = static_cast<WorldTileCoord>(xadd + monster.position.tile.x);
+	const auto fy = static_cast<WorldTileCoord>(yadd + monster.position.tile.y);
+
+	dMonster[monster.position.tile.x][monster.position.tile.y] = -(monster.getId() + 1);
+	monster.var1 = monster.position.tile.x;
+	monster.var2 = monster.position.tile.y;
+	monster.position.old = monster.position.tile;
+	monster.position.tile = { fx, fy };
+	monster.position.future = { fx, fy };
+	dMonster[fx][fy] = monster.getId() + 1;
+	if (monster.lightId != NO_LIGHT)
+		ChangeLightXY(monster.lightId, monster.position.tile);
+	monster.mode = MonsterMode::MoveSouthwards;
+	monster.var3 = static_cast<int>(endDir);
+	NewMonsterAnim(monster, MonsterGraphic::Walk, endDir, AnimationDistributionFlags::ProcessAnimationPending, -1);
+}
+
+void WalkSideways(Monster &monster, int xoff, int yoff, int xadd, int yadd, int mapx, int mapy, Direction endDir)
+{
+	const auto fx = static_cast<WorldTileCoord>(xadd + monster.position.tile.x);
+	const auto fy = static_cast<WorldTileCoord>(yadd + monster.position.tile.y);
+	const auto x = static_cast<WorldTileCoord>(mapx + monster.position.tile.x);
+	const auto y = static_cast<WorldTileCoord>(mapy + monster.position.tile.y);
+
+	if (monster.lightId != NO_LIGHT)
+		ChangeLightXY(monster.lightId, { x, y });
+
+	dMonster[monster.position.tile.x][monster.position.tile.y] = -(monster.getId() + 1);
+	dMonster[fx][fy] = monster.getId() + 1;
+	monster.position.temp = { x, y };
+	monster.position.old = monster.position.tile;
+	monster.position.future = { fx, fy };
+	monster.mode = MonsterMode::MoveSideways;
+	monster.var1 = fx;
+	monster.var2 = fy;
+	monster.var3 = static_cast<int>(endDir);
+	NewMonsterAnim(monster, MonsterGraphic::Walk, endDir, AnimationDistributionFlags::ProcessAnimationPending, -1);
+}
+
+void StartAttack(Monster &monster)
+{
+	Direction md = GetMonsterDirection(monster);
+	NewMonsterAnim(monster, MonsterGraphic::Attack, md, AnimationDistributionFlags::ProcessAnimationPending);
+	monster.mode = MonsterMode::MeleeAttack;
+	monster.position.future = monster.position.tile;
+	monster.position.old = monster.position.tile;
+}
+
+void StartRangedAttack(Monster &monster, missile_id missileType, int dam)
+{
+	Direction md = GetMonsterDirection(monster);
+	NewMonsterAnim(monster, MonsterGraphic::Attack, md, AnimationDistributionFlags::ProcessAnimationPending);
+	monster.mode = MonsterMode::RangedAttack;
+	monster.var1 = missileType;
+	monster.var2 = dam;
+	monster.position.future = monster.position.tile;
+	monster.position.old = monster.position.tile;
+}
+
+void StartRangedSpecialAttack(Monster &monster, missile_id missileType, int dam)
+{
+	Direction md = GetMonsterDirection(monster);
+	int8_t distributeFramesBeforeFrame = 0;
+	if (monster.ai == AI_MEGA)
+		distributeFramesBeforeFrame = monster.data().animFrameNumSpecial;
+	NewMonsterAnim(monster, MonsterGraphic::Special, md, AnimationDistributionFlags::ProcessAnimationPending, 0, distributeFramesBeforeFrame);
+	monster.mode = MonsterMode::SpecialRangedAttack;
+	monster.var1 = missileType;
+	monster.var2 = 0;
+	monster.var3 = dam;
+	monster.position.future = monster.position.tile;
+	monster.position.old = monster.position.tile;
+}
+
+void StartSpecialAttack(Monster &monster)
+{
+	Direction md = GetMonsterDirection(monster);
+	NewMonsterAnim(monster, MonsterGraphic::Special, md);
+	monster.mode = MonsterMode::SpecialMeleeAttack;
+	monster.position.future = monster.position.tile;
+	monster.position.old = monster.position.tile;
+}
+
+void StartEating(Monster &monster)
+{
+	NewMonsterAnim(monster, MonsterGraphic::Special, monster.direction);
+	monster.mode = MonsterMode::SpecialMeleeAttack;
+	monster.position.future = monster.position.tile;
+	monster.position.old = monster.position.tile;
+}
+
+void DiabloDeath(Monster &diablo, bool sendmsg)
+{
+	PlaySFX(USFX_DIABLOD);
+	auto &quest = Quests[Q_DIABLO];
+	quest._qactive = QUEST_DONE;
+	if (sendmsg)
+		NetSendCmdQuest(true, quest);
+	sgbSaveSoundOn = gbSoundOn;
+	gbProcessPlayers = false;
+	for (size_t i = 0; i < ActiveMonsterCount; i++) {
+		int monsterId = ActiveMonsters[i];
+		Monster &monster = Monsters[monsterId];
+		if (monster.type().type == MT_DIABLO || diablo.activeForTicks == 0)
+			continue;
+
+		NewMonsterAnim(monster, MonsterGraphic::Death, monster.direction);
+		monster.mode = MonsterMode::Death;
+		monster.var1 = 0;
+		monster.position.tile = monster.position.old;
+		monster.position.future = monster.position.tile;
+		M_ClearSquares(monster);
+		dMonster[monster.position.tile.x][monster.position.tile.y] = monsterId + 1;
+	}
+	AddLight(diablo.position.tile, 8);
+	DoVision(diablo.position.tile, 8, MAP_EXP_NONE, true);
+	int dist = diablo.position.tile.WalkingDistance(ViewPosition);
+	if (dist > 20)
+		dist = 20;
+	diablo.var3 = ViewPosition.x << 16;
+	diablo.position.temp.x = ViewPosition.y << 16;
+	diablo.position.temp.y = (int)((diablo.var3 - (diablo.position.tile.x << 16)) / (double)dist);
+	if (!gbIsMultiplayer) {
+		Player &myPlayer = *MyPlayer;
+		myPlayer.pDiabloKillLevel = std::max(myPlayer.pDiabloKillLevel, static_cast<uint8_t>(sgGameInitInfo.nDifficulty + 1));
+	}
+}
+
+void SpawnLoot(Monster &monster, bool sendmsg)
+{
+	if (monster.type().type == MT_HORKSPWN) {
+		return;
+	}
+
+	if (Quests[Q_GARBUD].IsAvailable() && monster.uniqueType == UniqueMonsterType::Garbud) {
+		CreateTypeItem(monster.position.tile + Displacement { 1, 1 }, true, ItemType::Mace, IMISC_NONE, sendmsg, false);
+	} else if (monster.uniqueType == UniqueMonsterType::Defiler) {
+		if (effect_is_playing(USFX_DEFILER8))
+			stream_stop();
+		Quests[Q_DEFILER]._qlog = false;
+		SpawnMapOfDoom(monster.position.tile, sendmsg);
+	} else if (monster.uniqueType == UniqueMonsterType::HorkDemon) {
+		if (sgGameInitInfo.bTheoQuest != 0) {
+			SpawnTheodore(monster.position.tile, sendmsg);
+		} else {
+			CreateAmulet(monster.position.tile, 13, sendmsg, false);
+		}
+	} else if (monster.type().type == MT_NAKRUL) {
+		int nSFX = IsUberRoomOpened ? USFX_NAKRUL4 : USFX_NAKRUL5;
+		if (sgGameInitInfo.bCowQuest != 0)
+			nSFX = USFX_NAKRUL6;
+		if (effect_is_playing(nSFX))
+			stream_stop();
+		Quests[Q_NAKRUL]._qlog = false;
+		UberDiabloMonsterIndex = -2;
+		CreateMagicWeapon(monster.position.tile, ItemType::Sword, ICURS_GREAT_SWORD, sendmsg, false);
+		CreateMagicWeapon(monster.position.tile, ItemType::Staff, ICURS_WAR_STAFF, sendmsg, false);
+		CreateMagicWeapon(monster.position.tile, ItemType::Bow, ICURS_LONG_WAR_BOW, sendmsg, false);
+		CreateSpellBook(monster.position.tile, SPL_APOCA, sendmsg, false);
+	} else if (!monster.isPlayerMinion()) {
+		SpawnItem(monster, monster.position.tile, sendmsg);
+	}
+}
+
+std::optional<Point> GetTeleportTile(const Monster &monster)
+{
+	int mx = monster.enemyPosition.x;
+	int my = monster.enemyPosition.y;
+	int rx = PickRandomlyAmong({ -1, 1 });
+	int ry = PickRandomlyAmong({ -1, 1 });
+
+	for (int j = -1; j <= 1; j++) {
+		for (int k = -1; k < 1; k++) {
+			if (j == 0 && k == 0)
+				continue;
+			int x = mx + rx * j;
+			int y = my + ry * k;
+			if (!InDungeonBounds({ x, y }) || x == monster.position.tile.x || y == monster.position.tile.y)
+				continue;
+			if (IsTileAvailable(monster, { x, y }))
+				return Point { x, y };
+		}
+	}
+	return {};
+}
+
+void Teleport(Monster &monster)
+{
+	if (monster.mode == MonsterMode::Petrified)
+		return;
+
+	std::optional<Point> position = GetTeleportTile(monster);
+	if (!position)
+		return;
+
+	M_ClearSquares(monster);
+	dMonster[monster.position.tile.x][monster.position.tile.y] = 0;
+	dMonster[position->x][position->y] = monster.getId() + 1;
+	monster.position.old = *position;
+	monster.direction = GetMonsterDirection(monster);
+
+	if (monster.lightId != NO_LIGHT) {
+		ChangeLightXY(monster.lightId, *position);
+	}
+}
+
+void MonsterHitMonster(Monster &attacker, Monster &target, int dam)
+{
+	if (IsAnyOf(target.type().type, MT_SNEAK, MT_STALKER, MT_UNSEEN, MT_ILLWEAV) || dam >> 6 >= target.level + 3) {
+		target.direction = Opposite(attacker.direction);
+	}
+
+	M_StartHit(target, dam);
+}
+
+void StartDeathFromMonster(Monster &attacker, Monster &target)
+{
+	Direction md = GetDirection(target.position.tile, attacker.position.tile);
+	MonsterDeath(target, md, true);
+
+	if (gbIsHellfire)
+		M_StartStand(attacker, attacker.direction);
+}
+
+void StartFadein(Monster &monster, Direction md, bool backwards)
+{
+	NewMonsterAnim(monster, MonsterGraphic::Special, md);
+	monster.mode = MonsterMode::FadeIn;
+	monster.position.future = monster.position.tile;
+	monster.position.old = monster.position.tile;
+	monster.flags &= ~MFLAG_HIDDEN;
+	if (backwards) {
+		monster.flags |= MFLAG_LOCK_ANIMATION;
+		monster.animInfo.currentFrame = monster.animInfo.numberOfFrames - 1;
+	}
+}
+
+void StartFadeout(Monster &monster, Direction md, bool backwards)
+{
+	NewMonsterAnim(monster, MonsterGraphic::Special, md);
+	monster.mode = MonsterMode::FadeOut;
+	monster.position.future = monster.position.tile;
+	monster.position.old = monster.position.tile;
+	if (backwards) {
+		monster.flags |= MFLAG_LOCK_ANIMATION;
+		monster.animInfo.currentFrame = monster.animInfo.numberOfFrames - 1;
+	}
+}
+
+/**
+ * @brief Starts the monster healing procedure.
+ *
+ * The monster will be healed between 1.47% and 25% of its max HP. The healing amount is stored in _mVar1.
+ *
+ * This is only used by Gargoyles.
+ *
+ * @param monster The monster that will be healed.
+ */
+void StartHeal(Monster &monster)
+{
+	monster.changeAnimationData(MonsterGraphic::Special);
+	monster.animInfo.currentFrame = monster.type().getAnimData(MonsterGraphic::Special).frames - 1;
+	monster.flags |= MFLAG_LOCK_ANIMATION;
+	monster.mode = MonsterMode::Heal;
+	monster.var1 = monster.maxHitPoints / (16 * (GenerateRnd(5) + 4));
+}
+
+void SyncLightPosition(Monster &monster)
+{
+	Displacement offset = monster.position.CalculateWalkingOffset(monster.direction, monster.animInfo);
+	ChangeLightOffset(monster.lightId, offset.screenToLight());
+}
+
+void MonsterIdle(Monster &monster)
+{
+	if (monster.type().type == MT_GOLEM)
+		monster.changeAnimationData(MonsterGraphic::Walk);
+	else
+		monster.changeAnimationData(MonsterGraphic::Stand);
+
+	if (monster.animInfo.currentFrame == monster.animInfo.numberOfFrames - 1)
+		UpdateEnemy(monster);
+
+	monster.var2++;
+}
+
+/**
+ * @brief Continue movement towards new tile
+ */
+bool MonsterWalk(Monster &monster, MonsterMode variant)
+{
+	// Check if we reached new tile
+	const bool isAnimationEnd = monster.animInfo.currentFrame == monster.animInfo.numberOfFrames - 1;
+	if (isAnimationEnd) {
+		switch (variant) {
+		case MonsterMode::MoveNorthwards:
+			dMonster[monster.position.tile.x][monster.position.tile.y] = 0;
+			monster.position.tile.x += monster.var1;
+			monster.position.tile.y += monster.var2;
+			dMonster[monster.position.tile.x][monster.position.tile.y] = monster.getId() + 1;
+			break;
+		case MonsterMode::MoveSouthwards:
+			dMonster[monster.var1][monster.var2] = 0;
+			break;
+		case MonsterMode::MoveSideways:
+			dMonster[monster.position.tile.x][monster.position.tile.y] = 0;
+			monster.position.tile = WorldTilePosition { static_cast<WorldTileCoord>(monster.var1), static_cast<WorldTileCoord>(monster.var2) };
+			// dMonster is set here for backwards comparability, without it the monster would be invisible if loaded from a vanilla save.
+			dMonster[monster.position.tile.x][monster.position.tile.y] = monster.getId() + 1;
+			break;
+		default:
+			break;
+		}
+		if (monster.lightId != NO_LIGHT)
+			ChangeLightXY(monster.lightId, monster.position.tile);
+		M_StartStand(monster, monster.direction);
+	} else { // We didn't reach new tile so update monster's "sub-tile" position
+		if (monster.animInfo.tickCounterOfCurrentFrame == 0) {
+			if (monster.animInfo.currentFrame == 0 && monster.type().type == MT_FLESTHNG)
+				PlayEffect(monster, MonsterSound::Special);
+		}
+	}
+
+	if (monster.lightId != NO_LIGHT) // BUGFIX: change uniqtype check to lightId check like it is in all other places (fixed)
+		SyncLightPosition(monster);
+
+	return isAnimationEnd;
+}
+
+void MonsterAttackMonster(Monster &attacker, Monster &target, int hper, int mind, int maxd)
+{
+	if (!target.isPossibleToHit())
+		return;
+
+	int hit = GenerateRnd(100);
+	if (target.mode == MonsterMode::Petrified)
+		hit = 0;
+	if (target.tryLiftGargoyle())
+		return;
+	if (hit >= hper)
+		return;
+
+	int dam = (mind + GenerateRnd(maxd - mind + 1)) << 6;
+	ApplyMonsterDamage(target, dam);
+
+	if (attacker.isPlayerMinion()) {
+		int playerId = attacker.getId();
+		const Player &player = Players[playerId];
+		target.tag(player);
+	}
+
+	if (target.hitPoints >> 6 <= 0) {
+		StartDeathFromMonster(attacker, target);
+	} else {
+		MonsterHitMonster(attacker, target, dam);
+	}
+
+	if (target.activeForTicks == 0) {
+		target.activeForTicks = UINT8_MAX;
+		target.position.last = attacker.position.tile;
+	}
+}
+
+void CheckReflect(Monster &monster, Player &player, int &dam)
+{
+	player.wReflections--;
+	if (player.wReflections <= 0)
+		NetSendCmdParam1(true, CMD_SETREFLECT, 0);
+	// reflects 20-30% damage
+	int mdam = dam * (GenerateRnd(10) + 20L) / 100;
+	ApplyMonsterDamage(monster, mdam);
+	dam = std::max(dam - mdam, 0);
+	if (monster.hitPoints >> 6 <= 0)
+		M_StartKill(monster, player);
+	else
+		M_StartHit(monster, player, mdam);
+}
+
+void MonsterAttackPlayer(Monster &monster, Player &player, int hit, int minDam, int maxDam)
+{
+	if (player._pHitPoints >> 6 <= 0 || player._pInvincible || HasAnyOf(player._pSpellFlags, SpellFlag::Etherealize))
+		return;
+	if (monster.position.tile.WalkingDistance(player.position.tile) >= 2)
+		return;
+
+	int hper = GenerateRnd(100);
+#ifdef _DEBUG
+	if (DebugGodMode)
+		hper = 1000;
+#endif
+	int ac = player.GetArmor();
+	if (HasAnyOf(player.pDamAcFlags, ItemSpecialEffectHf::ACAgainstDemons) && monster.data().monsterClass == MonsterClass::Demon)
+		ac += 40;
+	if (HasAnyOf(player.pDamAcFlags, ItemSpecialEffectHf::ACAgainstUndead) && monster.data().monsterClass == MonsterClass::Undead)
+		ac += 20;
+	hit += 2 * (monster.level - player._pLevel)
+	    + 30
+	    - ac;
+	int minhit = 15;
+	if (currlevel == 14)
+		minhit = 20;
+	if (currlevel == 15)
+		minhit = 25;
+	if (currlevel == 16)
+		minhit = 30;
+	hit = std::max(hit, minhit);
+	int blkper = 100;
+	if ((player._pmode == PM_STAND || player._pmode == PM_ATTACK) && player._pBlockFlag) {
+		blkper = GenerateRnd(100);
+	}
+	int blk = player.GetBlockChance() - (monster.level * 2);
+	blk = clamp(blk, 0, 100);
+	if (hper >= hit)
+		return;
+	if (blkper < blk) {
+		Direction dir = GetDirection(player.position.tile, monster.position.tile);
+		StartPlrBlock(player, dir);
+		if (&player == MyPlayer && player.wReflections > 0) {
+			int dam = GenerateRnd(((maxDam - minDam) << 6) + 1) + (minDam << 6);
+			dam = std::max(dam + (player._pIGetHit << 6), 64);
+			CheckReflect(monster, player, dam);
+		}
+		return;
+	}
+	if (monster.type().type == MT_YZOMBIE && &player == MyPlayer) {
+		if (player._pMaxHP > 64) {
+			if (player._pMaxHPBase > 64) {
+				player._pMaxHP -= 64;
+				if (player._pHitPoints > player._pMaxHP) {
+					player._pHitPoints = player._pMaxHP;
+				}
+				player._pMaxHPBase -= 64;
+				if (player._pHPBase > player._pMaxHPBase) {
+					player._pHPBase = player._pMaxHPBase;
+				}
+			}
+		}
+	}
+	int dam = (minDam << 6) + GenerateRnd(((maxDam - minDam) << 6) + 1);
+	dam = std::max(dam + (player._pIGetHit << 6), 64);
+	if (&player == MyPlayer) {
+		if (player.wReflections > 0)
+			CheckReflect(monster, player, dam);
+		ApplyPlrDamage(player, 0, 0, dam);
+	}
+
+	// Reflect can also kill a monster, so make sure the monster is still alive
+	if (HasAnyOf(player._pIFlags, ItemSpecialEffect::Thorns) && monster.mode != MonsterMode::Death) {
+		int mdam = (GenerateRnd(3) + 1) << 6;
+		ApplyMonsterDamage(monster, mdam);
+		if (monster.hitPoints >> 6 <= 0)
+			M_StartKill(monster, player);
+		else
+			M_StartHit(monster, player, mdam);
+	}
+
+	if ((monster.flags & MFLAG_NOLIFESTEAL) == 0 && monster.type().type == MT_SKING && gbIsMultiplayer)
+		monster.hitPoints += dam;
+	if (player._pHitPoints >> 6 <= 0) {
+		if (gbIsHellfire)
+			M_StartStand(monster, monster.direction);
+		return;
+	}
+	StartPlrHit(player, dam, false);
+	if ((monster.flags & MFLAG_KNOCKBACK) != 0) {
+		if (player._pmode != PM_GOTHIT)
+			StartPlrHit(player, 0, true);
+
+		Point newPosition = player.position.tile + monster.direction;
+		if (PosOkPlayer(player, newPosition)) {
+			player.position.tile = newPosition;
+			FixPlayerLocation(player, player._pdir);
+			FixPlrWalkTags(player);
+			dPlayer[newPosition.x][newPosition.y] = player.getId() + 1;
+			SetPlayerOld(player);
+		}
+	}
+}
+
+void MonsterAttackEnemy(Monster &monster, int hit, int minDam, int maxDam)
+{
+	if ((monster.flags & MFLAG_TARGETS_MONSTER) != 0)
+		MonsterAttackMonster(monster, Monsters[monster.enemy], monster.toHit, monster.minDamage, monster.maxDamage);
+	else
+		MonsterAttackPlayer(monster, Players[monster.enemy], monster.toHit, monster.minDamage, monster.maxDamage);
+}
+
+bool MonsterAttack(Monster &monster)
+{
+	if (monster.animInfo.currentFrame == monster.data().animFrameNum - 1) {
+		MonsterAttackEnemy(monster, monster.toHit, monster.minDamage, monster.maxDamage);
+		if (monster.ai != AI_SNAKE)
+			PlayEffect(monster, MonsterSound::Attack);
+	}
+	if (IsAnyOf(monster.type().type, MT_NMAGMA, MT_YMAGMA, MT_BMAGMA, MT_WMAGMA) && monster.animInfo.currentFrame == 8) {
+		MonsterAttackEnemy(monster, monster.toHit + 10, monster.minDamage - 2, monster.maxDamage - 2);
+
+		PlayEffect(monster, MonsterSound::Attack);
+	}
+	if (IsAnyOf(monster.type().type, MT_STORM, MT_RSTORM, MT_STORML, MT_MAEL) && monster.animInfo.currentFrame == 12) {
+		MonsterAttackEnemy(monster, monster.toHit - 20, monster.minDamage + 4, monster.maxDamage + 4);
+
+		PlayEffect(monster, MonsterSound::Attack);
+	}
+	if (monster.ai == AI_SNAKE && monster.animInfo.currentFrame == 0)
+		PlayEffect(monster, MonsterSound::Attack);
+	if (monster.animInfo.currentFrame == monster.animInfo.numberOfFrames - 1) {
+		M_StartStand(monster, monster.direction);
+		return true;
+	}
+
+	return false;
+}
+
+bool MonsterRangedAttack(Monster &monster)
+{
+	if (monster.animInfo.currentFrame == monster.data().animFrameNum - 1) {
+		const auto &missileType = static_cast<missile_id>(monster.var1);
+		if (missileType != MIS_NULL) {
+			int multimissiles = 1;
+			if (missileType == MIS_CBOLT)
+				multimissiles = 3;
+			for (int mi = 0; mi < multimissiles; mi++) {
+				AddMissile(
+				    monster.position.tile,
+				    monster.enemyPosition,
+				    monster.direction,
+				    missileType,
+				    TARGET_PLAYERS,
+				    monster.getId(),
+				    monster.var2,
+				    0);
+			}
+		}
+		PlayEffect(monster, MonsterSound::Attack);
+	}
+
+	if (monster.animInfo.currentFrame == monster.animInfo.numberOfFrames - 1) {
+		M_StartStand(monster, monster.direction);
+		return true;
+	}
+
+	return false;
+}
+
+bool MonsterRangedSpecialAttack(Monster &monster)
+{
+	if (monster.animInfo.currentFrame == monster.data().animFrameNumSpecial - 1 && monster.animInfo.tickCounterOfCurrentFrame == 0 && (monster.ai != AI_MEGA || monster.var2 == 0)) {
+		if (AddMissile(
+		        monster.position.tile,
+		        monster.enemyPosition,
+		        monster.direction,
+		        static_cast<missile_id>(monster.var1),
+		        TARGET_PLAYERS,
+		        monster.getId(),
+		        monster.var3,
+		        0)
+		    != nullptr) {
+			PlayEffect(monster, MonsterSound::Special);
+		}
+	}
+
+	if (monster.ai == AI_MEGA && monster.animInfo.currentFrame == monster.data().animFrameNumSpecial - 1) {
+		if (monster.var2++ == 0) {
+			monster.flags |= MFLAG_ALLOW_SPECIAL;
+		} else if (monster.var2 == 15) {
+			monster.flags &= ~MFLAG_ALLOW_SPECIAL;
+		}
+	}
+
+	if (monster.animInfo.currentFrame == monster.animInfo.numberOfFrames - 1) {
+		M_StartStand(monster, monster.direction);
+		return true;
+	}
+
+	return false;
+}
+
+bool MonsterSpecialAttack(Monster &monster)
+{
+	if (monster.animInfo.currentFrame == monster.data().animFrameNumSpecial - 1) {
+		MonsterAttackEnemy(monster, monster.toHitSpecial, monster.minDamageSpecial, monster.maxDamageSpecial);
+	}
+
+	if (monster.animInfo.currentFrame == monster.animInfo.numberOfFrames - 1) {
+		M_StartStand(monster, monster.direction);
+		return true;
+	}
+
+	return false;
+}
+
+bool MonsterFadein(Monster &monster)
+{
+	if (((monster.flags & MFLAG_LOCK_ANIMATION) == 0 || monster.animInfo.currentFrame != 0)
+	    && ((monster.flags & MFLAG_LOCK_ANIMATION) != 0 || monster.animInfo.currentFrame != monster.animInfo.numberOfFrames - 1)) {
+		return false;
+	}
+
+	M_StartStand(monster, monster.direction);
+	monster.flags &= ~MFLAG_LOCK_ANIMATION;
+
+	return true;
+}
+
+bool MonsterFadeout(Monster &monster)
+{
+	if (((monster.flags & MFLAG_LOCK_ANIMATION) == 0 || monster.animInfo.currentFrame != 0)
+	    && ((monster.flags & MFLAG_LOCK_ANIMATION) != 0 || monster.animInfo.currentFrame != monster.animInfo.numberOfFrames - 1)) {
+		return false;
+	}
+
+	monster.flags &= ~MFLAG_LOCK_ANIMATION;
+	monster.flags |= MFLAG_HIDDEN;
+
+	M_StartStand(monster, monster.direction);
+
+	return true;
+}
+
+/**
+ * @brief Applies the healing effect on the monster.
+ *
+ * This is triggered by StartHeal()
+ *
+ * @param monster The monster that will be healed.
+ * @return
+ */
+void MonsterHeal(Monster &monster)
+{
+	if ((monster.flags & MFLAG_NOHEAL) != 0) {
+		monster.flags &= ~MFLAG_ALLOW_SPECIAL;
+		monster.mode = MonsterMode::SpecialMeleeAttack;
+		return;
+	}
+
+	if (monster.animInfo.currentFrame == 0) {
+		monster.flags &= ~MFLAG_LOCK_ANIMATION;
+		monster.flags |= MFLAG_ALLOW_SPECIAL;
+		if (monster.var1 + monster.hitPoints < monster.maxHitPoints) {
+			monster.hitPoints = monster.var1 + monster.hitPoints;
+		} else {
+			monster.hitPoints = monster.maxHitPoints;
+			monster.flags &= ~MFLAG_ALLOW_SPECIAL;
+			monster.mode = MonsterMode::SpecialMeleeAttack;
+		}
+	}
+}
+
+void MonsterTalk(Monster &monster)
+{
+	M_StartStand(monster, monster.direction);
+	monster.goal = MonsterGoal::Talking;
+	if (effect_is_playing(Speeches[monster.talkMsg].sfxnr))
+		return;
+	InitQTextMsg(monster.talkMsg);
+	if (monster.uniqueType == UniqueMonsterType::Garbud) {
+		if (monster.talkMsg == TEXT_GARBUD1) {
+			Quests[Q_GARBUD]._qactive = QUEST_ACTIVE;
+			Quests[Q_GARBUD]._qlog = true; // BUGFIX: (?) for other quests qactive and qlog go together, maybe this should actually go into the if above (fixed)
+		}
+		if (monster.talkMsg == TEXT_GARBUD2 && (monster.flags & MFLAG_QUEST_COMPLETE) == 0) {
+			SpawnItem(monster, monster.position.tile + Displacement { 1, 1 }, true);
+			monster.flags |= MFLAG_QUEST_COMPLETE;
+		}
+	}
+	if (monster.uniqueType == UniqueMonsterType::Zhar
+	    && monster.talkMsg == TEXT_ZHAR1
+	    && (monster.flags & MFLAG_QUEST_COMPLETE) == 0) {
+		Quests[Q_ZHAR]._qactive = QUEST_ACTIVE;
+		Quests[Q_ZHAR]._qlog = true;
+		CreateTypeItem(monster.position.tile + Displacement { 1, 1 }, false, ItemType::Misc, IMISC_BOOK, true, false);
+		monster.flags |= MFLAG_QUEST_COMPLETE;
+	}
+	if (monster.uniqueType == UniqueMonsterType::SnotSpill) {
+		if (monster.talkMsg == TEXT_BANNER10 && (monster.flags & MFLAG_QUEST_COMPLETE) == 0) {
+			ObjChangeMap(SetPiece.position.x, SetPiece.position.y, SetPiece.position.x + (SetPiece.size.width / 2) + 2, SetPiece.position.y + (SetPiece.size.height / 2) - 2);
+			auto tren = TransVal;
+			TransVal = 9;
+			DRLG_MRectTrans({ SetPiece.position, { SetPiece.size.width / 2 + 4, SetPiece.size.height / 2 } });
+			TransVal = tren;
+			Quests[Q_LTBANNER]._qvar1 = 2;
+			if (Quests[Q_LTBANNER]._qactive == QUEST_INIT)
+				Quests[Q_LTBANNER]._qactive = QUEST_ACTIVE;
+			monster.flags |= MFLAG_QUEST_COMPLETE;
+		}
+		if (Quests[Q_LTBANNER]._qvar1 < 2) {
+			app_fatal(StrCat("SS Talk = ", monster.talkMsg, ", Flags = ", monster.flags));
+		}
+	}
+	if (monster.uniqueType == UniqueMonsterType::Lachdan) {
+		if (monster.talkMsg == TEXT_VEIL9) {
+			Quests[Q_VEIL]._qactive = QUEST_ACTIVE;
+			Quests[Q_VEIL]._qlog = true;
+		}
+		if (monster.talkMsg == TEXT_VEIL11 && (monster.flags & MFLAG_QUEST_COMPLETE) == 0) {
+			SpawnUnique(UITEM_STEELVEIL, monster.position.tile + Direction::South);
+			monster.flags |= MFLAG_QUEST_COMPLETE;
+		}
+	}
+	if (monster.uniqueType == UniqueMonsterType::WarlordOfBlood)
+		Quests[Q_WARLORD]._qvar1 = 2;
+	if (monster.uniqueType == UniqueMonsterType::Lazarus && gbIsMultiplayer) {
+		Quests[Q_BETRAYER]._qvar1 = 6;
+		monster.goal = MonsterGoal::Normal;
+		monster.activeForTicks = UINT8_MAX;
+		monster.talkMsg = TEXT_NONE;
+	}
+}
+
+bool MonsterGotHit(Monster &monster)
+{
+	if (monster.animInfo.currentFrame == monster.animInfo.numberOfFrames - 1) {
+		M_StartStand(monster, monster.direction);
+
+		return true;
+	}
+
+	return false;
+}
+
+void ReleaseMinions(const Monster &leader)
+{
+	for (size_t i = 0; i < ActiveMonsterCount; i++) {
+		auto &minion = Monsters[ActiveMonsters[i]];
+		if (minion.leaderRelation == LeaderRelation::Leashed && minion.getLeader() == &leader) {
+			minion.setLeader(nullptr);
+		}
+	}
+}
+
+void ShrinkLeaderPacksize(const Monster &monster)
+{
+	if (monster.leaderRelation == LeaderRelation::Leashed) {
+		monster.getLeader()->packSize--;
+	}
+}
+
+void MonsterDeath(Monster &monster)
+{
+	monster.var1++;
+	if (monster.type().type == MT_DIABLO) {
+		if (monster.position.tile.x < ViewPosition.x) {
+			ViewPosition.x--;
+		} else if (monster.position.tile.x > ViewPosition.x) {
+			ViewPosition.x++;
+		}
+
+		if (monster.position.tile.y < ViewPosition.y) {
+			ViewPosition.y--;
+		} else if (monster.position.tile.y > ViewPosition.y) {
+			ViewPosition.y++;
+		}
+
+		if (monster.var1 == 140)
+			PrepDoEnding();
+	} else if (monster.animInfo.currentFrame == monster.animInfo.numberOfFrames - 1) {
+		if (monster.isUnique())
+			AddCorpse(monster.position.tile, monster.corpseId, monster.direction);
+		else
+			AddCorpse(monster.position.tile, monster.type().corpseId, monster.direction);
+
+		dMonster[monster.position.tile.x][monster.position.tile.y] = 0;
+		monster.isInvalid = true;
+
+		M_UpdateRelations(monster);
+	}
+}
+
+bool MonsterSpecialStand(Monster &monster)
+{
+	if (monster.animInfo.currentFrame == monster.data().animFrameNumSpecial - 1)
+		PlayEffect(monster, MonsterSound::Special);
+
+	if (monster.animInfo.currentFrame == monster.animInfo.numberOfFrames - 1) {
+		M_StartStand(monster, monster.direction);
+		return true;
+	}
+
+	return false;
+}
+
+bool MonsterDelay(Monster &monster)
+{
+	monster.changeAnimationData(MonsterGraphic::Stand, GetMonsterDirection(monster));
+	if (monster.ai == AI_LAZARUS) {
+		if (monster.var2 > 8 || monster.var2 < 0)
+			monster.var2 = 8;
+	}
+
+	if (monster.var2-- == 0) {
+		int oFrame = monster.animInfo.currentFrame;
+		M_StartStand(monster, monster.direction);
+		monster.animInfo.currentFrame = oFrame;
+		return true;
+	}
+
+	return false;
+}
+
+void MonsterPetrified(Monster &monster)
+{
+	if (monster.hitPoints <= 0) {
+		dMonster[monster.position.tile.x][monster.position.tile.y] = 0;
+		monster.isInvalid = true;
+	}
+}
+
+Monster *AddSkeleton(Point position, Direction dir, bool inMap)
+{
+	size_t typeCount = 0;
+	size_t skeletonIndexes[sizeof(SkeletonTypes) / sizeof(SkeletonTypes[0])];
+	for (size_t i = 0; i < LevelMonsterTypeCount; i++) {
+		if (IsSkel(LevelMonsterTypes[i].type)) {
+			skeletonIndexes[typeCount++] = i;
+		}
+	}
+
+	if (typeCount == 0) {
+		return nullptr;
+	}
+
+	const size_t typeIndex = skeletonIndexes[GenerateRnd(typeCount)];
+	return AddMonster(position, dir, typeIndex, inMap);
+}
+
+void SpawnSkeleton(Point position, Direction dir)
+{
+	Monster *skeleton = AddSkeleton(position, dir, true);
+	if (skeleton != nullptr)
+		StartSpecialStand(*skeleton, dir);
+}
+
+bool IsLineNotSolid(Point startPoint, Point endPoint)
+{
+	return LineClear(IsTileNotSolid, startPoint, endPoint);
+}
+
+void FollowTheLeader(Monster &monster)
+{
+	if (monster.leaderRelation != LeaderRelation::Leashed)
+		return;
+
+	Monster *leader = monster.getLeader();
+	if (leader == nullptr)
+		return;
+
+	if (monster.activeForTicks >= leader->activeForTicks)
+		return;
+
+	monster.position.last = leader->position.tile;
+	monster.activeForTicks = leader->activeForTicks - 1;
+}
+
+void GroupUnity(Monster &monster)
+{
+	if (monster.leaderRelation == LeaderRelation::None)
+		return;
+
+	// No unique monster would be a minion of someone else!
+	assert(!monster.isUnique());
+
+	// Someone with a leaderRelation should have a leader, if we end up trying to access a nullptr then the relation was already broken...
+
+	auto &leader = *monster.getLeader();
+	if (IsLineNotSolid(monster.position.tile, leader.position.future)) {
+		if (monster.leaderRelation == LeaderRelation::Separated
+		    && monster.position.tile.WalkingDistance(leader.position.future) < 4) {
+			// Reunite the separated monster with the pack
+			leader.packSize++;
+			monster.leaderRelation = LeaderRelation::Leashed;
+		}
+	} else if (monster.leaderRelation == LeaderRelation::Leashed) {
+		leader.packSize--;
+		monster.leaderRelation = LeaderRelation::Separated;
+	}
+
+	if (monster.leaderRelation == LeaderRelation::Leashed) {
+		if (monster.activeForTicks > leader.activeForTicks) {
+			leader.position.last = monster.position.tile;
+			leader.activeForTicks = monster.activeForTicks - 1;
+		}
+		if (leader.ai == AI_GARG && (leader.flags & MFLAG_ALLOW_SPECIAL) != 0) {
+			leader.flags &= ~MFLAG_ALLOW_SPECIAL;
+			leader.mode = MonsterMode::SpecialMeleeAttack;
+		}
+	}
+}
+
+bool RandomWalk(Monster &monster, Direction md)
+{
+	Direction mdtemp = md;
+
+	bool ok = DirOK(monster, md);
+	if (FlipCoin())
+		ok = ok || (md = Right(mdtemp), DirOK(monster, md)) || (md = Left(mdtemp), DirOK(monster, md));
+	else
+		ok = ok || (md = Left(mdtemp), DirOK(monster, md)) || (md = Right(mdtemp), DirOK(monster, md));
+	if (FlipCoin()) {
+		ok = ok
+		    || (md = Left(Left(mdtemp)), DirOK(monster, md))
+		    || (md = Right(Right(mdtemp)), DirOK(monster, md));
+	} else {
+		ok = ok
+		    || (md = Right(Right(mdtemp)), DirOK(monster, md))
+		    || (md = Left(Left(mdtemp)), DirOK(monster, md));
+	}
+	if (ok)
+		Walk(monster, md);
+	return ok;
+}
+
+bool RandomWalk2(Monster &monster, Direction md)
+{
+	Direction mdtemp = md;
+	bool ok = DirOK(monster, md); // Can we continue in the same direction
+
+	// Randomly go left or right
+	if (FlipCoin()) {
+		ok = ok || (mdtemp = Right(md), DirOK(monster, Right(md))) || (mdtemp = Left(md), DirOK(monster, Left(md)));
+	} else {
+		ok = ok || (mdtemp = Left(md), DirOK(monster, Left(md))) || (mdtemp = Right(md), DirOK(monster, Right(md)));
+	}
+
+	if (ok)
+		Walk(monster, mdtemp);
+
+	return ok;
+}
+
+/**
+ * @brief Check if a tile is affected by a spell we are vunerable to
+ */
+bool IsTileSafe(const Monster &monster, Point position)
+{
+	if (!TileContainsMissile(position)) {
+		return true;
+	}
+
+	bool fearsFire = (monster.resistance & IMMUNE_FIRE) == 0 || monster.type().type == MT_DIABLO;
+	bool fearsLightning = (monster.resistance & IMMUNE_LIGHTNING) == 0 || monster.type().type == MT_DIABLO;
+
+	for (auto &missile : Missiles) {
+		if (missile.position.tile == position) {
+			if (fearsFire && missile._mitype == MIS_FIREWALL) {
+				return false;
+			}
+			if (fearsLightning && missile._mitype == MIS_LIGHTWALL) {
+				return false;
+			}
+		}
+	}
+
+	return true;
+}
+
+/**
+ * @brief Check that the given tile is not currently blocked
+ */
+bool IsTileAvailable(Point position)
+{
+	if (dPlayer[position.x][position.y] != 0 || dMonster[position.x][position.y] != 0)
+		return false;
+
+	if (!IsTileWalkable(position))
+		return false;
+
+	return true;
+}
+
+/**
+ * @brief If a monster can access the given tile (possibly by opening a door)
+ */
+bool IsTileAccessible(const Monster &monster, Point position)
+{
+	if (dPlayer[position.x][position.y] != 0 || dMonster[position.x][position.y] != 0)
+		return false;
+
+	if (!IsTileWalkable(position, (monster.flags & MFLAG_CAN_OPEN_DOOR) != 0))
+		return false;
+
+	return IsTileSafe(monster, position);
+}
+
+bool AiPlanWalk(Monster &monster)
+{
+	int8_t path[MaxPathLength];
+
+	/** Maps from walking path step to facing direction. */
+	const Direction plr2monst[9] = { Direction::South, Direction::NorthEast, Direction::NorthWest, Direction::SouthEast, Direction::SouthWest, Direction::North, Direction::East, Direction::South, Direction::West };
+
+	if (FindPath([&monster](Point position) { return IsTileAccessible(monster, position); }, monster.position.tile, monster.enemyPosition, path) == 0) {
+		return false;
+	}
+
+	RandomWalk(monster, plr2monst[path[0]]);
+	return true;
+}
+
+Direction Turn(Direction direction, bool turnLeft)
+{
+	return turnLeft ? Left(direction) : Right(direction);
+}
+
+bool RoundWalk(Monster &monster, Direction direction, int8_t *dir)
+{
+	Direction turn45deg = Turn(direction, *dir != 0);
+	Direction turn90deg = Turn(turn45deg, *dir != 0);
+
+	// Turn 90 degrees
+	if (Walk(monster, turn90deg)) {
+		return true;
+	}
+
+	// Only do a small turn
+	if (Walk(monster, turn45deg)) {
+		return true;
+	}
+
+	// Continue straight
+	if (Walk(monster, direction)) {
+		return true;
+	}
+
+	// Try 90 degrees in the opposite than desired direction
+	*dir = (*dir == 0) ? 1 : 0;
+	return RandomWalk(monster, Opposite(turn90deg));
+}
+
+bool AiPlanPath(Monster &monster)
+{
+	if (monster.type().type != MT_GOLEM) {
+		if (monster.activeForTicks == 0)
+			return false;
+		if (monster.mode != MonsterMode::Stand)
+			return false;
+		if (IsNoneOf(monster.goal, MonsterGoal::Normal, MonsterGoal::Move, MonsterGoal::Attack))
+			return false;
+		if (monster.position.tile == GolemHoldingCell)
+			return false;
+	}
+
+	bool clear = LineClear(
+	    [&monster](Point position) { return IsTileAvailable(monster, position); },
+	    monster.position.tile,
+	    monster.enemyPosition);
+	if (!clear || (monster.pathCount >= 5 && monster.pathCount < 8)) {
+		if ((monster.flags & MFLAG_CAN_OPEN_DOOR) != 0)
+			MonstCheckDoors(monster);
+		monster.pathCount++;
+		if (monster.pathCount < 5)
+			return false;
+		if (AiPlanWalk(monster))
+			return true;
+	}
+
+	if (monster.type().type != MT_GOLEM)
+		monster.pathCount = 0;
+
+	return false;
+}
+
+void AiAvoidance(Monster &monster)
+{
+	if (monster.mode != MonsterMode::Stand || monster.activeForTicks == 0) {
+		return;
+	}
+
+	Direction md = GetDirection(monster.position.tile, monster.position.last);
+	if (monster.activeForTicks < UINT8_MAX)
+		MonstCheckDoors(monster);
+	int v = GenerateRnd(100);
+	unsigned distanceToEnemy = monster.distanceToEnemy();
+	if (distanceToEnemy >= 2 && monster.activeForTicks == UINT8_MAX && dTransVal[monster.position.tile.x][monster.position.tile.y] == dTransVal[monster.enemyPosition.x][monster.enemyPosition.y]) {
+		if (monster.goal == MonsterGoal::Move || (distanceToEnemy >= 4 && FlipCoin(4))) {
+			if (monster.goal != MonsterGoal::Move) {
+				monster.goalVar1 = 0;
+				monster.goalVar2 = GenerateRnd(2);
+			}
+			monster.goal = MonsterGoal::Move;
+			if ((monster.goalVar1++ >= static_cast<int>(2 * distanceToEnemy) && DirOK(monster, md)) || dTransVal[monster.position.tile.x][monster.position.tile.y] != dTransVal[monster.enemyPosition.x][monster.enemyPosition.y]) {
+				monster.goal = MonsterGoal::Normal;
+			} else if (!RoundWalk(monster, md, &monster.goalVar2)) {
+				AiDelay(monster, GenerateRnd(10) + 10);
+			}
+		}
+	} else {
+		monster.goal = MonsterGoal::Normal;
+	}
+	if (monster.goal == MonsterGoal::Normal) {
+		if (distanceToEnemy >= 2) {
+			if ((monster.var2 > 20 && v < 2 * monster.intelligence + 28)
+			    || (IsAnyOf(static_cast<MonsterMode>(monster.var1), MonsterMode::MoveNorthwards, MonsterMode::MoveSouthwards, MonsterMode::MoveSideways)
+			        && monster.var2 == 0
+			        && v < 2 * monster.intelligence + 78)) {
+				RandomWalk(monster, md);
+			}
+		} else if (v < 2 * monster.intelligence + 23) {
+			monster.direction = md;
+			if (IsAnyOf(monster.ai, AI_GOATMC, AI_GARBUD) && monster.hitPoints < (monster.maxHitPoints / 2) && !FlipCoin())
+				StartSpecialAttack(monster);
+			else
+				StartAttack(monster);
+		}
+	}
+
+	monster.checkStandAnimationIsLoaded(md);
+}
+
+missile_id GetMissileType(_mai_id ai)
+{
+	switch (ai) {
+	case AI_GOATMC:
+		return MIS_ARROW;
+	case AI_SUCC:
+	case AI_LAZHELP:
+		return MIS_FLARE;
+	case AI_ACID:
+	case AI_ACIDUNIQ:
+		return MIS_ACID;
+	case AI_FIREBAT:
+		return MIS_FIREBOLT;
+	case AI_TORCHANT:
+		return MIS_FIREBALL;
+	case AI_LICH:
+		return MIS_LICH;
+	case AI_ARCHLICH:
+		return MIS_ARCHLICH;
+	case AI_PSYCHORB:
+		return MIS_PSYCHORB;
+	case AI_NECROMORB:
+		return MIS_NECROMORB;
+	case AI_MAGMA:
+		return MIS_MAGMABALL;
+	case AI_STORM:
+		return MIS_LIGHTCTRL2;
+	case AI_DIABLO:
+		return MIS_DIABAPOCA;
+	case AI_BONEDEMON:
+		return MIS_BONEDEMON;
+	default:
+		return MIS_ARROW;
+	}
+}
+
+void AiRanged(Monster &monster)
+{
+	if (monster.mode != MonsterMode::Stand) {
+		return;
+	}
+
+	if (monster.activeForTicks == UINT8_MAX || (monster.flags & MFLAG_TARGETS_MONSTER) != 0) {
+		Direction md = GetMonsterDirection(monster);
+		if (monster.activeForTicks < UINT8_MAX)
+			MonstCheckDoors(monster);
+		monster.direction = md;
+		if (static_cast<MonsterMode>(monster.var1) == MonsterMode::RangedAttack) {
+			AiDelay(monster, GenerateRnd(20));
+		} else if (monster.distanceToEnemy() < 4) {
+			if (GenerateRnd(100) < 10 * (monster.intelligence + 7))
+				RandomWalk(monster, Opposite(md));
+		}
+		if (monster.mode == MonsterMode::Stand) {
+			if (LineClearMissile(monster.position.tile, monster.enemyPosition)) {
+				missile_id missileType = GetMissileType(monster.ai);
+				if (monster.ai == AI_ACIDUNIQ)
+					StartRangedSpecialAttack(monster, missileType, 4);
+				else
+					StartRangedAttack(monster, missileType, 4);
+			} else {
+				monster.checkStandAnimationIsLoaded(md);
+			}
+		}
+		return;
+	}
+
+	if (monster.activeForTicks != 0) {
+		Direction md = GetDirection(monster.position.tile, monster.position.last);
+		RandomWalk(monster, md);
+	}
+}
+
+void AiRangedAvoidance(Monster &monster)
+{
+	if (monster.mode != MonsterMode::Stand || monster.activeForTicks == 0) {
+		return;
+	}
+
+	Direction md = GetDirection(monster.position.tile, monster.position.last);
+	if (IsAnyOf(monster.ai, AI_MAGMA, AI_STORM, AI_BONEDEMON) && monster.activeForTicks < UINT8_MAX)
+		MonstCheckDoors(monster);
+	int lessmissiles = (monster.ai == AI_ACID) ? 1 : 0;
+	int dam = (monster.ai == AI_DIABLO) ? 40 : 4;
+	missile_id missileType = GetMissileType(monster.ai);
+	int v = GenerateRnd(10000);
+	unsigned distanceToEnemy = monster.distanceToEnemy();
+	if (distanceToEnemy >= 2 && monster.activeForTicks == UINT8_MAX && dTransVal[monster.position.tile.x][monster.position.tile.y] == dTransVal[monster.enemyPosition.x][monster.enemyPosition.y]) {
+		if (monster.goal == MonsterGoal::Move || (distanceToEnemy >= 3 && FlipCoin(4 << lessmissiles))) {
+			if (monster.goal != MonsterGoal::Move) {
+				monster.goalVar1 = 0;
+				monster.goalVar2 = GenerateRnd(2);
+			}
+			monster.goal = MonsterGoal::Move;
+			if (monster.goalVar1++ >= static_cast<int>(2 * distanceToEnemy) && DirOK(monster, md)) {
+				monster.goal = MonsterGoal::Normal;
+			} else if (v < (500 * (monster.intelligence + 1) >> lessmissiles)
+			    && (LineClearMissile(monster.position.tile, monster.enemyPosition))) {
+				StartRangedSpecialAttack(monster, missileType, dam);
+			} else {
+				RoundWalk(monster, md, &monster.goalVar2);
+			}
+		}
+	} else {
+		monster.goal = MonsterGoal::Normal;
+	}
+	if (monster.goal == MonsterGoal::Normal) {
+		if (((distanceToEnemy >= 3 && v < ((500 * (monster.intelligence + 2)) >> lessmissiles))
+		        || v < ((500 * (monster.intelligence + 1)) >> lessmissiles))
+		    && LineClearMissile(monster.position.tile, monster.enemyPosition)) {
+			StartRangedSpecialAttack(monster, missileType, dam);
+		} else if (distanceToEnemy >= 2) {
+			v = GenerateRnd(100);
+			if (v < 1000 * (monster.intelligence + 5)
+			    || (IsAnyOf(static_cast<MonsterMode>(monster.var1), MonsterMode::MoveNorthwards, MonsterMode::MoveSouthwards, MonsterMode::MoveSideways) && monster.var2 == 0 && v < 1000 * (monster.intelligence + 8))) {
+				RandomWalk(monster, md);
+			}
+		} else if (v < 1000 * (monster.intelligence + 6)) {
+			monster.direction = md;
+			StartAttack(monster);
+		}
+	}
+	if (monster.mode == MonsterMode::Stand) {
+		AiDelay(monster, GenerateRnd(10) + 5);
+	}
+}
+
+void ZombieAi(Monster &monster)
+{
+	if (monster.mode != MonsterMode::Stand) {
+		return;
+	}
+
+	if (!IsTileVisible(monster.position.tile)) {
+		return;
+	}
+
+	if (GenerateRnd(100) < 2 * monster.intelligence + 10) {
+		int dist = monster.enemyPosition.WalkingDistance(monster.position.tile);
+		if (dist >= 2) {
+			if (dist >= 2 * monster.intelligence + 4) {
+				Direction md = monster.direction;
+				if (GenerateRnd(100) < 2 * monster.intelligence + 20) {
+					md = static_cast<Direction>(GenerateRnd(8));
+				}
+				Walk(monster, md);
+			} else {
+				RandomWalk(monster, GetMonsterDirection(monster));
+			}
+		} else {
+			StartAttack(monster);
+		}
+	}
+
+	monster.checkStandAnimationIsLoaded(monster.direction);
+}
+
+void OverlordAi(Monster &monster)
+{
+	if (monster.mode != MonsterMode::Stand || monster.activeForTicks == 0) {
+		return;
+	}
+
+	Direction md = GetMonsterDirection(monster);
+	monster.direction = md;
+	int v = GenerateRnd(100);
+	if (monster.distanceToEnemy() >= 2) {
+		if ((monster.var2 > 20 && v < 4 * monster.intelligence + 20)
+		    || (IsAnyOf(static_cast<MonsterMode>(monster.var1), MonsterMode::MoveNorthwards, MonsterMode::MoveSouthwards, MonsterMode::MoveSideways)
+		        && monster.var2 == 0
+		        && v < 4 * monster.intelligence + 70)) {
+			RandomWalk(monster, md);
+		}
+	} else if (v < 4 * monster.intelligence + 15) {
+		StartAttack(monster);
+	} else if (v < 4 * monster.intelligence + 20) {
+		StartSpecialAttack(monster);
+	}
+
+	monster.checkStandAnimationIsLoaded(md);
+}
+
+void SkeletonAi(Monster &monster)
+{
+	if (monster.mode != MonsterMode::Stand || monster.activeForTicks == 0) {
+		return;
+	}
+
+	Direction md = GetDirection(monster.position.tile, monster.position.last);
+	monster.direction = md;
+	if (monster.distanceToEnemy() >= 2) {
+		if (static_cast<MonsterMode>(monster.var1) == MonsterMode::Delay || (GenerateRnd(100) >= 35 - 4 * monster.intelligence)) {
+			RandomWalk(monster, md);
+		} else {
+			AiDelay(monster, 15 - 2 * monster.intelligence + GenerateRnd(10));
+		}
+	} else {
+		if (static_cast<MonsterMode>(monster.var1) == MonsterMode::Delay || (GenerateRnd(100) < 2 * monster.intelligence + 20)) {
+			StartAttack(monster);
+		} else {
+			AiDelay(monster, 2 * (5 - monster.intelligence) + GenerateRnd(10));
+		}
+	}
+
+	monster.checkStandAnimationIsLoaded(md);
+}
+
+void SkeletonBowAi(Monster &monster)
+{
+	if (monster.mode != MonsterMode::Stand || monster.activeForTicks == 0) {
+		return;
+	}
+
+	Direction md = GetMonsterDirection(monster);
+	monster.direction = md;
+	int v = GenerateRnd(100);
+
+	bool walking = false;
+
+	if (monster.distanceToEnemy() < 4) {
+		if ((monster.var2 > 20 && v < 2 * monster.intelligence + 13)
+		    || (IsAnyOf(static_cast<MonsterMode>(monster.var1), MonsterMode::MoveNorthwards, MonsterMode::MoveSouthwards, MonsterMode::MoveSideways)
+		        && monster.var2 == 0
+		        && v < 2 * monster.intelligence + 63)) {
+			walking = Walk(monster, Opposite(md));
+		}
+	}
+
+	if (!walking) {
+		if (GenerateRnd(100) < 2 * monster.intelligence + 3) {
+			if (LineClearMissile(monster.position.tile, monster.enemyPosition))
+				StartRangedAttack(monster, MIS_ARROW, 4);
+		}
+	}
+
+	monster.checkStandAnimationIsLoaded(md);
+}
+
+std::optional<Point> ScavengerFindCorpse(const Monster &scavenger)
+{
+	bool reverseSearch = FlipCoin();
+	int first = reverseSearch ? 4 : -4;
+	int last = reverseSearch ? -4 : 4;
+	int increment = reverseSearch ? -1 : 1;
+
+	for (int y = first; y <= last; y += increment) {
+		for (int x = first; x <= last; x += increment) {
+			Point position = scavenger.position.tile + Displacement { x, y };
+			// BUGFIX: incorrect check of offset against limits of the dungeon (fixed)
+			if (!InDungeonBounds(position))
+				continue;
+			if (dCorpse[position.x][position.y] == 0)
+				continue;
+			if (!IsLineNotSolid(scavenger.position.tile, position))
+				continue;
+			return position;
+		}
+	}
+	return {};
+}
+
+void ScavengerAi(Monster &monster)
+{
+	if (monster.mode != MonsterMode::Stand)
+		return;
+	if (monster.hitPoints < (monster.maxHitPoints / 2) && monster.goal != MonsterGoal::Healing) {
+		if (monster.leaderRelation != LeaderRelation::None) {
+			ShrinkLeaderPacksize(monster);
+			monster.leaderRelation = LeaderRelation::None;
+		}
+		monster.goal = MonsterGoal::Healing;
+		monster.goalVar3 = 10;
+	}
+	if (monster.goal == MonsterGoal::Healing && monster.goalVar3 != 0) {
+		monster.goalVar3--;
+		if (dCorpse[monster.position.tile.x][monster.position.tile.y] != 0) {
+			StartEating(monster);
+			if ((monster.flags & MFLAG_NOHEAL) == 0) {
+				if (gbIsHellfire) {
+					int mMaxHP = monster.maxHitPoints; // BUGFIX use hitPointsMaximum or we loose health when difficulty isn't normal (fixed)
+					monster.hitPoints += mMaxHP / 8;
+					if (monster.hitPoints > monster.maxHitPoints)
+						monster.hitPoints = monster.maxHitPoints;
+					if (monster.goalVar3 <= 0 || monster.hitPoints == monster.maxHitPoints)
+						dCorpse[monster.position.tile.x][monster.position.tile.y] = 0;
+				} else {
+					monster.hitPoints += 64;
+				}
+			}
+			int targetHealth = monster.maxHitPoints;
+			if (!gbIsHellfire)
+				targetHealth = (monster.maxHitPoints / 2) + (monster.maxHitPoints / 4);
+			if (monster.hitPoints >= targetHealth) {
+				monster.goal = MonsterGoal::Normal;
+				monster.goalVar1 = 0;
+				monster.goalVar2 = 0;
+			}
+		} else {
+			if (monster.goalVar1 == 0) {
+				std::optional<Point> position = ScavengerFindCorpse(monster);
+				if (position) {
+					monster.goalVar1 = position->x + 1;
+					monster.goalVar2 = position->y + 1;
+				}
+			}
+			if (monster.goalVar1 != 0) {
+				int x = monster.goalVar1 - 1;
+				int y = monster.goalVar2 - 1;
+				monster.direction = GetDirection(monster.position.tile, { x, y });
+				RandomWalk(monster, monster.direction);
+			}
+		}
+	}
+
+	if (monster.mode == MonsterMode::Stand)
+		SkeletonAi(monster);
+}
+
+void RhinoAi(Monster &monster)
+{
+	if (monster.mode != MonsterMode::Stand || monster.activeForTicks == 0) {
+		return;
+	}
+
+	Direction md = GetDirection(monster.position.tile, monster.position.last);
+	if (monster.activeForTicks < UINT8_MAX)
+		MonstCheckDoors(monster);
+	int v = GenerateRnd(100);
+	unsigned distanceToEnemy = monster.distanceToEnemy();
+	if (distanceToEnemy >= 2) {
+		if (monster.goal == MonsterGoal::Move || (distanceToEnemy >= 5 && !FlipCoin(4))) {
+			if (monster.goal != MonsterGoal::Move) {
+				monster.goalVar1 = 0;
+				monster.goalVar2 = GenerateRnd(2);
+			}
+			monster.goal = MonsterGoal::Move;
+			if (monster.goalVar1++ >= static_cast<int>(2 * distanceToEnemy) || dTransVal[monster.position.tile.x][monster.position.tile.y] != dTransVal[monster.enemyPosition.x][monster.enemyPosition.y]) {
+				monster.goal = MonsterGoal::Normal;
+			} else if (!RoundWalk(monster, md, &monster.goalVar2)) {
+				AiDelay(monster, GenerateRnd(10) + 10);
+			}
+		}
+	} else {
+		monster.goal = MonsterGoal::Normal;
+	}
+	if (monster.goal == MonsterGoal::Normal) {
+		if (distanceToEnemy >= 5
+		    && v < 2 * monster.intelligence + 43
+		    && LineClear([&monster](Point position) { return IsTileAvailable(monster, position); }, monster.position.tile, monster.enemyPosition)) {
+			size_t monsterId = monster.getId();
+			if (AddMissile(monster.position.tile, monster.enemyPosition, md, MIS_RHINO, TARGET_PLAYERS, monsterId, 0, 0) != nullptr) {
+				if (monster.data().hasSpecialSound)
+					PlayEffect(monster, MonsterSound::Special);
+				dMonster[monster.position.tile.x][monster.position.tile.y] = -(monsterId + 1);
+				monster.mode = MonsterMode::Charge;
+			}
+		} else {
+			if (distanceToEnemy >= 2) {
+				v = GenerateRnd(100);
+				if (v >= 2 * monster.intelligence + 33
+				    && (IsNoneOf(static_cast<MonsterMode>(monster.var1), MonsterMode::MoveNorthwards, MonsterMode::MoveSouthwards, MonsterMode::MoveSideways)
+				        || monster.var2 != 0
+				        || v >= 2 * monster.intelligence + 83)) {
+					AiDelay(monster, GenerateRnd(10) + 10);
+				} else {
+					RandomWalk(monster, md);
+				}
+			} else if (v < 2 * monster.intelligence + 28) {
+				monster.direction = md;
+				StartAttack(monster);
+			}
+		}
+	}
+
+	monster.checkStandAnimationIsLoaded(monster.direction);
+}
+
+void FallenAi(Monster &monster)
+{
+	if (monster.goal == MonsterGoal::Attack) {
+		if (monster.goalVar1 != 0)
+			monster.goalVar1--;
+		else
+			monster.goal = MonsterGoal::Normal;
+	}
+	if (monster.mode != MonsterMode::Stand || monster.activeForTicks == 0) {
+		return;
+	}
+
+	if (monster.goal == MonsterGoal::Retreat) {
+		if (monster.goalVar1-- == 0) {
+			monster.goal = MonsterGoal::Normal;
+			M_StartStand(monster, Opposite(static_cast<Direction>(monster.goalVar2)));
+		}
+	}
+
+	if (monster.animInfo.currentFrame == monster.animInfo.numberOfFrames - 1) {
+		if (!FlipCoin(4)) {
+			return;
+		}
+		if ((monster.flags & MFLAG_NOHEAL) == 0) {
+			StartSpecialStand(monster, monster.direction);
+			if (monster.maxHitPoints - (2 * monster.intelligence + 2) >= monster.hitPoints)
+				monster.hitPoints += 2 * monster.intelligence + 2;
+			else
+				monster.hitPoints = monster.maxHitPoints;
+		}
+		int rad = 2 * monster.intelligence + 4;
+		for (int y = -rad; y <= rad; y++) {
+			for (int x = -rad; x <= rad; x++) {
+				int xpos = monster.position.tile.x + x;
+				int ypos = monster.position.tile.y + y;
+				if (InDungeonBounds({ xpos, ypos })) {
+					int m = dMonster[xpos][ypos];
+					if (m <= 0)
+						continue;
+
+					auto &otherMonster = Monsters[m - 1];
+					if (otherMonster.ai != AI_FALLEN)
+						continue;
+
+					otherMonster.goal = MonsterGoal::Attack;
+					otherMonster.goalVar1 = 30 * monster.intelligence + 105;
+				}
+			}
+		}
+	} else if (monster.goal == MonsterGoal::Retreat) {
+		monster.direction = static_cast<Direction>(monster.goalVar2);
+		RandomWalk(monster, monster.direction);
+	} else if (monster.goal == MonsterGoal::Attack) {
+		if (monster.distanceToEnemy() < 2)
+			StartAttack(monster);
+		else
+			RandomWalk(monster, GetMonsterDirection(monster));
+	} else
+		SkeletonAi(monster);
+}
+
+void LeoricAi(Monster &monster)
+{
+	if (monster.mode != MonsterMode::Stand || monster.activeForTicks == 0) {
+		return;
+	}
+
+	Direction md = GetDirection(monster.position.tile, monster.position.last);
+	if (monster.activeForTicks < UINT8_MAX)
+		MonstCheckDoors(monster);
+	int v = GenerateRnd(100);
+	unsigned distanceToEnemy = monster.distanceToEnemy();
+	if (distanceToEnemy >= 2 && monster.activeForTicks == UINT8_MAX && dTransVal[monster.position.tile.x][monster.position.tile.y] == dTransVal[monster.enemyPosition.x][monster.enemyPosition.y]) {
+		if (monster.goal == MonsterGoal::Move || (distanceToEnemy >= 3 && FlipCoin(4))) {
+			if (monster.goal != MonsterGoal::Move) {
+				monster.goalVar1 = 0;
+				monster.goalVar2 = GenerateRnd(2);
+			}
+			monster.goal = MonsterGoal::Move;
+			if ((monster.goalVar1++ >= static_cast<int>(2 * distanceToEnemy) && DirOK(monster, md)) || dTransVal[monster.position.tile.x][monster.position.tile.y] != dTransVal[monster.enemyPosition.x][monster.enemyPosition.y]) {
+				monster.goal = MonsterGoal::Normal;
+			} else if (!RoundWalk(monster, md, &monster.goalVar2)) {
+				AiDelay(monster, GenerateRnd(10) + 10);
+			}
+		}
+	} else {
+		monster.goal = MonsterGoal::Normal;
+	}
+	if (monster.goal == MonsterGoal::Normal) {
+		if (!gbIsMultiplayer
+		    && ((distanceToEnemy >= 3 && v < 4 * monster.intelligence + 35) || v < 6)
+		    && LineClearMissile(monster.position.tile, monster.enemyPosition)) {
+			Point newPosition = monster.position.tile + md;
+			if (IsTileAvailable(monster, newPosition) && ActiveMonsterCount < MaxMonsters) {
+				SpawnSkeleton(newPosition, md);
+				StartSpecialStand(monster, md);
+			}
+		} else {
+			if (distanceToEnemy >= 2) {
+				v = GenerateRnd(100);
+				if (v >= monster.intelligence + 25
+				    && (IsNoneOf(static_cast<MonsterMode>(monster.var1), MonsterMode::MoveNorthwards, MonsterMode::MoveSouthwards, MonsterMode::MoveSideways) || monster.var2 != 0 || (v >= monster.intelligence + 75))) {
+					AiDelay(monster, GenerateRnd(10) + 10);
+				} else {
+					RandomWalk(monster, md);
+				}
+			} else if (v < monster.intelligence + 20) {
+				monster.direction = md;
+				StartAttack(monster);
+			}
+		}
+	}
+
+	monster.checkStandAnimationIsLoaded(md);
+}
+
+void BatAi(Monster &monster)
+{
+	if (monster.mode != MonsterMode::Stand || monster.activeForTicks == 0) {
+		return;
+	}
+
+	Direction md = GetDirection(monster.position.tile, monster.position.last);
+	monster.direction = md;
+	int v = GenerateRnd(100);
+	if (monster.goal == MonsterGoal::Retreat) {
+		if (monster.goalVar1 == 0) {
+			RandomWalk(monster, Opposite(md));
+			monster.goalVar1++;
+		} else {
+			RandomWalk(monster, PickRandomlyAmong({ Right(md), Left(md) }));
+			monster.goal = MonsterGoal::Normal;
+		}
+		return;
+	}
+
+	unsigned distanceToEnemy = monster.distanceToEnemy();
+	if (monster.type().type == MT_GLOOM
+	    && distanceToEnemy >= 5
+	    && v < 4 * monster.intelligence + 33
+	    && LineClear([&monster](Point position) { return IsTileAvailable(monster, position); }, monster.position.tile, monster.enemyPosition)) {
+		size_t monsterId = monster.getId();
+		if (AddMissile(monster.position.tile, monster.enemyPosition, md, MIS_RHINO, TARGET_PLAYERS, monsterId, 0, 0) != nullptr) {
+			dMonster[monster.position.tile.x][monster.position.tile.y] = -(monsterId + 1);
+			monster.mode = MonsterMode::Charge;
+		}
+	} else if (distanceToEnemy >= 2) {
+		if ((monster.var2 > 20 && v < monster.intelligence + 13)
+		    || (IsAnyOf(static_cast<MonsterMode>(monster.var1), MonsterMode::MoveNorthwards, MonsterMode::MoveSouthwards, MonsterMode::MoveSideways)
+		        && monster.var2 == 0
+		        && v < monster.intelligence + 63)) {
+			RandomWalk(monster, md);
+		}
+	} else if (v < 4 * monster.intelligence + 8) {
+		StartAttack(monster);
+		monster.goal = MonsterGoal::Retreat;
+		monster.goalVar1 = 0;
+		if (monster.type().type == MT_FAMILIAR) {
+			AddMissile(monster.enemyPosition, { monster.enemyPosition.x + 1, 0 }, Direction::South, MIS_LIGHTNING, TARGET_PLAYERS, monster.getId(), GenerateRnd(10) + 1, 0);
+		}
+	}
+
+	monster.checkStandAnimationIsLoaded(md);
+}
+
+void GargoyleAi(Monster &monster)
+{
+	Direction md = GetMonsterDirection(monster);
+	unsigned distanceToEnemy = monster.distanceToEnemy();
+	if (monster.activeForTicks != 0 && (monster.flags & MFLAG_ALLOW_SPECIAL) != 0) {
+		UpdateEnemy(monster);
+		if (distanceToEnemy < monster.intelligence + 2u) {
+			monster.flags &= ~MFLAG_ALLOW_SPECIAL;
+		}
+		return;
+	}
+
+	if (monster.mode != MonsterMode::Stand || monster.activeForTicks == 0) {
+		return;
+	}
+
+	if (monster.hitPoints < (monster.maxHitPoints / 2))
+		if ((monster.flags & MFLAG_NOHEAL) == 0)
+			monster.goal = MonsterGoal::Retreat;
+	if (monster.goal == MonsterGoal::Retreat) {
+		if (distanceToEnemy >= monster.intelligence + 2u) {
+			monster.goal = MonsterGoal::Normal;
+			StartHeal(monster);
+		} else if (!RandomWalk(monster, Opposite(md))) {
+			monster.goal = MonsterGoal::Normal;
+		}
+	}
+	AiAvoidance(monster);
+}
+
+void ButcherAi(Monster &monster)
+{
+	if (monster.mode != MonsterMode::Stand || monster.activeForTicks == 0) {
+		return;
+	}
+
+	Direction md = GetDirection(monster.position.tile, monster.position.last);
+	monster.direction = md;
+
+	if (monster.distanceToEnemy() >= 2)
+		RandomWalk(monster, md);
+	else
+		StartAttack(monster);
+
+	monster.checkStandAnimationIsLoaded(md);
+}
+
+void SneakAi(Monster &monster)
+{
+	if (monster.mode != MonsterMode::Stand) {
+		return;
+	}
+	if (dLight[monster.position.tile.x][monster.position.tile.y] == LightsMax) {
+		return;
+	}
+
+	unsigned dist = 5 - monster.intelligence;
+	unsigned distanceToEnemy = monster.distanceToEnemy();
+	if (static_cast<MonsterMode>(monster.var1) == MonsterMode::HitRecovery) {
+		monster.goal = MonsterGoal::Retreat;
+		monster.goalVar1 = 0;
+	} else if (distanceToEnemy >= dist + 3 || monster.goalVar1 > 8) {
+		monster.goal = MonsterGoal::Normal;
+		monster.goalVar1 = 0;
+	}
+	Direction md = GetMonsterDirection(monster);
+	if (monster.goal == MonsterGoal::Retreat && (monster.flags & MFLAG_NO_ENEMY) == 0) {
+		if ((monster.flags & MFLAG_TARGETS_MONSTER) != 0)
+			md = GetDirection(monster.position.tile, Monsters[monster.enemy].position.tile);
+		else
+			md = GetDirection(monster.position.tile, Players[monster.enemy].position.last);
+		md = Opposite(md);
+		if (monster.type().type == MT_UNSEEN) {
+			md = PickRandomlyAmong({ Right(md), Left(md) });
+		}
+	}
+	monster.direction = md;
+	int v = GenerateRnd(100);
+	if (distanceToEnemy < dist && (monster.flags & MFLAG_HIDDEN) != 0) {
+		StartFadein(monster, md, false);
+	} else {
+		if ((distanceToEnemy >= dist + 1) && (monster.flags & MFLAG_HIDDEN) == 0) {
+			StartFadeout(monster, md, true);
+		} else {
+			if (monster.goal == MonsterGoal::Retreat
+			    || (distanceToEnemy >= 2 && ((monster.var2 > 20 && v < 4 * monster.intelligence + 14) || (IsAnyOf(static_cast<MonsterMode>(monster.var1), MonsterMode::MoveNorthwards, MonsterMode::MoveSouthwards, MonsterMode::MoveSideways) && monster.var2 == 0 && v < 4 * monster.intelligence + 64)))) {
+				monster.goalVar1++;
+				RandomWalk(monster, md);
+			}
+		}
+	}
+	if (monster.mode == MonsterMode::Stand) {
+		if (distanceToEnemy >= 2 || v >= 4 * monster.intelligence + 10)
+			monster.changeAnimationData(MonsterGraphic::Stand);
+		else
+			StartAttack(monster);
+	}
+}
+
+void GharbadAi(Monster &monster)
+{
+	if (monster.mode != MonsterMode::Stand) {
+		return;
+	}
+
+	Direction md = GetMonsterDirection(monster);
+
+	if (monster.talkMsg >= TEXT_GARBUD1
+	    && monster.talkMsg <= TEXT_GARBUD3
+	    && !IsTileVisible(monster.position.tile)
+	    && monster.goal == MonsterGoal::Talking) {
+		monster.goal = MonsterGoal::Inquiring;
+		switch (monster.talkMsg) {
+		case TEXT_GARBUD1:
+			monster.talkMsg = TEXT_GARBUD2;
+			break;
+		case TEXT_GARBUD2:
+			monster.talkMsg = TEXT_GARBUD3;
+			break;
+		case TEXT_GARBUD3:
+			monster.talkMsg = TEXT_GARBUD4;
+			break;
+		default:
+			break;
+		}
+	}
+
+	if (IsTileVisible(monster.position.tile)) {
+		if (monster.talkMsg == TEXT_GARBUD4) {
+			if (!effect_is_playing(USFX_GARBUD4) && monster.goal == MonsterGoal::Talking) {
+				monster.goal = MonsterGoal::Normal;
+				monster.activeForTicks = UINT8_MAX;
+				monster.talkMsg = TEXT_NONE;
+			}
+		}
+	}
+
+	if (IsAnyOf(monster.goal, MonsterGoal::Normal, MonsterGoal::Move))
+		AiAvoidance(monster);
+
+	monster.checkStandAnimationIsLoaded(md);
+}
+
+void SnotSpilAi(Monster &monster)
+{
+	if (monster.mode != MonsterMode::Stand) {
+		return;
+	}
+
+	Direction md = GetMonsterDirection(monster);
+
+	if (monster.talkMsg == TEXT_BANNER10 && !IsTileVisible(monster.position.tile) && monster.goal == MonsterGoal::Talking) {
+		monster.talkMsg = TEXT_BANNER11;
+		monster.goal = MonsterGoal::Inquiring;
+	}
+
+	if (monster.talkMsg == TEXT_BANNER11 && Quests[Q_LTBANNER]._qvar1 == 3) {
+		monster.talkMsg = TEXT_NONE;
+		monster.goal = MonsterGoal::Normal;
+	}
+
+	if (IsTileVisible(monster.position.tile)) {
+		if (monster.talkMsg == TEXT_BANNER12) {
+			if (!effect_is_playing(USFX_SNOT3) && monster.goal == MonsterGoal::Talking) {
+				ObjChangeMap(SetPiece.position.x, SetPiece.position.y, SetPiece.position.x + SetPiece.size.width + 1, SetPiece.position.y + SetPiece.size.height + 1);
+				Quests[Q_LTBANNER]._qvar1 = 3;
+				RedoPlayerVision();
+				monster.activeForTicks = UINT8_MAX;
+				monster.talkMsg = TEXT_NONE;
+				monster.goal = MonsterGoal::Normal;
+			}
+		}
+		if (Quests[Q_LTBANNER]._qvar1 == 3) {
+			if (IsAnyOf(monster.goal, MonsterGoal::Normal, MonsterGoal::Attack))
+				FallenAi(monster);
+		}
+	}
+
+	monster.checkStandAnimationIsLoaded(md);
+}
+
+void SnakeAi(Monster &monster)
+{
+	char pattern[6] = { 1, 1, 0, -1, -1, 0 };
+	if (monster.mode != MonsterMode::Stand || monster.activeForTicks == 0)
+		return;
+	Direction md = GetDirection(monster.position.tile, monster.position.last);
+	monster.direction = md;
+	unsigned distanceToEnemy = monster.distanceToEnemy();
+	if (distanceToEnemy >= 2) {
+		if (distanceToEnemy < 3 && LineClear([&monster](Point position) { return IsTileAvailable(monster, position); }, monster.position.tile, monster.enemyPosition) && static_cast<MonsterMode>(monster.var1) != MonsterMode::Charge) {
+			size_t monsterId = monster.getId();
+			if (AddMissile(monster.position.tile, monster.enemyPosition, md, MIS_RHINO, TARGET_PLAYERS, monsterId, 0, 0) != nullptr) {
+				PlayEffect(monster, MonsterSound::Attack);
+				dMonster[monster.position.tile.x][monster.position.tile.y] = -(monsterId + 1);
+				monster.mode = MonsterMode::Charge;
+			}
+		} else if (static_cast<MonsterMode>(monster.var1) == MonsterMode::Delay || GenerateRnd(100) >= 35 - 2 * monster.intelligence) {
+			if (pattern[monster.goalVar1] == -1)
+				md = Left(md);
+			else if (pattern[monster.goalVar1] == 1)
+				md = Right(md);
+
+			monster.goalVar1++;
+			if (monster.goalVar1 > 5)
+				monster.goalVar1 = 0;
+
+			Direction targetDirection = static_cast<Direction>(monster.goalVar2);
+			if (md != targetDirection) {
+				int drift = static_cast<int>(md) - monster.goalVar2;
+				if (drift < 0)
+					drift += 8;
+
+				if (drift < 4)
+					md = Right(targetDirection);
+				else if (drift > 4)
+					md = Left(targetDirection);
+				monster.goalVar2 = static_cast<int>(md);
+			}
+
+			if (!Walk(monster, md))
+				RandomWalk2(monster, monster.direction);
+		} else {
+			AiDelay(monster, 15 - monster.intelligence + GenerateRnd(10));
+		}
+	} else {
+		if (IsAnyOf(static_cast<MonsterMode>(monster.var1), MonsterMode::Delay, MonsterMode::Charge)
+		    || (GenerateRnd(100) < monster.intelligence + 20)) {
+			StartAttack(monster);
+		} else
+			AiDelay(monster, 10 - monster.intelligence + GenerateRnd(10));
+	}
+
+	monster.checkStandAnimationIsLoaded(monster.direction);
+}
+
+void CounselorAi(Monster &monster)
+{
+	if (monster.mode != MonsterMode::Stand || monster.activeForTicks == 0) {
+		return;
+	}
+	Direction md = GetDirection(monster.position.tile, monster.position.last);
+	if (monster.activeForTicks < UINT8_MAX)
+		MonstCheckDoors(monster);
+	int v = GenerateRnd(100);
+	unsigned distanceToEnemy = monster.distanceToEnemy();
+	if (monster.goal == MonsterGoal::Retreat) {
+		if (monster.goalVar1++ <= 3)
+			RandomWalk(monster, Opposite(md));
+		else {
+			monster.goal = MonsterGoal::Normal;
+			StartFadein(monster, md, true);
+		}
+	} else if (monster.goal == MonsterGoal::Move) {
+		if (distanceToEnemy >= 2 && monster.activeForTicks == UINT8_MAX && dTransVal[monster.position.tile.x][monster.position.tile.y] == dTransVal[monster.enemyPosition.x][monster.enemyPosition.y]) {
+			if (monster.goalVar1++ < static_cast<int>(2 * distanceToEnemy) || !DirOK(monster, md)) {
+				RoundWalk(monster, md, &monster.goalVar2);
+			} else {
+				monster.goal = MonsterGoal::Normal;
+				StartFadein(monster, md, true);
+			}
+		} else {
+			monster.goal = MonsterGoal::Normal;
+			StartFadein(monster, md, true);
+		}
+	} else if (monster.goal == MonsterGoal::Normal) {
+		if (distanceToEnemy >= 2) {
+			if (v < 5 * (monster.intelligence + 10) && LineClearMissile(monster.position.tile, monster.enemyPosition)) {
+				constexpr missile_id MissileTypes[4] = { MIS_FIREBOLT, MIS_CBOLT, MIS_LIGHTCTRL, MIS_FIREBALL };
+				StartRangedAttack(monster, MissileTypes[monster.intelligence], monster.minDamage + GenerateRnd(monster.maxDamage - monster.minDamage + 1));
+			} else if (GenerateRnd(100) < 30) {
+				monster.goal = MonsterGoal::Move;
+				monster.goalVar1 = 0;
+				StartFadeout(monster, md, false);
+			} else
+				AiDelay(monster, GenerateRnd(10) + 2 * (5 - monster.intelligence));
+		} else {
+			monster.direction = md;
+			if (monster.hitPoints < (monster.maxHitPoints / 2)) {
+				monster.goal = MonsterGoal::Retreat;
+				monster.goalVar1 = 0;
+				StartFadeout(monster, md, false);
+			} else if (static_cast<MonsterMode>(monster.var1) == MonsterMode::Delay
+			    || GenerateRnd(100) < 2 * monster.intelligence + 20) {
+				StartRangedAttack(monster, MIS_NULL, 0);
+				size_t monsterId = monster.getId();
+				AddMissile(monster.position.tile, { 0, 0 }, monster.direction, MIS_FLASH, TARGET_PLAYERS, monsterId, 4, 0);
+				AddMissile(monster.position.tile, { 0, 0 }, monster.direction, MIS_FLASH2, TARGET_PLAYERS, monsterId, 4, 0);
+			} else
+				AiDelay(monster, GenerateRnd(10) + 2 * (5 - monster.intelligence));
+		}
+	}
+	if (monster.mode == MonsterMode::Stand) {
+		AiDelay(monster, GenerateRnd(10) + 5);
+	}
+}
+
+void ZharAi(Monster &monster)
+{
+	if (monster.mode != MonsterMode::Stand) {
+		return;
+	}
+
+	Direction md = GetMonsterDirection(monster);
+	if (monster.talkMsg == TEXT_ZHAR1 && !IsTileVisible(monster.position.tile) && monster.goal == MonsterGoal::Talking) {
+		monster.talkMsg = TEXT_ZHAR2;
+		monster.goal = MonsterGoal::Inquiring;
+	}
+
+	if (IsTileVisible(monster.position.tile)) {
+		if (monster.talkMsg == TEXT_ZHAR2) {
+			if (!effect_is_playing(USFX_ZHAR2) && monster.goal == MonsterGoal::Talking) {
+				monster.activeForTicks = UINT8_MAX;
+				monster.talkMsg = TEXT_NONE;
+				monster.goal = MonsterGoal::Normal;
+			}
+		}
+	}
+
+	if (IsAnyOf(monster.goal, MonsterGoal::Normal, MonsterGoal::Retreat, MonsterGoal::Move))
+		CounselorAi(monster);
+
+	monster.checkStandAnimationIsLoaded(md);
+}
+
+void MegaAi(Monster &monster)
+{
+	unsigned distanceToEnemy = monster.distanceToEnemy();
+	if (distanceToEnemy >= 5) {
+		SkeletonAi(monster);
+		return;
+	}
+
+	if (monster.mode != MonsterMode::Stand || monster.activeForTicks == 0) {
+		return;
+	}
+
+	Direction md = GetDirection(monster.position.tile, monster.position.last);
+	if (monster.activeForTicks < UINT8_MAX)
+		MonstCheckDoors(monster);
+	int v = GenerateRnd(100);
+	if (distanceToEnemy >= 2 && monster.activeForTicks == UINT8_MAX && dTransVal[monster.position.tile.x][monster.position.tile.y] == dTransVal[monster.enemyPosition.x][monster.enemyPosition.y]) {
+		if (monster.goal == MonsterGoal::Move || distanceToEnemy >= 3) {
+			if (monster.goal != MonsterGoal::Move) {
+				monster.goalVar1 = 0;
+				monster.goalVar2 = GenerateRnd(2);
+			}
+			monster.goal = MonsterGoal::Move;
+			monster.goalVar3 = 4;
+			if (monster.goalVar1++ < static_cast<int>(2 * distanceToEnemy) || !DirOK(monster, md)) {
+				if (v < 5 * (monster.intelligence + 16))
+					RoundWalk(monster, md, &monster.goalVar2);
+			} else
+				monster.goal = MonsterGoal::Normal;
+		}
+	} else {
+		monster.goal = MonsterGoal::Normal;
+	}
+	if (monster.goal == MonsterGoal::Normal) {
+		if (((distanceToEnemy >= 3 && v < 5 * (monster.intelligence + 2)) || v < 5 * (monster.intelligence + 1) || monster.goalVar3 == 4) && LineClearMissile(monster.position.tile, monster.enemyPosition)) {
+			StartRangedSpecialAttack(monster, MIS_FLAMEC, 0);
+		} else if (distanceToEnemy >= 2) {
+			v = GenerateRnd(100);
+			if (v < 2 * (5 * monster.intelligence + 25)
+			    || (IsAnyOf(static_cast<MonsterMode>(monster.var1), MonsterMode::MoveNorthwards, MonsterMode::MoveSouthwards, MonsterMode::MoveSideways)
+			        && monster.var2 == 0
+			        && v < 2 * (5 * monster.intelligence + 40))) {
+				RandomWalk(monster, md);
+			}
+		} else {
+			if (GenerateRnd(100) < 10 * (monster.intelligence + 4)) {
+				monster.direction = md;
+				if (FlipCoin())
+					StartRangedSpecialAttack(monster, MIS_FLAMEC, 0);
+				else
+					StartAttack(monster);
+			}
+		}
+		monster.goalVar3 = 1;
+	}
+	if (monster.mode == MonsterMode::Stand) {
+		AiDelay(monster, GenerateRnd(10) + 5);
+	}
+}
+
+void LazarusAi(Monster &monster)
+{
+	if (monster.mode != MonsterMode::Stand) {
+		return;
+	}
+
+	Direction md = GetMonsterDirection(monster);
+	if (IsTileVisible(monster.position.tile)) {
+		if (!gbIsMultiplayer) {
+			Player &myPlayer = *MyPlayer;
+			if (monster.talkMsg == TEXT_VILE13 && monster.goal == MonsterGoal::Inquiring && myPlayer.position.tile == Point { 35, 46 }) {
+				PlayInGameMovie("gendata\\fprst3.smk");
+				monster.mode = MonsterMode::Talk;
+				Quests[Q_BETRAYER]._qvar1 = 5;
+			}
+
+			if (monster.talkMsg == TEXT_VILE13 && !effect_is_playing(USFX_LAZ1) && monster.goal == MonsterGoal::Talking) {
+				ObjChangeMap(1, 18, 20, 24);
+				RedoPlayerVision();
+				Quests[Q_BETRAYER]._qvar1 = 6;
+				monster.goal = MonsterGoal::Normal;
+				monster.activeForTicks = UINT8_MAX;
+				monster.talkMsg = TEXT_NONE;
+			}
+		}
+
+		if (gbIsMultiplayer && monster.talkMsg == TEXT_VILE13 && monster.goal == MonsterGoal::Inquiring && Quests[Q_BETRAYER]._qvar1 <= 3) {
+			monster.mode = MonsterMode::Talk;
+		}
+	}
+
+	if (IsAnyOf(monster.goal, MonsterGoal::Normal, MonsterGoal::Retreat, MonsterGoal::Move)) {
+		if (!gbIsMultiplayer && Quests[Q_BETRAYER]._qvar1 == 4 && monster.talkMsg == TEXT_NONE) { // Fix save games affected by teleport bug
+			ObjChangeMapResync(1, 18, 20, 24);
+			RedoPlayerVision();
+			Quests[Q_BETRAYER]._qvar1 = 6;
+		}
+		monster.talkMsg = TEXT_NONE;
+		CounselorAi(monster);
+	}
+
+	monster.checkStandAnimationIsLoaded(md);
+}
+
+void LazarusMinionAi(Monster &monster)
+{
+	if (monster.mode != MonsterMode::Stand)
+		return;
+
+	Direction md = GetMonsterDirection(monster);
+
+	if (IsTileVisible(monster.position.tile)) {
+		if (!gbIsMultiplayer) {
+			if (Quests[Q_BETRAYER]._qvar1 <= 5) {
+				monster.goal = MonsterGoal::Inquiring;
+			} else {
+				monster.goal = MonsterGoal::Normal;
+				monster.talkMsg = TEXT_NONE;
+			}
+		} else
+			monster.goal = MonsterGoal::Normal;
+	}
+	if (monster.goal == MonsterGoal::Normal)
+		AiRanged(monster);
+
+	monster.checkStandAnimationIsLoaded(md);
+}
+
+void LachdananAi(Monster &monster)
+{
+	if (monster.mode != MonsterMode::Stand) {
+		return;
+	}
+
+	Direction md = GetMonsterDirection(monster);
+
+	if (monster.talkMsg == TEXT_VEIL9 && !IsTileVisible(monster.position.tile) && monster.goal == MonsterGoal::Talking) {
+		monster.talkMsg = TEXT_VEIL10;
+		monster.goal = MonsterGoal::Inquiring;
+	}
+
+	if (IsTileVisible(monster.position.tile)) {
+		if (monster.talkMsg == TEXT_VEIL11) {
+			if (!effect_is_playing(USFX_LACH3) && monster.goal == MonsterGoal::Talking) {
+				monster.talkMsg = TEXT_NONE;
+				Quests[Q_VEIL]._qactive = QUEST_DONE;
+				MonsterDeath(monster, monster.direction, true);
+			}
+		}
+	}
+
+	monster.checkStandAnimationIsLoaded(md);
+}
+
+void WarlordAi(Monster &monster)
+{
+	if (monster.mode != MonsterMode::Stand) {
+		return;
+	}
+
+	Direction md = GetMonsterDirection(monster);
+	if (IsTileVisible(monster.position.tile)) {
+		if (monster.talkMsg == TEXT_WARLRD9 && monster.goal == MonsterGoal::Inquiring)
+			monster.mode = MonsterMode::Talk;
+		if (monster.talkMsg == TEXT_WARLRD9 && !effect_is_playing(USFX_WARLRD1) && monster.goal == MonsterGoal::Talking) {
+			monster.activeForTicks = UINT8_MAX;
+			monster.talkMsg = TEXT_NONE;
+			monster.goal = MonsterGoal::Normal;
+		}
+	}
+
+	if (monster.goal == MonsterGoal::Normal)
+		SkeletonAi(monster);
+
+	monster.checkStandAnimationIsLoaded(md);
+}
+
+void HorkDemonAi(Monster &monster)
+{
+	if (monster.mode != MonsterMode::Stand || monster.activeForTicks == 0) {
+		return;
+	}
+
+	Direction md = GetDirection(monster.position.tile, monster.position.last);
+
+	if (monster.activeForTicks < 255) {
+		MonstCheckDoors(monster);
+	}
+
+	int v = GenerateRnd(100);
+
+	unsigned distanceToEnemy = monster.distanceToEnemy();
+	if (distanceToEnemy < 2) {
+		monster.goal = MonsterGoal::Normal;
+	} else if (monster.goal == MonsterGoal::Move || (distanceToEnemy >= 5 && !FlipCoin(4))) {
+		if (monster.goal != MonsterGoal::Move) {
+			monster.goalVar1 = 0;
+			monster.goalVar2 = GenerateRnd(2);
+		}
+		monster.goal = MonsterGoal::Move;
+		if (monster.goalVar1++ >= static_cast<int>(2 * distanceToEnemy) || dTransVal[monster.position.tile.x][monster.position.tile.y] != dTransVal[monster.enemyPosition.x][monster.enemyPosition.y]) {
+			monster.goal = MonsterGoal::Normal;
+		} else if (!RoundWalk(monster, md, &monster.goalVar2)) {
+			AiDelay(monster, GenerateRnd(10) + 10);
+		}
+	}
+
+	if (monster.goal == MonsterGoal::Normal) {
+		if ((distanceToEnemy >= 3) && v < 2 * monster.intelligence + 43) {
+			Point position = monster.position.tile + monster.direction;
+			if (IsTileAvailable(monster, position) && ActiveMonsterCount < MaxMonsters) {
+				StartRangedSpecialAttack(monster, MIS_HORKDMN, 0);
+			}
+		} else if (distanceToEnemy < 2) {
+			if (v < 2 * monster.intelligence + 28) {
+				monster.direction = md;
+				StartAttack(monster);
+			}
+		} else {
+			v = GenerateRnd(100);
+			if (v < 2 * monster.intelligence + 33
+			    || (IsAnyOf(static_cast<MonsterMode>(monster.var1), MonsterMode::MoveNorthwards, MonsterMode::MoveSouthwards, MonsterMode::MoveSideways) && monster.var2 == 0 && v < 2 * monster.intelligence + 83)) {
+				RandomWalk(monster, md);
+			} else {
+				AiDelay(monster, GenerateRnd(10) + 10);
+			}
+		}
+	}
+
+	monster.checkStandAnimationIsLoaded(monster.direction);
+}
+
+string_view GetMonsterTypeText(const MonsterData &monsterData)
+{
+	switch (monsterData.monsterClass) {
+	case MonsterClass::Animal:
+		return _("Animal");
+	case MonsterClass::Demon:
+		return _("Demon");
+	case MonsterClass::Undead:
+		return _("Undead");
+	}
+
+	app_fatal(StrCat("Unknown monsterClass ", static_cast<int>(monsterData.monsterClass)));
+}
+
+void ActivateSpawn(Monster &monster, Point position, Direction dir)
+{
+	dMonster[position.x][position.y] = monster.getId() + 1;
+	monster.position.tile = position;
+	monster.position.future = position;
+	monster.position.old = position;
+	StartSpecialStand(monster, dir);
+}
+
+/** Maps from monster AI ID to monster AI function. */
+void (*AiProc[])(Monster &monster) = {
+	/*AI_ZOMBIE   */ &ZombieAi,
+	/*AI_FAT      */ &OverlordAi,
+	/*AI_SKELSD   */ &SkeletonAi,
+	/*AI_SKELBOW  */ &SkeletonBowAi,
+	/*AI_SCAV     */ &ScavengerAi,
+	/*AI_RHINO    */ &RhinoAi,
+	/*AI_GOATMC   */ &AiAvoidance,
+	/*AI_GOATBOW  */ &AiRanged,
+	/*AI_FALLEN   */ &FallenAi,
+	/*AI_MAGMA    */ &AiRangedAvoidance,
+	/*AI_SKELKING */ &LeoricAi,
+	/*AI_BAT      */ &BatAi,
+	/*AI_GARG     */ &GargoyleAi,
+	/*AI_CLEAVER  */ &ButcherAi,
+	/*AI_SUCC     */ &AiRanged,
+	/*AI_SNEAK    */ &SneakAi,
+	/*AI_STORM    */ &AiRangedAvoidance,
+	/*AI_FIREMAN  */ nullptr,
+	/*AI_GARBUD   */ &GharbadAi,
+	/*AI_ACID     */ &AiRangedAvoidance,
+	/*AI_ACIDUNIQ */ &AiRanged,
+	/*AI_GOLUM    */ &GolumAi,
+	/*AI_ZHAR     */ &ZharAi,
+	/*AI_SNOTSPIL */ &SnotSpilAi,
+	/*AI_SNAKE    */ &SnakeAi,
+	/*AI_COUNSLR  */ &CounselorAi,
+	/*AI_MEGA     */ &MegaAi,
+	/*AI_DIABLO   */ &AiRangedAvoidance,
+	/*AI_LAZARUS  */ &LazarusAi,
+	/*AI_LAZHELP  */ &LazarusMinionAi,
+	/*AI_LACHDAN  */ &LachdananAi,
+	/*AI_WARLORD  */ &WarlordAi,
+	/*AI_FIREBAT  */ &AiRanged,
+	/*AI_TORCHANT */ &AiRanged,
+	/*AI_HORKDMN  */ &HorkDemonAi,
+	/*AI_LICH     */ &AiRanged,
+	/*AI_ARCHLICH */ &AiRanged,
+	/*AI_PSYCHORB */ &AiRanged,
+	/*AI_NECROMORB*/ &AiRanged,
+	/*AI_BONEDEMON*/ &AiRangedAvoidance
+};
+
+bool IsRelativeMoveOK(const Monster &monster, Point position, Direction mdir)
+{
+	Point futurePosition = position + mdir;
+	if (!InDungeonBounds(futurePosition) || !IsTileAvailable(monster, futurePosition))
+		return false;
+	if (mdir == Direction::East) {
+		if (IsTileSolid(position + Direction::SouthEast))
+			return false;
+	} else if (mdir == Direction::West) {
+		if (IsTileSolid(position + Direction::SouthWest))
+			return false;
+	} else if (mdir == Direction::North) {
+		if (IsTileSolid(position + Direction::NorthEast) || IsTileSolid(position + Direction::NorthWest))
+			return false;
+	} else if (mdir == Direction::South)
+		if (IsTileSolid(position + Direction::SouthWest) || IsTileSolid(position + Direction::SouthEast))
+			return false;
+	return true;
+}
+
+bool IsMonsterAvalible(const MonsterData &monsterData)
+{
+	if (monsterData.availability == MonsterAvailability::Never)
+		return false;
+
+	if (gbIsSpawn && monsterData.availability == MonsterAvailability::Retail)
+		return false;
+
+	return currlevel >= monsterData.minDunLvl && currlevel <= monsterData.maxDunLvl;
+}
+
+bool UpdateModeStance(Monster &monster)
+{
+	switch (monster.mode) {
+	case MonsterMode::Stand:
+		MonsterIdle(monster);
+		return false;
+	case MonsterMode::MoveNorthwards:
+	case MonsterMode::MoveSouthwards:
+	case MonsterMode::MoveSideways:
+		return MonsterWalk(monster, monster.mode);
+	case MonsterMode::MeleeAttack:
+		return MonsterAttack(monster);
+	case MonsterMode::HitRecovery:
+		return MonsterGotHit(monster);
+	case MonsterMode::Death:
+		MonsterDeath(monster);
+		return false;
+	case MonsterMode::SpecialMeleeAttack:
+		return MonsterSpecialAttack(monster);
+	case MonsterMode::FadeIn:
+		return MonsterFadein(monster);
+	case MonsterMode::FadeOut:
+		return MonsterFadeout(monster);
+	case MonsterMode::RangedAttack:
+		return MonsterRangedAttack(monster);
+	case MonsterMode::SpecialStand:
+		return MonsterSpecialStand(monster);
+	case MonsterMode::SpecialRangedAttack:
+		return MonsterRangedSpecialAttack(monster);
+	case MonsterMode::Delay:
+		return MonsterDelay(monster);
+	case MonsterMode::Petrified:
+		MonsterPetrified(monster);
+		return false;
+	case MonsterMode::Heal:
+		MonsterHeal(monster);
+		return false;
+	case MonsterMode::Talk:
+		MonsterTalk(monster);
+		return false;
+	default:
+		return false;
+	}
+}
+
+} // namespace
+
+void InitTRNForUniqueMonster(Monster &monster)
+{
+	char filestr[64];
+	*BufCopy(filestr, R"(monsters\monsters\)", UniqueMonstersData[static_cast<size_t>(monster.uniqueType)].mTrnName, ".trn") = '\0';
+	monster.uniqueMonsterTRN = LoadFileInMem<uint8_t>(filestr);
+}
+
+void PrepareUniqueMonst(Monster &monster, UniqueMonsterType monsterType, size_t minionType, int bosspacksize, const UniqueMonsterData &uniqueMonsterData)
+{
+	monster.uniqueType = monsterType;
+
+	if (uniqueMonsterData.mlevel != 0) {
+		monster.level = 2 * uniqueMonsterData.mlevel;
+	} else {
+		monster.level = monster.data().level + 5;
+	}
+
+	monster.exp *= 2;
+	monster.maxHitPoints = uniqueMonsterData.mmaxhp << 6;
+
+	if (!gbIsMultiplayer)
+		monster.maxHitPoints = std::max(monster.maxHitPoints / 2, 64);
+
+	monster.hitPoints = monster.maxHitPoints;
+	monster.ai = uniqueMonsterData.mAi;
+	monster.intelligence = uniqueMonsterData.mint;
+	monster.minDamage = uniqueMonsterData.mMinDamage;
+	monster.maxDamage = uniqueMonsterData.mMaxDamage;
+	monster.minDamageSpecial = uniqueMonsterData.mMinDamage;
+	monster.maxDamageSpecial = uniqueMonsterData.mMaxDamage;
+	monster.resistance = uniqueMonsterData.mMagicRes;
+	monster.talkMsg = uniqueMonsterData.mtalkmsg;
+	if (monsterType == UniqueMonsterType::HorkDemon)
+		monster.lightId = NO_LIGHT; // BUGFIX monsters initial light id should be -1 (fixed)
+	else
+		monster.lightId = AddLight(monster.position.tile, 3);
+
+	if (gbIsMultiplayer) {
+		if (monster.ai == AI_LAZHELP)
+			monster.talkMsg = TEXT_NONE;
+		if (monster.ai == AI_LAZARUS && Quests[Q_BETRAYER]._qvar1 > 3) {
+			monster.goal = MonsterGoal::Normal;
+		} else if (monster.talkMsg != TEXT_NONE) {
+			monster.goal = MonsterGoal::Inquiring;
+		}
+	} else if (monster.talkMsg != TEXT_NONE) {
+		monster.goal = MonsterGoal::Inquiring;
+	}
+
+	if (sgGameInitInfo.nDifficulty == DIFF_NIGHTMARE) {
+		monster.maxHitPoints = 3 * monster.maxHitPoints;
+		if (gbIsHellfire)
+			monster.maxHitPoints += (gbIsMultiplayer ? 100 : 50) << 6;
+		else
+			monster.maxHitPoints += 64;
+		monster.level += 15;
+		monster.hitPoints = monster.maxHitPoints;
+		monster.exp = 2 * (monster.exp + 1000);
+		monster.minDamage = 2 * (monster.minDamage + 2);
+		monster.maxDamage = 2 * (monster.maxDamage + 2);
+		monster.minDamageSpecial = 2 * (monster.minDamageSpecial + 2);
+		monster.maxDamageSpecial = 2 * (monster.maxDamageSpecial + 2);
+	} else if (sgGameInitInfo.nDifficulty == DIFF_HELL) {
+		monster.maxHitPoints = 4 * monster.maxHitPoints;
+		if (gbIsHellfire)
+			monster.maxHitPoints += (gbIsMultiplayer ? 200 : 100) << 6;
+		else
+			monster.maxHitPoints += 192;
+		monster.level += 30;
+		monster.hitPoints = monster.maxHitPoints;
+		monster.exp = 4 * (monster.exp + 1000);
+		monster.minDamage = 4 * monster.minDamage + 6;
+		monster.maxDamage = 4 * monster.maxDamage + 6;
+		monster.minDamageSpecial = 4 * monster.minDamageSpecial + 6;
+		monster.maxDamageSpecial = 4 * monster.maxDamageSpecial + 6;
+	}
+
+	InitTRNForUniqueMonster(monster);
+	monster.uniqTrans = uniquetrans++;
+
+	if (uniqueMonsterData.customToHit != 0) {
+		monster.toHit = uniqueMonsterData.customToHit;
+		monster.toHitSpecial = uniqueMonsterData.customToHit;
+
+		if (sgGameInitInfo.nDifficulty == DIFF_NIGHTMARE) {
+			monster.toHit += NightmareToHitBonus;
+			monster.toHitSpecial += NightmareToHitBonus;
+		} else if (sgGameInitInfo.nDifficulty == DIFF_HELL) {
+			monster.toHit += HellToHitBonus;
+			monster.toHitSpecial += HellToHitBonus;
+		}
+	}
+	if (uniqueMonsterData.customArmorClass != 0) {
+		monster.armorClass = uniqueMonsterData.customArmorClass;
+
+		if (sgGameInitInfo.nDifficulty == DIFF_NIGHTMARE) {
+			monster.armorClass += NightmareAcBonus;
+		} else if (sgGameInitInfo.nDifficulty == DIFF_HELL) {
+			monster.armorClass += HellAcBonus;
+		}
+	}
+
+	if (uniqueMonsterData.monsterPack != UniqueMonsterPack::None) {
+		PlaceGroup(minionType, bosspacksize, &monster, uniqueMonsterData.monsterPack == UniqueMonsterPack::Leashed);
+	}
+
+	if (monster.ai != AI_GARG) {
+		monster.changeAnimationData(MonsterGraphic::Stand);
+		monster.animInfo.currentFrame = GenerateRnd(monster.animInfo.numberOfFrames - 1);
+		monster.flags &= ~MFLAG_ALLOW_SPECIAL;
+		monster.mode = MonsterMode::Stand;
+	}
+}
+
+void InitLevelMonsters()
+{
+	LevelMonsterTypeCount = 0;
+	monstimgtot = 0;
+
+	for (CMonster &levelMonsterType : LevelMonsterTypes) {
+		levelMonsterType.placeFlags = 0;
+	}
+
+	ClrAllMonsters();
+	ActiveMonsterCount = 0;
+	totalmonsters = MaxMonsters;
+
+	for (size_t i = 0; i < MaxMonsters; i++) {
+		ActiveMonsters[i] = i;
+	}
+
+	uniquetrans = 0;
+}
+
+void GetLevelMTypes()
+{
+	AddMonsterType(MT_GOLEM, PLACE_SPECIAL);
+	if (currlevel == 16) {
+		AddMonsterType(MT_ADVOCATE, PLACE_SCATTER);
+		AddMonsterType(MT_RBLACK, PLACE_SCATTER);
+		AddMonsterType(MT_DIABLO, PLACE_SPECIAL);
+		return;
+	}
+
+	if (currlevel == 18)
+		AddMonsterType(MT_HORKSPWN, PLACE_SCATTER);
+	if (currlevel == 19) {
+		AddMonsterType(MT_HORKSPWN, PLACE_SCATTER);
+		AddMonsterType(MT_HORKDMN, PLACE_UNIQUE);
+	}
+	if (currlevel == 20)
+		AddMonsterType(MT_DEFILER, PLACE_UNIQUE);
+	if (currlevel == 24) {
+		AddMonsterType(MT_ARCHLICH, PLACE_SCATTER);
+		AddMonsterType(MT_NAKRUL, PLACE_SPECIAL);
+	}
+
+	if (!setlevel) {
+		if (Quests[Q_BUTCHER].IsAvailable())
+			AddMonsterType(MT_CLEAVER, PLACE_SPECIAL);
+		if (Quests[Q_GARBUD].IsAvailable())
+			AddMonsterType(UniqueMonsterType::Garbud, PLACE_UNIQUE);
+		if (Quests[Q_ZHAR].IsAvailable())
+			AddMonsterType(UniqueMonsterType::Zhar, PLACE_UNIQUE);
+		if (Quests[Q_LTBANNER].IsAvailable())
+			AddMonsterType(UniqueMonsterType::SnotSpill, PLACE_UNIQUE);
+		if (Quests[Q_VEIL].IsAvailable())
+			AddMonsterType(UniqueMonsterType::Lachdan, PLACE_UNIQUE);
+		if (Quests[Q_WARLORD].IsAvailable())
+			AddMonsterType(UniqueMonsterType::WarlordOfBlood, PLACE_UNIQUE);
+
+		if (gbIsMultiplayer && currlevel == Quests[Q_SKELKING]._qlevel) {
+
+			AddMonsterType(MT_SKING, PLACE_UNIQUE);
+
+			int skeletonTypeCount = 0;
+			_monster_id skeltypes[NUM_MTYPES];
+			for (_monster_id skeletonType : SkeletonTypes) {
+				if (!IsMonsterAvalible(MonstersData[skeletonType]))
+					continue;
+
+				skeltypes[skeletonTypeCount++] = skeletonType;
+			}
+			AddMonsterType(skeltypes[GenerateRnd(skeletonTypeCount)], PLACE_SCATTER);
+		}
+
+		_monster_id typelist[MaxMonsters];
+
+		int nt = 0;
+		for (int i = MT_NZOMBIE; i < NUM_MTYPES; i++) {
+			if (!IsMonsterAvalible(MonstersData[i]))
+				continue;
+
+			typelist[nt++] = (_monster_id)i;
+		}
+
+		while (nt > 0 && LevelMonsterTypeCount < MaxLvlMTypes && monstimgtot < 4000) {
+			for (int i = 0; i < nt;) {
+				if (MonstersData[typelist[i]].image > 4000 - monstimgtot) {
+					typelist[i] = typelist[--nt];
+					continue;
+				}
+
+				i++;
+			}
+
+			if (nt != 0) {
+				int i = GenerateRnd(nt);
+				AddMonsterType(typelist[i], PLACE_SCATTER);
+				typelist[i] = typelist[--nt];
+			}
+		}
+	} else {
+		if (setlvlnum == SL_SKELKING) {
+			AddMonsterType(MT_SKING, PLACE_UNIQUE);
+		}
+	}
+}
+
+void InitMonsterSND(CMonster &monsterType)
+{
+	if (!gbSndInited)
+		return;
+
+	const char *prefixes[] {
+		"a", // Attack
+		"h", // Hit
+		"d", // Death
+		"s", // Special
+	};
+
+	const MonsterData &data = MonstersData[monsterType.type];
+	string_view soundSuffix = data.soundSuffix != nullptr ? data.soundSuffix : data.assetsSuffix;
+
+	for (int i = 0; i < 4; i++) {
+		string_view prefix = prefixes[i];
+		if (prefix == "s" && !data.hasSpecialSound)
+			continue;
+
+		for (int j = 0; j < 2; j++) {
+			char path[64];
+			*BufCopy(path, "monsters\\", soundSuffix, prefix, j + 1, ".wav") = '\0';
+			monsterType.sounds[i][j] = sound_file_load(path);
+		}
+	}
+}
+
+void InitMonsterGFX(CMonster &monsterType)
+{
+	const _monster_id mtype = monsterType.type;
+	const MonsterData &monsterData = MonstersData[mtype];
+	const size_t numAnims = GetNumAnims(monsterData);
+	const auto hasAnim = [&monsterData](size_t index) {
+		return monsterData.frames[index] != 0;
+	};
+	constexpr size_t MaxAnims = 6;
+	std::array<uint32_t, MaxAnims + 1> animOffsets;
+	if (!HeadlessMode) {
+		monsterType.animData = MultiFileLoader<MaxAnims> {}(
+		    numAnims,
+		    FileNameWithCharAffixGenerator({ "monsters\\", monsterData.assetsSuffix }, ".cl2", Animletter),
+		    animOffsets.data(),
+		    hasAnim);
+	}
+
+	for (size_t i = 0, j = 0; i < numAnims; ++i) {
+		AnimStruct &anim = monsterType.anims[i];
+		if (!hasAnim(i)) {
+			anim.frames = 0;
+			continue;
+		}
+		anim.frames = monsterData.frames[i];
+		anim.rate = monsterData.rate[i];
+		anim.width = monsterData.width;
+		if (!HeadlessMode) {
+			const uint32_t begin = animOffsets[j];
+			const uint32_t end = animOffsets[j + 1];
+			auto spritesData = reinterpret_cast<uint8_t *>(&monsterType.animData[begin]);
+			const uint16_t numLists = Cl2ToClx(spritesData, end - begin, PointerOrValue<uint16_t> { monsterData.width });
+			anim.sprites = ClxSpriteListOrSheet { spritesData, numLists };
+		}
+		++j;
+	}
+
+	monsterType.data = &monsterData;
+
+	if (HeadlessMode)
+		return;
+
+	if (monsterData.trnFile != nullptr) {
+		InitMonsterTRN(monsterType);
+	}
+
+	if (IsAnyOf(mtype, MT_NMAGMA, MT_YMAGMA, MT_BMAGMA, MT_WMAGMA))
+		MissileSpriteData[MFILE_MAGBALL].LoadGFX();
+	if (IsAnyOf(mtype, MT_STORM, MT_RSTORM, MT_STORML, MT_MAEL))
+		MissileSpriteData[MFILE_THINLGHT].LoadGFX();
+	if (mtype == MT_SNOWWICH) {
+		MissileSpriteData[MFILE_SCUBMISB].LoadGFX();
+		MissileSpriteData[MFILE_SCBSEXPB].LoadGFX();
+	}
+	if (mtype == MT_HLSPWN) {
+		MissileSpriteData[MFILE_SCUBMISD].LoadGFX();
+		MissileSpriteData[MFILE_SCBSEXPD].LoadGFX();
+	}
+	if (mtype == MT_SOLBRNR) {
+		MissileSpriteData[MFILE_SCUBMISC].LoadGFX();
+		MissileSpriteData[MFILE_SCBSEXPC].LoadGFX();
+	}
+	if (IsAnyOf(mtype, MT_NACID, MT_RACID, MT_BACID, MT_XACID, MT_SPIDLORD)) {
+		MissileSpriteData[MFILE_ACIDBF].LoadGFX();
+		MissileSpriteData[MFILE_ACIDSPLA].LoadGFX();
+		MissileSpriteData[MFILE_ACIDPUD].LoadGFX();
+	}
+	if (mtype == MT_LICH) {
+		MissileSpriteData[MFILE_LICH].LoadGFX();
+		MissileSpriteData[MFILE_EXORA1].LoadGFX();
+	}
+	if (mtype == MT_ARCHLICH) {
+		MissileSpriteData[MFILE_ARCHLICH].LoadGFX();
+		MissileSpriteData[MFILE_EXYEL2].LoadGFX();
+	}
+	if (IsAnyOf(mtype, MT_PSYCHORB, MT_BONEDEMN))
+		MissileSpriteData[MFILE_BONEDEMON].LoadGFX();
+	if (mtype == MT_NECRMORB) {
+		MissileSpriteData[MFILE_NECROMORB].LoadGFX();
+		MissileSpriteData[MFILE_EXRED3].LoadGFX();
+	}
+	if (mtype == MT_PSYCHORB)
+		MissileSpriteData[MFILE_EXBL2].LoadGFX();
+	if (mtype == MT_BONEDEMN)
+		MissileSpriteData[MFILE_EXBL3].LoadGFX();
+	if (mtype == MT_DIABLO)
+		MissileSpriteData[MFILE_FIREPLAR].LoadGFX();
+}
+
+void WeakenNaKrul()
+{
+	if (currlevel != 24 || static_cast<size_t>(UberDiabloMonsterIndex) >= ActiveMonsterCount)
+		return;
+
+	auto &monster = Monsters[UberDiabloMonsterIndex];
+	PlayEffect(monster, MonsterSound::Death);
+	Quests[Q_NAKRUL]._qlog = false;
+	monster.armorClass -= 50;
+	int hp = monster.maxHitPoints / 2;
+	monster.resistance = 0;
+	monster.hitPoints = hp;
+	monster.maxHitPoints = hp;
+}
+
+void InitGolems()
+{
+	if (!setlevel) {
+		for (int i = 0; i < MAX_PLRS; i++)
+			AddMonster(GolemHoldingCell, Direction::South, 0, false);
+	}
+}
+
+void InitMonsters()
+{
+	if (!gbIsSpawn && !setlevel && currlevel == 16)
+		LoadDiabMonsts();
+
+	int nt = numtrigs;
+	if (currlevel == 15)
+		nt = 1;
+	for (int i = 0; i < nt; i++) {
+		for (int s = -2; s < 2; s++) {
+			for (int t = -2; t < 2; t++)
+				DoVision(trigs[i].position + Displacement { s, t }, 15, MAP_EXP_NONE, false);
+		}
+	}
+	if (!gbIsSpawn)
+		PlaceQuestMonsters();
+	if (!setlevel) {
+		if (!gbIsSpawn)
+			PlaceUniqueMonsters();
+		int na = 0;
+		for (int s = 16; s < 96; s++) {
+			for (int t = 16; t < 96; t++) {
+				if (!IsTileSolid({ s, t }))
+					na++;
+			}
+		}
+		int numplacemonsters = na / 30;
+		if (gbIsMultiplayer)
+			numplacemonsters += numplacemonsters / 2;
+		if (ActiveMonsterCount + numplacemonsters > MaxMonsters - 10)
+			numplacemonsters = MaxMonsters - 10 - ActiveMonsterCount;
+		totalmonsters = ActiveMonsterCount + numplacemonsters;
+		int numscattypes = 0;
+		size_t scattertypes[NUM_MTYPES];
+		for (size_t i = 0; i < LevelMonsterTypeCount; i++) {
+			if ((LevelMonsterTypes[i].placeFlags & PLACE_SCATTER) != 0) {
+				scattertypes[numscattypes] = i;
+				numscattypes++;
+			}
+		}
+		while (ActiveMonsterCount < totalmonsters) {
+			const size_t typeIndex = scattertypes[GenerateRnd(numscattypes)];
+			if (currlevel == 1 || FlipCoin())
+				na = 1;
+			else if (currlevel == 2 || leveltype == DTYPE_CRYPT)
+				na = GenerateRnd(2) + 2;
+			else
+				na = GenerateRnd(3) + 3;
+			PlaceGroup(typeIndex, na);
+		}
+	}
+	for (int i = 0; i < nt; i++) {
+		for (int s = -2; s < 2; s++) {
+			for (int t = -2; t < 2; t++)
+				DoUnVision(trigs[i].position + Displacement { s, t }, 15);
+		}
+	}
+}
+
+void SetMapMonsters(const uint16_t *dunData, Point startPosition)
+{
+	AddMonsterType(MT_GOLEM, PLACE_SPECIAL);
+	if (setlevel)
+		for (int i = 0; i < MAX_PLRS; i++)
+			AddMonster(GolemHoldingCell, Direction::South, 0, false);
+
+	if (setlevel && setlvlnum == SL_VILEBETRAYER) {
+		AddMonsterType(UniqueMonsterType::Lazarus, PLACE_UNIQUE);
+		AddMonsterType(UniqueMonsterType::RedVex, PLACE_UNIQUE);
+		AddMonsterType(UniqueMonsterType::BlackJade, PLACE_UNIQUE);
+		PlaceUniqueMonst(UniqueMonsterType::Lazarus, 0, 0);
+		PlaceUniqueMonst(UniqueMonsterType::RedVex, 0, 0);
+		PlaceUniqueMonst(UniqueMonsterType::BlackJade, 0, 0);
+	}
+
+	int width = SDL_SwapLE16(dunData[0]);
+	int height = SDL_SwapLE16(dunData[1]);
+
+	int layer2Offset = 2 + width * height;
+
+	// The rest of the layers are at dPiece scale
+	width *= 2;
+	height *= 2;
+
+	const uint16_t *monsterLayer = &dunData[layer2Offset + width * height];
+
+	for (int j = 0; j < height; j++) {
+		for (int i = 0; i < width; i++) {
+			auto monsterId = static_cast<uint8_t>(SDL_SwapLE16(monsterLayer[j * width + i]));
+			if (monsterId != 0) {
+				const size_t typeIndex = AddMonsterType(MonstConvTbl[monsterId - 1], PLACE_SPECIAL);
+				PlaceMonster(ActiveMonsterCount++, typeIndex, startPosition + Displacement { i, j });
+			}
+		}
+	}
+}
+
+Monster *AddMonster(Point position, Direction dir, size_t typeIndex, bool inMap)
+{
+	if (ActiveMonsterCount < MaxMonsters) {
+		Monster &monster = Monsters[ActiveMonsters[ActiveMonsterCount++]];
+		if (inMap)
+			dMonster[position.x][position.y] = monster.getId() + 1;
+		InitMonster(monster, dir, typeIndex, position);
+		return &monster;
+	}
+
+	return nullptr;
+}
+
+void AddDoppelganger(Monster &monster)
+{
+	Point target = { 0, 0 };
+	for (int d = 0; d < 8; d++) {
+		const Point position = monster.position.tile + static_cast<Direction>(d);
+		if (!IsTileAvailable(position))
+			continue;
+		target = position;
+	}
+	if (target != Point { 0, 0 }) {
+		const size_t typeIndex = GetMonsterTypeIndex(monster.type().type);
+		AddMonster(target, monster.direction, typeIndex, true);
+	}
+}
+
+void ApplyMonsterDamage(Monster &monster, int damage)
+{
+	monster.hitPoints -= damage;
+
+	if (monster.hitPoints >> 6 <= 0) {
+		delta_kill_monster(monster, monster.position.tile, *MyPlayer);
+		NetSendCmdLocParam1(false, CMD_MONSTDEATH, monster.position.tile, monster.getId());
+		return;
+	}
+
+	delta_monster_hp(monster, *MyPlayer);
+	NetSendCmdMonDmg(false, monster.getId(), damage);
+}
+
+bool M_Talker(const Monster &monster)
+{
+	return IsAnyOf(monster.ai, AI_LAZARUS, AI_WARLORD, AI_GARBUD, AI_ZHAR, AI_SNOTSPIL, AI_LACHDAN, AI_LAZHELP);
+}
+
+void M_StartStand(Monster &monster, Direction md)
+{
+	ClearMVars(monster);
+	if (monster.type().type == MT_GOLEM)
+		NewMonsterAnim(monster, MonsterGraphic::Walk, md);
+	else
+		NewMonsterAnim(monster, MonsterGraphic::Stand, md);
+	monster.var1 = static_cast<int>(monster.mode);
+	monster.var2 = 0;
+	monster.mode = MonsterMode::Stand;
+	monster.position.future = monster.position.tile;
+	monster.position.old = monster.position.tile;
+	UpdateEnemy(monster);
+}
+
+void M_ClearSquares(const Monster &monster)
+{
+	for (Point searchTile : PointsInRectangleRange { Rectangle { monster.position.old, 1 } }) {
+		if (FindMonsterAtPosition(searchTile) == &monster)
+			dMonster[searchTile.x][searchTile.y] = 0;
+	}
+}
+
+void M_GetKnockback(Monster &monster)
+{
+	Direction dir = Opposite(monster.direction);
+	if (!IsRelativeMoveOK(monster, monster.position.old, dir)) {
+		return;
+	}
+
+	M_ClearSquares(monster);
+	monster.position.old += dir;
+	StartMonsterGotHit(monster);
+}
+
+void M_StartHit(Monster &monster, int dam)
+{
+	PlayEffect(monster, MonsterSound::Hit);
+
+	if (IsAnyOf(monster.type().type, MT_SNEAK, MT_STALKER, MT_UNSEEN, MT_ILLWEAV) || dam >> 6 >= monster.level + 3) {
+		if (monster.type().type == MT_BLINK) {
+			Teleport(monster);
+		} else if (IsAnyOf(monster.type().type, MT_NSCAV, MT_BSCAV, MT_WSCAV, MT_YSCAV, MT_GRAVEDIG)) {
+			monster.goal = MonsterGoal::Normal;
+			monster.goalVar1 = 0;
+			monster.goalVar2 = 0;
+		}
+		if (monster.mode != MonsterMode::Petrified) {
+			StartMonsterGotHit(monster);
+		}
+	}
+}
+
+void M_StartHit(Monster &monster, const Player &player, int dam)
+{
+	monster.tag(player);
+	if (IsAnyOf(monster.type().type, MT_SNEAK, MT_STALKER, MT_UNSEEN, MT_ILLWEAV) || dam >> 6 >= monster.level + 3) {
+		monster.enemy = player.getId();
+		monster.enemyPosition = player.position.future;
+		monster.flags &= ~MFLAG_TARGETS_MONSTER;
+		monster.direction = GetMonsterDirection(monster);
+	}
+
+	M_StartHit(monster, dam);
+}
+
+void MonsterDeath(Monster &monster, Direction md, bool sendmsg)
+{
+	if (!monster.isPlayerMinion())
+		AddPlrMonstExper(monster.level, monster.exp, monster.whoHit);
+
+	MonsterKillCounts[monster.type().type]++;
+	monster.hitPoints = 0;
+	monster.flags &= ~MFLAG_HIDDEN;
+	SetRndSeed(monster.rndItemSeed);
+
+	SpawnLoot(monster, sendmsg);
+
+	if (monster.type().type == MT_DIABLO)
+		DiabloDeath(monster, true);
+	else
+		PlayEffect(monster, MonsterSound::Death);
+
+	if (monster.mode != MonsterMode::Petrified) {
+		if (monster.type().type == MT_GOLEM)
+			md = Direction::South;
+		NewMonsterAnim(monster, MonsterGraphic::Death, md, gGameLogicStep < GameLogicStep::ProcessMonsters ? AnimationDistributionFlags::ProcessAnimationPending : AnimationDistributionFlags::None);
+		monster.mode = MonsterMode::Death;
+	}
+	monster.goal = MonsterGoal::None;
+	monster.var1 = 0;
+	monster.position.tile = monster.position.old;
+	monster.position.future = monster.position.old;
+	M_ClearSquares(monster);
+	dMonster[monster.position.tile.x][monster.position.tile.y] = monster.getId() + 1;
+	CheckQuestKill(monster, sendmsg);
+	M_FallenFear(monster.position.tile);
+	if (IsAnyOf(monster.type().type, MT_NACID, MT_RACID, MT_BACID, MT_XACID, MT_SPIDLORD))
+		AddMissile(monster.position.tile, { 0, 0 }, Direction::South, MIS_ACIDPUD, TARGET_PLAYERS, monster.getId(), monster.intelligence + 1, 0);
+}
+
+void StartMonsterDeath(Monster &monster, const Player &player, bool sendmsg)
+{
+	monster.tag(player);
+	Direction md = GetDirection(monster.position.tile, player.position.tile);
+	MonsterDeath(monster, md, sendmsg);
+}
+
+void KillMyGolem()
+{
+	Monster &golem = Monsters[MyPlayerId];
+	delta_kill_monster(golem, golem.position.tile, *MyPlayer);
+	NetSendCmdLoc(MyPlayerId, false, CMD_KILLGOLEM, golem.position.tile);
+	M_StartKill(golem, *MyPlayer);
+}
+
+void M_StartKill(Monster &monster, const Player &player)
+{
+	StartMonsterDeath(monster, player, true);
+}
+
+void M_SyncStartKill(Monster &monster, Point position, const Player &player)
+{
+	if (monster.hitPoints == 0 || monster.mode == MonsterMode::Death) {
+		return;
+	}
+
+	if (dMonster[position.x][position.y] == 0) {
+		M_ClearSquares(monster);
+		monster.position.tile = position;
+		monster.position.old = position;
+	}
+
+	StartMonsterDeath(monster, player, false);
+}
+
+void M_UpdateRelations(const Monster &monster)
+{
+	if (monster.hasLeashedMinions())
+		ReleaseMinions(monster);
+
+	ShrinkLeaderPacksize(monster);
+}
+
+void DoEnding()
+{
+	if (gbIsMultiplayer) {
+		SNetLeaveGame(LEAVE_ENDING);
+	}
+
+	music_stop();
+
+	if (gbIsMultiplayer) {
+		SDL_Delay(1000);
+	}
+
+	if (gbIsSpawn)
+		return;
+
+	switch (MyPlayer->_pClass) {
+	case HeroClass::Sorcerer:
+	case HeroClass::Monk:
+		play_movie("gendata\\diabvic1.smk", false);
+		break;
+	case HeroClass::Warrior:
+	case HeroClass::Barbarian:
+		play_movie("gendata\\diabvic2.smk", false);
+		break;
+	default:
+		play_movie("gendata\\diabvic3.smk", false);
+		break;
+	}
+	play_movie("gendata\\diabend.smk", false);
+
+	bool bMusicOn = gbMusicOn;
+	gbMusicOn = true;
+
+	int musicVolume = sound_get_or_set_music_volume(1);
+	sound_get_or_set_music_volume(0);
+
+	music_start(TMUSIC_CATACOMBS);
+	loop_movie = true;
+	play_movie("gendata\\loopdend.smk", true);
+	loop_movie = false;
+	music_stop();
+
+	sound_get_or_set_music_volume(musicVolume);
+	gbMusicOn = bMusicOn;
+}
+
+void PrepDoEnding()
+{
+	gbSoundOn = sgbSaveSoundOn;
+	gbRunGame = false;
+	MyPlayerIsDead = false;
+	cineflag = true;
+
+	Player &myPlayer = *MyPlayer;
+
+	myPlayer.pDiabloKillLevel = std::max(myPlayer.pDiabloKillLevel, static_cast<uint8_t>(sgGameInitInfo.nDifficulty + 1));
+
+	for (Player &player : Players) {
+		player._pmode = PM_QUIT;
+		player._pInvincible = true;
+		if (gbIsMultiplayer) {
+			if (player._pHitPoints >> 6 == 0)
+				player._pHitPoints = 64;
+			if (player._pMana >> 6 == 0)
+				player._pMana = 64;
+		}
+	}
+}
+
+bool Walk(Monster &monster, Direction md)
+{
+	if (!DirOK(monster, md)) {
+		return false;
+	}
+
+	switch (md) {
+	case Direction::North:
+		WalkNorthwards(monster, -1, -1, Direction::North);
+		break;
+	case Direction::NorthEast:
+		WalkNorthwards(monster, 0, -1, Direction::NorthEast);
+		break;
+	case Direction::East:
+		WalkSideways(monster, -32, -16, 1, -1, 1, 0, Direction::East);
+		break;
+	case Direction::SouthEast:
+		WalkSouthwards(monster, -32, -16, 1, 0, Direction::SouthEast);
+		break;
+	case Direction::South:
+		WalkSouthwards(monster, 0, -32, 1, 1, Direction::South);
+		break;
+	case Direction::SouthWest:
+		WalkSouthwards(monster, 32, -16, 0, 1, Direction::SouthWest);
+		break;
+	case Direction::West:
+		WalkSideways(monster, 32, -16, -1, 1, 0, 1, Direction::West);
+		break;
+	case Direction::NorthWest:
+		WalkNorthwards(monster, -1, 0, Direction::NorthWest);
+		break;
+	}
+	return true;
+}
+
+void GolumAi(Monster &golem)
+{
+	if (golem.position.tile.x == 1 && golem.position.tile.y == 0) {
+		return;
+	}
+
+	if (IsAnyOf(golem.mode, MonsterMode::Death, MonsterMode::SpecialStand) || golem.isWalking()) {
+		return;
+	}
+
+	if ((golem.flags & MFLAG_TARGETS_MONSTER) == 0)
+		UpdateEnemy(golem);
+
+	if (golem.mode == MonsterMode::MeleeAttack) {
+		return;
+	}
+
+	if ((golem.flags & MFLAG_NO_ENEMY) == 0) {
+		auto &enemy = Monsters[golem.enemy];
+		int mex = golem.position.tile.x - enemy.position.future.x;
+		int mey = golem.position.tile.y - enemy.position.future.y;
+		golem.direction = GetDirection(golem.position.tile, enemy.position.tile);
+		if (abs(mex) < 2 && abs(mey) < 2) {
+			golem.enemyPosition = enemy.position.tile;
+			if (enemy.activeForTicks == 0) {
+				enemy.activeForTicks = UINT8_MAX;
+				enemy.position.last = golem.position.tile;
+				for (int j = 0; j < 5; j++) {
+					for (int k = 0; k < 5; k++) {
+						int enemyId = dMonster[golem.position.tile.x + k - 2][golem.position.tile.y + j - 2]; // BUGFIX: Check if indexes are between 0 and 112
+						if (enemyId > 0)
+							Monsters[enemyId - 1].activeForTicks = UINT8_MAX; // BUGFIX: should be `Monsters[enemy-1]`, not Monsters[enemy]. (fixed)
+					}
+				}
+			}
+			StartAttack(golem);
+			return;
+		}
+		if (AiPlanPath(golem))
+			return;
+	}
+
+	golem.pathCount++;
+	if (golem.pathCount > 8)
+		golem.pathCount = 5;
+
+	if (RandomWalk(golem, Players[golem.getId()]._pdir))
+		return;
+
+	Direction md = Left(golem.direction);
+	for (int j = 0; j < 8; j++) {
+		md = Right(md);
+		if (Walk(golem, md)) {
+			break;
+		}
+	}
+}
+
+void DeleteMonsterList()
+{
+	for (int i = 0; i < MAX_PLRS; i++) {
+		auto &golem = Monsters[i];
+		if (!golem.isInvalid)
+			continue;
+
+		golem.position.tile = GolemHoldingCell;
+		golem.position.future = { 0, 0 };
+		golem.position.old = { 0, 0 };
+		golem.isInvalid = false;
+	}
+
+	for (size_t i = MAX_PLRS; i < ActiveMonsterCount;) {
+		if (Monsters[ActiveMonsters[i]].isInvalid) {
+			if (pcursmonst == ActiveMonsters[i]) // Unselect monster if player highlighted it
+				pcursmonst = -1;
+			DeleteMonster(i);
+		} else {
+			i++;
+		}
+	}
+}
+
+void ProcessMonsters()
+{
+	DeleteMonsterList();
+
+	assert(ActiveMonsterCount <= MaxMonsters);
+	for (size_t i = 0; i < ActiveMonsterCount; i++) {
+		Monster &monster = Monsters[ActiveMonsters[i]];
+		FollowTheLeader(monster);
+		if (gbIsMultiplayer) {
+			SetRndSeed(monster.aiSeed);
+			monster.aiSeed = AdvanceRndSeed();
+		}
+		if ((monster.flags & MFLAG_NOHEAL) == 0 && monster.hitPoints < monster.maxHitPoints && monster.hitPoints >> 6 > 0) {
+			if (monster.level > 1) {
+				monster.hitPoints += monster.level / 2;
+			} else {
+				monster.hitPoints += monster.level;
+			}
+			monster.hitPoints = std::min(monster.hitPoints, monster.maxHitPoints); // prevent going over max HP with part of a single regen tick
+		}
+
+		if (IsTileVisible(monster.position.tile) && monster.activeForTicks == 0) {
+			if (monster.type().type == MT_CLEAVER) {
+				PlaySFX(USFX_CLEAVER);
+			}
+			if (monster.type().type == MT_NAKRUL) {
+				if (sgGameInitInfo.bCowQuest != 0) {
+					PlaySFX(USFX_NAKRUL6);
+				} else {
+					if (IsUberRoomOpened)
+						PlaySFX(USFX_NAKRUL4);
+					else
+						PlaySFX(USFX_NAKRUL5);
+				}
+			}
+			if (monster.type().type == MT_DEFILER)
+				PlaySFX(USFX_DEFILER8);
+			UpdateEnemy(monster);
+		}
+
+		if ((monster.flags & MFLAG_TARGETS_MONSTER) != 0) {
+			assert(monster.enemy >= 0 && monster.enemy < MaxMonsters);
+			// BUGFIX: enemy target may be dead at time of access, thus reading garbage data from `Monsters[monster.enemy].position.future`.
+			monster.position.last = Monsters[monster.enemy].position.future;
+			monster.enemyPosition = monster.position.last;
+		} else {
+			assert(monster.enemy >= 0 && monster.enemy < MAX_PLRS);
+			Player &player = Players[monster.enemy];
+			monster.enemyPosition = player.position.future;
+			if (IsTileVisible(monster.position.tile)) {
+				monster.activeForTicks = UINT8_MAX;
+				monster.position.last = player.position.future;
+			} else if (monster.activeForTicks != 0 && monster.type().type != MT_DIABLO) {
+				monster.activeForTicks--;
+			}
+		}
+		while (true) {
+			if ((monster.flags & MFLAG_SEARCH) == 0 || !AiPlanPath(monster)) {
+				AiProc[monster.ai](monster);
+			}
+
+			if (!UpdateModeStance(monster))
+				break;
+
+			GroupUnity(monster);
+		}
+		if (monster.mode != MonsterMode::Petrified && (monster.flags & MFLAG_ALLOW_SPECIAL) == 0) {
+			monster.animInfo.processAnimation((monster.flags & MFLAG_LOCK_ANIMATION) != 0);
+		}
+	}
+
+	DeleteMonsterList();
+}
+
+void FreeMonsters()
+{
+	for (CMonster &monsterType : LevelMonsterTypes) {
+		monsterType.animData = nullptr;
+		for (AnimStruct &animData : monsterType.anims) {
+			animData.sprites = std::nullopt;
+		}
+
+		for (auto &variants : monsterType.sounds) {
+			for (auto &sound : variants) {
+				sound = nullptr;
+			}
+		}
+	}
+}
+
+bool DirOK(const Monster &monster, Direction mdir)
+{
+	Point position = monster.position.tile;
+	Point futurePosition = position + mdir;
+	if (!IsRelativeMoveOK(monster, position, mdir))
+		return false;
+	if (monster.leaderRelation == LeaderRelation::Leashed) {
+		return futurePosition.WalkingDistance(monster.getLeader()->position.future) < 4;
+	}
+	if (!monster.hasLeashedMinions())
+		return true;
+	int mcount = 0;
+	for (int x = futurePosition.x - 3; x <= futurePosition.x + 3; x++) {
+		for (int y = futurePosition.y - 3; y <= futurePosition.y + 3; y++) {
+			if (!InDungeonBounds({ x, y }))
+				continue;
+			Monster *minion = FindMonsterAtPosition({ x, y }, true);
+			if (minion == nullptr)
+				continue;
+
+			if (minion->leaderRelation == LeaderRelation::Leashed && minion->getLeader() == &monster) {
+				mcount++;
+			}
+		}
+	}
+	return mcount == monster.packSize;
+}
+
+bool PosOkMissile(Point position)
+{
+	return !TileHasAny(dPiece[position.x][position.y], TileProperties::BlockMissile);
+}
+
+bool LineClearMissile(Point startPoint, Point endPoint)
+{
+	return LineClear(PosOkMissile, startPoint, endPoint);
+}
+
+bool LineClear(const std::function<bool(Point)> &clear, Point startPoint, Point endPoint)
+{
+	Point position = startPoint;
+
+	int dx = endPoint.x - position.x;
+	int dy = endPoint.y - position.y;
+	if (abs(dx) > abs(dy)) {
+		if (dx < 0) {
+			std::swap(position, endPoint);
+			dx = -dx;
+			dy = -dy;
+		}
+		int d;
+		int yincD;
+		int dincD;
+		int dincH;
+		if (dy > 0) {
+			d = 2 * dy - dx;
+			dincD = 2 * dy;
+			dincH = 2 * (dy - dx);
+			yincD = 1;
+		} else {
+			d = 2 * dy + dx;
+			dincD = 2 * dy;
+			dincH = 2 * (dx + dy);
+			yincD = -1;
+		}
+		bool done = false;
+		while (!done && position != endPoint) {
+			if ((d <= 0) ^ (yincD < 0)) {
+				d += dincD;
+			} else {
+				d += dincH;
+				position.y += yincD;
+			}
+			position.x++;
+			done = position != startPoint && !clear(position);
+		}
+	} else {
+		if (dy < 0) {
+			std::swap(position, endPoint);
+			dy = -dy;
+			dx = -dx;
+		}
+		int d;
+		int xincD;
+		int dincD;
+		int dincH;
+		if (dx > 0) {
+			d = 2 * dx - dy;
+			dincD = 2 * dx;
+			dincH = 2 * (dx - dy);
+			xincD = 1;
+		} else {
+			d = 2 * dx + dy;
+			dincD = 2 * dx;
+			dincH = 2 * (dy + dx);
+			xincD = -1;
+		}
+		bool done = false;
+		while (!done && position != endPoint) {
+			if ((d <= 0) ^ (xincD < 0)) {
+				d += dincD;
+			} else {
+				d += dincH;
+				position.x += xincD;
+			}
+			position.y++;
+			done = position != startPoint && !clear(position);
+		}
+	}
+	return position == endPoint;
+}
+
+void SyncMonsterAnim(Monster &monster)
+{
+#ifdef _DEBUG
+	// fix for saves with debug monsters having type originally not on the level
+	CMonster &monsterType = LevelMonsterTypes[monster.levelType];
+	if (monsterType.data == nullptr) {
+		InitMonsterGFX(monsterType);
+		monsterType.corpseId = 1;
+	}
+#endif
+	if (monster.isUnique()) {
+		InitTRNForUniqueMonster(monster);
+	}
+	MonsterGraphic graphic = MonsterGraphic::Stand;
+
+	switch (monster.mode) {
+	case MonsterMode::Stand:
+	case MonsterMode::Delay:
+	case MonsterMode::Talk:
+		break;
+	case MonsterMode::MoveNorthwards:
+	case MonsterMode::MoveSouthwards:
+	case MonsterMode::MoveSideways:
+		graphic = MonsterGraphic::Walk;
+		break;
+	case MonsterMode::MeleeAttack:
+	case MonsterMode::RangedAttack:
+		graphic = MonsterGraphic::Attack;
+		break;
+	case MonsterMode::HitRecovery:
+		graphic = MonsterGraphic::GotHit;
+		break;
+	case MonsterMode::Death:
+		graphic = MonsterGraphic::Death;
+		break;
+	case MonsterMode::SpecialMeleeAttack:
+	case MonsterMode::FadeIn:
+	case MonsterMode::FadeOut:
+	case MonsterMode::SpecialStand:
+	case MonsterMode::SpecialRangedAttack:
+	case MonsterMode::Heal:
+		graphic = MonsterGraphic::Special;
+		break;
+	case MonsterMode::Charge:
+		graphic = MonsterGraphic::Attack;
+		monster.animInfo.currentFrame = 0;
+		break;
+	default:
+		monster.animInfo.currentFrame = 0;
+		break;
+	}
+
+	monster.changeAnimationData(graphic);
+}
+
+void M_FallenFear(Point position)
+{
+	const Rectangle fearArea = Rectangle { position, 4 };
+	for (const Point tile : PointsInRectangleRange { fearArea }) {
+		if (!InDungeonBounds(tile))
+			continue;
+		int m = dMonster[tile.x][tile.y];
+		if (m == 0)
+			continue;
+		Monster &monster = Monsters[abs(m) - 1];
+		if (monster.ai != AI_FALLEN || monster.hitPoints >> 6 <= 0)
+			continue;
+
+		int runDistance = std::max((8 - monster.data().level), 2);
+		monster.goal = MonsterGoal::Retreat;
+		monster.goalVar1 = runDistance;
+		monster.goalVar2 = static_cast<int>(GetDirection(position, monster.position.tile));
+	}
+}
+
+void PrintMonstHistory(int mt)
+{
+	if (*sgOptions.Gameplay.showMonsterType) {
+		AddPanelString(fmt::format(fmt::runtime(_("Type: {:s}  Kills: {:d}")), GetMonsterTypeText(MonstersData[mt]), MonsterKillCounts[mt]));
+	} else {
+		AddPanelString(fmt::format(fmt::runtime(_("Total kills: {:d}")), MonsterKillCounts[mt]));
+	}
+
+	if (MonsterKillCounts[mt] >= 30) {
+		int minHP = MonstersData[mt].hitPointsMinimum;
+		int maxHP = MonstersData[mt].hitPointsMaximum;
+		if (!gbIsHellfire && mt == MT_DIABLO) {
+			minHP /= 2;
+			maxHP /= 2;
+		}
+		if (!gbIsMultiplayer) {
+			minHP /= 2;
+			maxHP /= 2;
+		}
+		if (minHP < 1)
+			minHP = 1;
+		if (maxHP < 1)
+			maxHP = 1;
+
+		int hpBonusNightmare = 1;
+		int hpBonusHell = 3;
+		if (gbIsHellfire) {
+			hpBonusNightmare = (!gbIsMultiplayer ? 50 : 100);
+			hpBonusHell = (!gbIsMultiplayer ? 100 : 200);
+		}
+		if (sgGameInitInfo.nDifficulty == DIFF_NIGHTMARE) {
+			minHP = 3 * minHP + hpBonusNightmare;
+			maxHP = 3 * maxHP + hpBonusNightmare;
+		} else if (sgGameInitInfo.nDifficulty == DIFF_HELL) {
+			minHP = 4 * minHP + hpBonusHell;
+			maxHP = 4 * maxHP + hpBonusHell;
+		}
+		AddPanelString(fmt::format(fmt::runtime(_("Hit Points: {:d}-{:d}")), minHP, maxHP));
+	}
+	if (MonsterKillCounts[mt] >= 15) {
+		int res = (sgGameInitInfo.nDifficulty != DIFF_HELL) ? MonstersData[mt].resistance : MonstersData[mt].resistanceHell;
+		if ((res & (RESIST_MAGIC | RESIST_FIRE | RESIST_LIGHTNING | IMMUNE_MAGIC | IMMUNE_FIRE | IMMUNE_LIGHTNING)) == 0) {
+			AddPanelString(_("No magic resistance"));
+		} else {
+			if ((res & (RESIST_MAGIC | RESIST_FIRE | RESIST_LIGHTNING)) != 0) {
+				std::string resists = std::string(_("Resists:"));
+				if ((res & RESIST_MAGIC) != 0)
+					AppendStrView(resists, _(" Magic"));
+				if ((res & RESIST_FIRE) != 0)
+					AppendStrView(resists, _(" Fire"));
+				if ((res & RESIST_LIGHTNING) != 0)
+					AppendStrView(resists, _(" Lightning"));
+				AddPanelString(resists);
+			}
+			if ((res & (IMMUNE_MAGIC | IMMUNE_FIRE | IMMUNE_LIGHTNING)) != 0) {
+				std::string immune = std::string(_("Immune:"));
+				if ((res & IMMUNE_MAGIC) != 0)
+					AppendStrView(immune, _(" Magic"));
+				if ((res & IMMUNE_FIRE) != 0)
+					AppendStrView(immune, _(" Fire"));
+				if ((res & IMMUNE_LIGHTNING) != 0)
+					AppendStrView(immune, _(" Lightning"));
+				AddPanelString(immune);
+			}
+		}
+	}
+}
+
+void PrintUniqueHistory()
+{
+	auto &monster = Monsters[pcursmonst];
+	if (*sgOptions.Gameplay.showMonsterType) {
+		AddPanelString(fmt::format(fmt::runtime(_("Type: {:s}")), GetMonsterTypeText(monster.data())));
+	}
+
+	int res = monster.resistance & (RESIST_MAGIC | RESIST_FIRE | RESIST_LIGHTNING | IMMUNE_MAGIC | IMMUNE_FIRE | IMMUNE_LIGHTNING);
+	if (res == 0) {
+		AddPanelString(_("No resistances"));
+		AddPanelString(_("No Immunities"));
+	} else {
+		if ((res & (RESIST_MAGIC | RESIST_FIRE | RESIST_LIGHTNING)) != 0)
+			AddPanelString(_("Some Magic Resistances"));
+		else
+			AddPanelString(_("No resistances"));
+		if ((res & (IMMUNE_MAGIC | IMMUNE_FIRE | IMMUNE_LIGHTNING)) != 0) {
+			AddPanelString(_("Some Magic Immunities"));
+		} else {
+			AddPanelString(_("No Immunities"));
+		}
+	}
+}
+
+void PlayEffect(Monster &monster, MonsterSound mode)
+{
+	if (MyPlayer->pLvlLoad != 0) {
+		return;
+	}
+
+	int sndIdx = GenerateRnd(2);
+	if (!gbSndInited || !gbSoundOn || gbBufferMsgs != 0) {
+		return;
+	}
+
+	TSnd *snd = monster.type().sounds[static_cast<size_t>(mode)][sndIdx].get();
+	if (snd == nullptr || snd->isPlaying()) {
+		return;
+	}
+
+	int lVolume = 0;
+	int lPan = 0;
+	if (!CalculateSoundPosition(monster.position.tile, &lVolume, &lPan))
+		return;
+
+	snd_play_snd(snd, lVolume, lPan);
+}
+
+void MissToMonst(Missile &missile, Point position)
+{
+	int monsterId = missile._misource;
+
+	assert(static_cast<size_t>(monsterId) < MaxMonsters);
+	auto &monster = Monsters[monsterId];
+
+	Point oldPosition = missile.position.tile;
+	dMonster[position.x][position.y] = monsterId + 1;
+	monster.direction = static_cast<Direction>(missile._mimfnum);
+	monster.position.tile = position;
+	M_StartStand(monster, monster.direction);
+	M_StartHit(monster, 0);
+
+	if (monster.type().type == MT_GLOOM)
+		return;
+
+	if ((monster.flags & MFLAG_TARGETS_MONSTER) == 0) {
+		if (dPlayer[oldPosition.x][oldPosition.y] <= 0)
+			return;
+
+		int pnum = dPlayer[oldPosition.x][oldPosition.y] - 1;
+		Player &player = Players[pnum];
+		MonsterAttackPlayer(monster, player, 500, monster.minDamageSpecial, monster.maxDamageSpecial);
+
+		if (IsAnyOf(monster.type().type, MT_NSNAKE, MT_RSNAKE, MT_BSNAKE, MT_GSNAKE))
+			return;
+
+		if (player._pmode != PM_GOTHIT && player._pmode != PM_DEATH)
+			StartPlrHit(player, 0, true);
+		Point newPosition = oldPosition + monster.direction;
+		if (PosOkPlayer(player, newPosition)) {
+			player.position.tile = newPosition;
+			FixPlayerLocation(player, player._pdir);
+			FixPlrWalkTags(player);
+			dPlayer[newPosition.x][newPosition.y] = pnum + 1;
+			SetPlayerOld(player);
+		}
+		return;
+	}
+
+	Monster *target = FindMonsterAtPosition(oldPosition, true);
+
+	if (target == nullptr)
+		return;
+
+	MonsterAttackMonster(monster, *target, 500, monster.minDamageSpecial, monster.maxDamageSpecial);
+
+	if (IsAnyOf(monster.type().type, MT_NSNAKE, MT_RSNAKE, MT_BSNAKE, MT_GSNAKE))
+		return;
+
+	Point newPosition = oldPosition + monster.direction;
+	if (IsTileAvailable(*target, newPosition)) {
+		monsterId = dMonster[oldPosition.x][oldPosition.y];
+		dMonster[newPosition.x][newPosition.y] = monsterId;
+		dMonster[oldPosition.x][oldPosition.y] = 0;
+		monsterId--;
+		monster.position.tile = newPosition;
+		monster.position.future = newPosition;
+	}
+}
+
+Monster *FindMonsterAtPosition(Point position, bool ignoreMovingMonsters)
+{
+	if (!InDungeonBounds(position)) {
+		return nullptr;
+	}
+
+	auto monsterId = dMonster[position.x][position.y];
+
+	if (monsterId == 0 || (ignoreMovingMonsters && monsterId < 0)) {
+		// nothing at this position, return a nullptr
+		return nullptr;
+	}
+
+	return &Monsters[abs(monsterId) - 1];
+}
+
+bool IsTileAvailable(const Monster &monster, Point position)
+{
+	if (!IsTileAvailable(position))
+		return false;
+
+	return IsTileSafe(monster, position);
+}
+
+bool IsSkel(_monster_id mt)
+{
+	return std::find(std::begin(SkeletonTypes), std::end(SkeletonTypes), mt) != std::end(SkeletonTypes);
+}
+
+bool IsGoat(_monster_id mt)
+{
+	return IsAnyOf(mt,
+	    MT_NGOATMC, MT_BGOATMC, MT_RGOATMC, MT_GGOATMC,
+	    MT_NGOATBW, MT_BGOATBW, MT_RGOATBW, MT_GGOATBW);
+}
+
+void ActivateSkeleton(Monster &monster, Point position)
+{
+	if (IsTileAvailable(position)) {
+		ActivateSpawn(monster, position, Direction::SouthWest);
+		return;
+	}
+
+	constexpr std::array<Direction, 8> spawnDirections {
+		Direction::North, Direction::NorthEast, Direction::East, Direction::NorthWest, Direction::SouthEast, Direction::West, Direction::SouthWest, Direction::South
+	};
+	std::bitset<8> spawnOk;
+
+	for (size_t i = 0; i < spawnDirections.size(); i++) {
+		if (IsTileAvailable(position + spawnDirections[i]))
+			spawnOk.set(i);
+	}
+	if (spawnOk.none())
+		return;
+
+	// this is used in the following loop to find the nth set bit.
+	int spawnChoice = GenerateRnd(15) % spawnOk.count();
+
+	for (size_t i = 0; i < spawnOk.size(); i++) {
+		if (!spawnOk.test(i))
+			continue;
+
+		if (spawnChoice > 0) {
+			spawnChoice--;
+			continue;
+		}
+
+		ActivateSpawn(monster, position + spawnDirections[i], Opposite(spawnDirections[i]));
+		return;
+	}
+}
+
+Monster *PreSpawnSkeleton()
+{
+	Monster *skeleton = AddSkeleton({ 0, 0 }, Direction::South, false);
+	if (skeleton != nullptr)
+		M_StartStand(*skeleton, Direction::South);
+
+	return skeleton;
+}
+
+void TalktoMonster(Monster &monster)
+{
+	Player &player = Players[monster.enemy];
+	monster.mode = MonsterMode::Talk;
+	if (monster.ai != AI_SNOTSPIL && monster.ai != AI_LACHDAN) {
+		return;
+	}
+
+	if (Quests[Q_LTBANNER].IsAvailable() && Quests[Q_LTBANNER]._qvar1 == 2) {
+		if (RemoveInventoryItemById(player, IDI_BANNER)) {
+			Quests[Q_LTBANNER]._qactive = QUEST_DONE;
+			monster.talkMsg = TEXT_BANNER12;
+			monster.goal = MonsterGoal::Inquiring;
+		}
+	}
+	if (Quests[Q_VEIL].IsAvailable() && monster.talkMsg >= TEXT_VEIL9) {
+		if (RemoveInventoryItemById(player, IDI_GLDNELIX)) {
+			monster.talkMsg = TEXT_VEIL11;
+			monster.goal = MonsterGoal::Inquiring;
+		}
+	}
+}
+
+void SpawnGolem(Player &player, Monster &golem, Point position, Missile &missile)
+{
+	dMonster[position.x][position.y] = golem.getId() + 1;
+	golem.position.tile = position;
+	golem.position.future = position;
+	golem.position.old = position;
+	golem.pathCount = 0;
+	golem.maxHitPoints = 2 * (320 * missile._mispllvl + player._pMaxMana / 3);
+	golem.hitPoints = golem.maxHitPoints;
+	golem.armorClass = 25;
+	golem.toHit = 5 * (missile._mispllvl + 8) + 2 * player._pLevel;
+	golem.minDamage = 2 * (missile._mispllvl + 4);
+	golem.maxDamage = 2 * (missile._mispllvl + 8);
+	golem.flags |= MFLAG_GOLEM;
+	StartSpecialStand(golem, Direction::South);
+	UpdateEnemy(golem);
+	if (&player == MyPlayer) {
+		NetSendCmdGolem(
+		    golem.position.tile.x,
+		    golem.position.tile.y,
+		    golem.direction,
+		    golem.enemy,
+		    golem.hitPoints,
+		    GetLevelForMultiplayer(player));
+	}
+}
+
+bool CanTalkToMonst(const Monster &monster)
+{
+	return IsAnyOf(monster.goal, MonsterGoal::Inquiring, MonsterGoal::Talking);
+}
+
+int encode_enemy(Monster &monster)
+{
+	if ((monster.flags & MFLAG_TARGETS_MONSTER) != 0)
+		return monster.enemy + MAX_PLRS;
+
+	return monster.enemy;
+}
+
+void decode_enemy(Monster &monster, int enemyId)
+{
+	if (enemyId < MAX_PLRS) {
+		monster.flags &= ~MFLAG_TARGETS_MONSTER;
+		monster.enemy = enemyId;
+		monster.enemyPosition = Players[enemyId].position.future;
+	} else {
+		monster.flags |= MFLAG_TARGETS_MONSTER;
+		enemyId -= MAX_PLRS;
+		monster.enemy = enemyId;
+		monster.enemyPosition = Monsters[enemyId].position.future;
+	}
+}
+
+[[nodiscard]] size_t Monster::getId() const
+{
+	return std::distance<const Monster *>(&Monsters[0], this);
+}
+
+Monster *Monster::getLeader() const
+{
+	if (leader == Monster::NoLeader)
+		return nullptr;
+
+	return &Monsters[leader];
+}
+
+void Monster::setLeader(const Monster *leader)
+{
+	if (leader == nullptr) {
+		// really we should update this->leader to NoLeader to avoid leaving a dangling reference to a dead monster
+		// when passed nullptr. So that buffed minions are drawn with a distinct colour in monhealthbar we leave the
+		// reference and hope that no code tries to modify the leader through this instance later.
+		leaderRelation = LeaderRelation::None;
+		return;
+	}
+
+	this->leader = leader->getId();
+	leaderRelation = LeaderRelation::Leashed;
+	ai = leader->ai;
+}
+
+[[nodiscard]] unsigned Monster::distanceToEnemy() const
+{
+	int mx = position.tile.x - enemyPosition.x;
+	int my = position.tile.y - enemyPosition.y;
+	return std::max(std::abs(mx), std::abs(my));
+}
+
+void Monster::checkStandAnimationIsLoaded(Direction mdir)
+{
+	if (IsAnyOf(mode, MonsterMode::Stand, MonsterMode::Talk)) {
+		direction = mdir;
+		changeAnimationData(MonsterGraphic::Stand);
+	}
+}
+
+void Monster::petrify()
+{
+	mode = MonsterMode::Petrified;
+	animInfo.isPetrified = true;
+}
+
+bool Monster::isWalking() const
+{
+	switch (mode) {
+	case MonsterMode::MoveNorthwards:
+	case MonsterMode::MoveSouthwards:
+	case MonsterMode::MoveSideways:
+		return true;
+	default:
+		return false;
+	}
+}
+
+bool Monster::isImmune(missile_id missileType) const
+{
+	missile_resistance missileElement = MissilesData[missileType].mResist;
+
+	if (((resistance & IMMUNE_MAGIC) != 0 && missileElement == MISR_MAGIC)
+	    || ((resistance & IMMUNE_FIRE) != 0 && missileElement == MISR_FIRE)
+	    || ((resistance & IMMUNE_LIGHTNING) != 0 && missileElement == MISR_LIGHTNING)
+	    || ((resistance & IMMUNE_ACID) != 0 && missileElement == MISR_ACID))
+		return true;
+	if (missileType == MIS_HBOLT && type().type != MT_DIABLO && data().monsterClass != MonsterClass::Undead)
+		return true;
+	return false;
+}
+
+bool Monster::isResistant(missile_id missileType) const
+{
+	missile_resistance missileElement = MissilesData[missileType].mResist;
+
+	if (((resistance & RESIST_MAGIC) != 0 && missileElement == MISR_MAGIC)
+	    || ((resistance & RESIST_FIRE) != 0 && missileElement == MISR_FIRE)
+	    || ((resistance & RESIST_LIGHTNING) != 0 && missileElement == MISR_LIGHTNING))
+		return true;
+	if (gbIsHellfire && missileType == MIS_HBOLT && IsAnyOf(type().type, MT_DIABLO, MT_BONEDEMN))
+		return true;
+	return false;
+}
+
+bool Monster::isPlayerMinion() const
+{
+	// This could be HasAnyOf(GOLEM) && HasNoneOf(BERSERK), I think referencing the type and player index is more robust though
+	return type().type == MT_GOLEM && getId() < sizeof(Players) / sizeof(Players[0]);
+}
+
+bool Monster::isPossibleToHit() const
+{
+	return !(hitPoints >> 6 <= 0
+	    || talkMsg != TEXT_NONE
+	    || (type().type == MT_ILLWEAV && goal == MonsterGoal::Retreat)
+	    || mode == MonsterMode::Charge
+	    || (IsAnyOf(type().type, MT_COUNSLR, MT_MAGISTR, MT_CABALIST, MT_ADVOCATE) && goal != MonsterGoal::Normal));
+}
+
+void Monster::tag(const Player &tagger)
+{
+	whoHit |= 1 << tagger.getId();
+}
+
+bool Monster::tryLiftGargoyle()
+{
+	if (ai == AI_GARG && (flags & MFLAG_ALLOW_SPECIAL) != 0) {
+		flags &= ~MFLAG_ALLOW_SPECIAL;
+		mode = MonsterMode::SpecialMeleeAttack;
+		return true;
+	}
+	return false;
+}
+
+} // namespace devilution